--- conflicted
+++ resolved
@@ -35,7 +35,7 @@
 import           Curry.Base.Monad       (CYIO, runCYIO)
 import           Curry.Base.Pretty      (text)
 import qualified CompilerOpts as CO     ( Options (..), WarnOpts (..)
-                                        , Verbosity (VerbQuiet)
+                                        , WarnFlag (..), Verbosity (VerbQuiet)
                                         , defaultOptions, defaultWarnOpts)
 import CurryBuilder                     (buildCurry)
 
@@ -50,9 +50,6 @@
 runTest :: CO.Options -> String -> [String] -> IO Progress
 runTest opts test [] = passOrFail <$> runSecure (buildCurry opts' test)
  where
-<<<<<<< HEAD
-  opts'         = opts { CO.optForce = True }
-=======
   wOpts         = CO.optWarnOpts opts
   wFlags        =   CO.WarnUnusedBindings
                   : CO.WarnUnusedGlobalBindings
@@ -60,7 +57,6 @@
   opts'         = opts { CO.optForce    = True
                        , CO.optWarnOpts = wOpts { CO.wnWarnFlags = wFlags }
                        }
->>>>>>> 9bdf3d8c
   passOrFail    = Finished . either fail pass
   fail msgs
     | null msgs = Pass
@@ -68,15 +64,6 @@
   pass _        = Pass
 runTest opts test errorMsgs = catchE <$> runSecure (buildCurry opts' test)
  where
-<<<<<<< HEAD
-  opts'     = opts { CO.optForce = True }
-  catchE    = Finished . either pass fail
-  pass msgs = let errorStr     = showMessages msgs
-                  leftOverMsgs = filter (not . flip isInfixOf errorStr) errorMsgs
-               in if null leftOverMsgs
-                 then Pass
-                 else Fail $ "Expected warnings/failures did not occur: " ++ unwords leftOverMsgs
-=======
   wOpts         = CO.optWarnOpts opts
   wFlags        =   CO.WarnUnusedBindings
                   : CO.WarnUnusedGlobalBindings
@@ -85,12 +72,11 @@
                        , CO.optWarnOpts = wOpts { CO.wnWarnFlags = wFlags }
                        }
   catchE        = Finished . either pass fail
-  pass msgs     = let errorStr = showMessages msgs
-                   in if all (`isInfixOf` errorStr) errorMsgs
-                        then Pass
-                        else Fail $ "Expected warning/failure did not occur: "
-                                             ++ errorStr
->>>>>>> 9bdf3d8c
+  pass msgs = let errorStr     = showMessages msgs
+                  leftOverMsgs = filter (not . flip isInfixOf errorStr) errorMsgs
+               in if null leftOverMsgs
+                 then Pass
+                 else Fail $ "Expected warnings/failures did not occur: " ++ unwords leftOverMsgs
   fail          = pass . snd
 
 showMessages :: [Message] -> String
