--------------------------------------------------------------------------------
-- Test Suite for the Curry Frontend
--------------------------------------------------------------------------------
--
-- This Test Suite supports three kinds of tests:
--
-- 1) tests which should pass
-- 2) tests which should pass with a specific warning
-- 3) tests which should fail yielding a specific error message
--
-- In order to add a test to this suite, proceed as follows:
--
-- 1) Store your test code in a file (please use descriptive names) and put it
--    in the corresponding subfolder (i.e. test/pass for passing tests,
--    test/fail for failing tests and test/warning for passing tests producing
--    warnings)
-- 2) Extend the corresponding test information list (there is one for each test
--    group at the end of this file) with the required information (i.e. name of
--    the Curry module to be tested and expected warning/failure message(s))
-- 3) Run 'cabal test'

{-# LANGUAGE CPP #-}
module TestFrontend (tests) where

import           Prelude                hiding (fail)
import qualified Control.Exception as E (SomeException, catch)

import           Data.List              (isInfixOf, sort)
import           Distribution.TestSuite ( Test (..), TestInstance (..)
                                        , Progress (..), Result (..)
                                        , OptionDescr)
import           System.FilePath        (FilePath, (</>), (<.>))

import           Curry.Base.Message     (Message, message, ppMessages, ppError)
import           Curry.Base.Monad       (CYIO, runCYIO)
import           Curry.Base.Pretty      (text)
import qualified CompilerOpts as CO     ( Options (..), WarnOpts (..)
                                        , WarnFlag (..), Verbosity (VerbQuiet)
                                        , defaultOptions)
import CurryBuilder                     (buildCurry)

tests :: IO [Test]
tests = return [passingTests, warningTests, failingTests]

runSecure :: CYIO a -> IO (Either [Message] (a, [Message]))
runSecure act = runCYIO act `E.catch` handler
  where handler e = return (Left [message $ text $ show (e :: E.SomeException)])

-- Execute a test by calling cymake
runTest :: CO.Options -> String -> [String] -> IO Progress
runTest opts test [] = passOrFail <$> runSecure (buildCurry opts' test)
 where
  wOpts         = CO.optWarnOpts opts
  wFlags        =   CO.WarnUnusedBindings
                  : CO.WarnUnusedGlobalBindings
                  : CO.wnWarnFlags wOpts
  opts'         = opts { CO.optForce    = True
                       , CO.optWarnOpts = wOpts { CO.wnWarnFlags = wFlags }
                       }
  passOrFail    = Finished . either fail pass
  fail msgs
    | null msgs = Pass
    | otherwise = Fail $ "An unexpected failure occurred: " ++ showMessages msgs
  pass _        = Pass
runTest opts test errorMsgs = catchE <$> runSecure (buildCurry opts' test)
 where
  wOpts         = CO.optWarnOpts opts
  wFlags        =   CO.WarnUnusedBindings
                  : CO.WarnUnusedGlobalBindings
                  : CO.wnWarnFlags wOpts
  opts'         = opts { CO.optForce    = True
                       , CO.optWarnOpts = wOpts { CO.wnWarnFlags = wFlags }
                       }
  catchE        = Finished . either pass fail
  pass msgs = let errorStr     = showMessages msgs
                  leftOverMsgs = filter (not . flip isInfixOf errorStr) errorMsgs
               in if null leftOverMsgs
                 then Pass
                 else Fail $ "Expected warnings/failures did not occur: " ++ unwords leftOverMsgs
  fail          = pass . snd

showMessages :: [Message] -> String
showMessages = show . ppMessages ppError . sort

-- group of tests which should pass
passingTests :: Test
passingTests = Group { groupName    = "Passing Tests"
                     , concurrently = False
                     , groupTests   = map (mkTest "test/pass/") passInfos
                     }

-- group of test which should fail yielding a specific error message
failingTests :: Test
failingTests = Group { groupName    = "Failing Tests"
                     , concurrently = False
                     , groupTests   = map (mkTest "test/fail/") failInfos
                     }

-- group of tests which should pass producing a specific warning message
warningTests :: Test
warningTests = Group { groupName    = "Warning Tests"
                     , concurrently = False
                     , groupTests   = map (mkTest "test/warning/") warnInfos
                     }

-- create a new test
mkTest :: FilePath -> TestInfo -> Test
mkTest path (testName, testTags, testOpts, mSetOpts, errorMsgs) =
  let file = path </> testName <.> "curry"
      opts = CO.defaultOptions { CO.optVerbosity   = CO.VerbQuiet
                               , CO.optImportPaths = [path]
                               }
      test = TestInstance
        { run       = runTest opts file errorMsgs
        , name      = testName
        , tags      = testTags
        , options   = testOpts
        , setOption = maybe (\_ _ -> Right test) id mSetOpts
        }
  in Test test

-- Information for a test instance:
-- * name of test
-- * tags to classify a test
-- * options
-- * function to set options
-- * optional warning/error message which should be thrown on execution of test
type TestInfo = (String, [String], [OptionDescr], Maybe SetOption, [String])

type SetOption = String -> String -> Either String TestInstance

--------------------------------------------------------------------------------
-- Definition of passing tests
--------------------------------------------------------------------------------

-- generate a simple passing test
mkPassTest :: String -> TestInfo
mkPassTest = flip mkFailTest []

-- To add a passing test to the test suite simply add the module name of the
-- test code to the following list
passInfos :: [TestInfo]
passInfos = map mkPassTest
  [ "AbstractCurryBug"
  , "ACVisibility"
  , "AnonymVar"
  , "CaseComplete"
  , "ChurchEncoding"
  , "ClassMethods"
  , "DataPass"
  , "DefaultPrecedence"
  , "Dequeue"
  , "EmptyWhere"
  , "ExplicitLayout"
  , "FCase"
  , "FP_Lifting"
  , "FP_NonCyclic"
  , "FP_NonLinearity"
  , "FunctionalPatterns"
  , "HaskellRecords"
  , "Hierarchical"
<<<<<<< HEAD
  , "ImportRestricted"
  , "ImportRestricted2"
=======
  , "ImpredDollar"
>>>>>>> 767eacbb
  , "Infix"
  , "Inline"
  , "Lambda"
  , "Maybe"
  , "Monad"
  , "NegLit"
  , "Newtype1"
  , "Newtype2"
  , "NonLinearLHS"
  , "OperatorDefinition"
  , "PatDecl"
  , "Prelude"
  , "Pretty"
  , "RankNTypes"
  , "RankNTypesFuncPats"
  , "RankNTypesImport"
  , "RecordsPolymorphism"
  , "RecordTest1"
  , "RecordTest2"
  , "RecordTest3"
  , "ReexportTest"
  , "ScottEncoding"
  , "SelfExport"
  , "SpaceLeak"
  , "Subsumption"
  , "TermInv"
  , "TyConsTest"
  , "TypedExpr"
  , "UntypedAcy"
  , "Unzip"
  , "WhereAfterDo"
  ]

--------------------------------------------------------------------------------
-- Definition of failing tests
--------------------------------------------------------------------------------

-- generate a simple failing test
mkFailTest :: String -> [String] -> TestInfo
mkFailTest n errorMsgs = (n, [], [], Nothing, errorMsgs)

-- To add a failing test to the test suite simply add the module name of the
-- test code and the expected error message(s) to the following list
failInfos :: [TestInfo]
failInfos = map (uncurry mkFailTest)
  [ ("AmbiguousTypeVariable",
      [ "Ambiguous type variable"
      , "inferred for equation"
      , "applyFunTest = applyFun funA True False"
      , "Ambiguous type variable"
      , "inferred for equation"
      , "applyFunTest2 = applyFun funA 'a' 'b'"
      ]
    )
  [ ("DataFail",
      [ "Missing instance for Prelude.Data Test1"
      , "Missing instance for Prelude.Data (Test2 _3)"
      , "Missing instance for Prelude.Data (Test2 _5)"
      , "Missing instance for Prelude.Data Test1"
      ]
    )
  , ("ErrorMultipleSignature", ["More than one type signature for `f'"])
  , ("ErrorMultipleSignature", ["More than one type signature for `f'"])
  , ("EscapingTypeVariable",
      [ "Type error in application"
      , "runBag"
      , "  (do e <- newElem \"Hello, world!\""
      , "      return e)"
      , "Type error in application"
      , "runBag (newElem \"Hello, world!\")"
      ]
    )
  , ("ExportCheck/AmbiguousName", ["Ambiguous name `not'"])
  , ("ExportCheck/AmbiguousType", ["Ambiguous type `Bool'"])
  , ("ExportCheck/ModuleNotImported", ["Module `Foo' not imported"])
  , ("ExportCheck/MultipleName", ["Multiple exports of name `not'"])
  , ("ExportCheck/MultipleType", ["Multiple exports of type `Bool'"])
  , ("ExportCheck/NoDataType", ["`Foo' is not a data type"])
  , ("ExportCheck/OutsideTypeConstructor", ["Data constructor `False' outside type export in export list"])
  , ("ExportCheck/OutsideTypeLabel", ["Label `value' outside type export in export list"])
  , ("ExportCheck/UndefinedElement", ["`foo' is not a constructor or label of type `Bool'"])
  , ("ExportCheck/UndefinedName", ["Undefined name `foo' in export list"])
  , ("ExportCheck/UndefinedType", ["Undefined type or class `Foo' in export list"])
  , ("FP_Cyclic", ["Function `g' used in functional pattern depends on `f'  causing a cyclic dependency"])
  , ("FP_Restrictions",
      [ "Functional patterns are not supported inside a case expression"
      , "Functional patterns are not supported inside a case expression"
      , "Functional patterns are not supported inside a list comprehension"
      , "Functional patterns are not supported inside a do sequence"
      ]
    )
  , ("FP_NonGlobal", ["Function `f1' in functional pattern is not global"])
  , ("ImportError",
      [ "Module Prelude does not export foo"
      , "Module Prelude does not export bar"
      ]
    )
  , ("ImpredDollar",
      [ "Type error in infix application"
      , "constFun x $ f"
      , "Cannot instantiate unification variable"
      , "with a type involving foralls:"
      , "Impredicative polymorphism isn't yet supported."
      ]
    )
  , ("ImpredPoly",
      [ "Illegal polymorphic type (Bool, forall b. a -> b, Int)"
      , "Illegal polymorphic type [forall a. a -> a]"
      , "Illegal polymorphic type Maybe (forall a. a -> a)"
      , "Illegal polymorphic type [forall a. a -> a]"
      , "Illegal polymorphic type (Func Bool, Func Int)"
      , "Illegal polymorphic type Maybe (Func Bool)"
      ]
    )
  , ("ImpredPolyUnify",
      [ "Type error in equation"
      , "constFunFail = error \"fail\""
      , "Cannot instantiate unification variable"
      , "with a type involving foralls:"
      , "Impredicative polymorphism isn't yet supported."
      , "Type error in application"
      , "id constFun"
      , "Cannot instantiate unification variable"
      , "with a type involving foralls:"
      , "Impredicative polymorphism isn't yet supported."
      , "Type error in application"
      , "($) (constFun x)"
      , "Cannot instantiate unification variable"
      , "with a type involving foralls:"
      , "Impredicative polymorphism isn't yet supported."
      , "Type error in left section"
      , "(constFun x $)"
      , "Cannot instantiate unification variable"
      , "with a type involving foralls:"
      , "Impredicative polymorphism isn't yet supported."
      , "Type error in application"
      , "constFun x ($ f)"
      , "Cannot instantiate unification variable"
      , "with a type involving foralls:"
      , "Impredicative polymorphism isn't yet supported."
      , "Type error in equation"
      , "applyMaybe' = flip applyMaybe"
      , "Cannot instantiate unification variable"
      , "with a type involving foralls:"
      , "Impredicative polymorphism isn't yet supported."
      ]
    )
  , ("IncompatibleTypes",
      [ "Type error in equation"
      , "whereTest = whereTest'"
      ]
    )
  , ("KindCheck",
      [ "Type variable a occurs more than once in left hand side of type declaration"
      , "Type variable b occurs more than once in left hand side of type declaration"
      ]
    )
  , ("MissingLabelInUpdate",
      ["Undefined record label `l1'"] )
  , ("MultipleArities", ["Equations for `test' have different arities"])
  , ("MultipleDefinitions",
      ["Multiple definitions for data/record constructor `Rec'"]
    )
  , ("MultiplePrecedence",
      ["More than one fixity declaration for `f'"]
    )
  , ("PatternRestrictions",
      [ "Lazy patterns are not supported inside a functional pattern"]
    )
  , ("PragmaError", ["Unknown language extension"])
  , ("PrecedenceRange", ["Precedence out of range"])
  , ("RankNTypes", ["Arbitrary-rank types are not supported in standard Curry."])
  , ("RecordLabelIDs", ["Multiple declarations of `RecordLabelIDs.id'"])
  , ("RecursiveTypeSyn", ["Mutually recursive synonym and/or renaming types A and B (line 12.6)"])
  , ("Subsumption",
      [ "Type error in application"
      , "applyFun idFun"
      , "Type error in application"
      , "applyFun idBool"
      , "Type error in application"
      , "applyEqFun ((==) :: Bool -> Bool -> Bool)"
      , "Type error in application"
      , "trueFun False"
      , "Type error in application"
      , "fun1 fun2"
      ]
    )
  , ("SyntaxError", ["Type error in application"])
  , ("TypedFreeVariables",
      ["Variable x has a polymorphic type", "Type error in equation"]
    )
  , ("TypeError1", ["Type error in explicitly typed expression"])
  , ("TypeError2", ["Missing instance for Prelude.Num Prelude.Bool"])
  , ("TypeSigTooGeneral",
      [ "Type signature too general"
      , "Function: h"
      , "Type signature too general"
      , "Function: g'"
      ]
    )
  , ("UnboundTypeVariable",
      [ "Unbound type variable a"
      , "Unbound type variable b"
      , "Unbound type variable c"
      ]
    )
  ]

--------------------------------------------------------------------------------
-- Definition of warning tests
--------------------------------------------------------------------------------

-- To add a warning test to the test suite simply add the module name of the
-- test code and the expected warning message(s) to the following list
warnInfos :: [TestInfo]
warnInfos = map (uncurry mkFailTest)
  [
    ("AliasClash",
      [ "The module alias `AliasClash' overlaps with the current module name"
      , "Overlapping module aliases"
      , "Module List is imported more than once"
      ]
    )
  , ("Case1", ["Pattern matches are non-exhaustive", "In an equation for `h'"])
  , ("Case2",
      [ "An fcase expression is potentially non-deterministic due to overlapping rules"
      , "Pattern matches are non-exhaustive", "In an fcase alternative"
      , "In a case alternative", "In an equation for `fp'"
      , "Pattern matches are potentially unreachable"
      , "Function `fp' is potentially non-deterministic due to overlapping rules"
      , "Pattern matches are non-exhaustive"
      ]
    )
  , ("CaseModeH",
      [ "Wrong case mode in symbol `B' due to selected case mode `haskell`, try renaming to b instead"
      , "Wrong case mode in symbol `B' due to selected case mode `haskell`, try renaming to b instead"
      , "Wrong case mode in symbol `Xs' due to selected case mode `haskell`, try renaming to xs instead"
      , "Wrong case mode in symbol `c' due to selected case mode `haskell`, try renaming to C instead"
      , "Wrong case mode in symbol `f' due to selected case mode `haskell`, try renaming to F instead"
      ]
    )
  , ("CaseModeP",
      [ "Wrong case mode in symbol `a' due to selected case mode `prolog`, try renaming to A instead"
      , "Wrong case mode in symbol `a' due to selected case mode `prolog`, try renaming to A instead"
      , "Wrong case mode in symbol `mf' due to selected case mode `prolog`, try renaming to Mf instead"
      , "Wrong case mode in symbol `E' due to selected case mode `prolog`, try renaming to e instead"
      ]
    )
  , ("CheckSignature",
      [ "Top-level binding with no type signature: hw"
      , "Top-level binding with no type signature: f"
      , "Unused declaration of variable `answer'"
      ]
    )
  , ("NonExhaustivePattern",
      [ "Pattern matches are non-exhaustive", "In a case alternative"
      , "In an equation for `test2'", "In an equation for `and'"
      , "In an equation for `plus'", "In an equation for `len2'"
      , "In an equation for `tuple'", "In an equation for `tuple2'"
      , "In an equation for `g'", "In an equation for `rec'"]
    )
  , ("NoRedundant", [])
  , ("OverlappingPatterns",
      [ "Pattern matches are potentially unreachable", "In a case alternative"
      , "An fcase expression is potentially non-deterministic due to overlapping rules"
      , "Function `i' is potentially non-deterministic due to overlapping rules"
      , "Function `j' is potentially non-deterministic due to overlapping rules"
      , "Function `k' is potentially non-deterministic due to overlapping rules"
      ]
    )
  , ("QualRedundant",
      [ "Redundant context in type signature for function `f': 'P.Eq a'"]
    )
  , ("Redundant",
      [ "Redundant context in type signature for function `f': 'Eq a'"]
    )
  , ("ShadowingSymbols",
      [ "Unused declaration of variable `x'", "Shadowing symbol `x'"])
  , ("TabCharacter",
      [ "Tab character"])
  , ("TypeVariableShadowing",
      [ "Shadowing type variable `a'"
      , "Shadowing type variable `a'"
      , "Shadowing type variable `a'"
      , "Shadowing type variable `a'"
      , "Shadowing type variable `a'" ])
  , ("UnexportedFunction",
      [ "Unused declaration of variable `q'"
      , "Unused declaration of variable `g'" ]
    )
  ]<|MERGE_RESOLUTION|>--- conflicted
+++ resolved
@@ -159,12 +159,9 @@
   , "FunctionalPatterns"
   , "HaskellRecords"
   , "Hierarchical"
-<<<<<<< HEAD
   , "ImportRestricted"
   , "ImportRestricted2"
-=======
   , "ImpredDollar"
->>>>>>> 767eacbb
   , "Infix"
   , "Inline"
   , "Lambda"
@@ -219,7 +216,7 @@
       , "applyFunTest2 = applyFun funA 'a' 'b'"
       ]
     )
-  [ ("DataFail",
+  , ("DataFail",
       [ "Missing instance for Prelude.Data Test1"
       , "Missing instance for Prelude.Data (Test2 _3)"
       , "Missing instance for Prelude.Data (Test2 _5)"
