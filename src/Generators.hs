--- conflicted
+++ resolved
@@ -1,14 +1,9 @@
 {- |
     Module      :  $Header$
     Description :  Code generators
-<<<<<<< HEAD
     Copyright   :  (c) 2011        Björn Peemöller
-    Copyright   :  (c) 2017        Finn Teegen
-    License     :  OtherLicense
-=======
-    Copyright   :  (c) 2011, Björn Peemöller (bjp@informatik.uni-kiel.de)
+                       2017        Finn Teegen
     License     :  BSD-3-clause
->>>>>>> 6f4485f3
 
     Maintainer  :  bjp@informatik.uni-kiel.de
     Stability   :  experimental
