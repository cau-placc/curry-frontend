{- |
    Module      :  $Header$
    Description :  Environment of imported interfaces
<<<<<<< HEAD
    Copyright   :  (c) 2002 - 2004 Wolfgang Lux
                       2011 - 2013 Björn Peemöller
    License     :  OtherLicense
=======
    Copyright   :  (c) 2002 - 2004, Wolfgang Lux
                       2011 - 20113, Björn Peemöller
    License     :  BSD-3-clause
>>>>>>> 6f4485f3

    Maintainer  :  bjp@informatik.uni-kiel.de
    Stability   :  experimental
    Portability :  portable

    This module provides an environment for imported interfaces.
-}
module Env.Interface where

import qualified Data.Map as Map (Map, empty, lookup)

import Curry.Base.Ident (ModuleIdent)
import Curry.Syntax     (Interface)

-- |Environment which maps the 'ModuleIdent' of an imported module
-- to the corresponding 'Interface'.
type InterfaceEnv = Map.Map ModuleIdent Interface

-- |Initial 'InterfaceEnv'.
initInterfaceEnv :: InterfaceEnv
initInterfaceEnv = Map.empty

-- |Lookup the 'Interface' for an imported module.
lookupInterface :: ModuleIdent -> InterfaceEnv -> Maybe Interface
lookupInterface = Map.lookup<|MERGE_RESOLUTION|>--- conflicted
+++ resolved
@@ -1,15 +1,9 @@
 {- |
     Module      :  $Header$
     Description :  Environment of imported interfaces
-<<<<<<< HEAD
     Copyright   :  (c) 2002 - 2004 Wolfgang Lux
                        2011 - 2013 Björn Peemöller
-    License     :  OtherLicense
-=======
-    Copyright   :  (c) 2002 - 2004, Wolfgang Lux
-                       2011 - 20113, Björn Peemöller
     License     :  BSD-3-clause
->>>>>>> 6f4485f3
 
     Maintainer  :  bjp@informatik.uni-kiel.de
     Stability   :  experimental
