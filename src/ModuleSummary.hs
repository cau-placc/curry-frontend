{- |
    Module      :  $Header$
    Description :  Summarized information of a module
    Copyright   :  (c) 2005, Martin Engelke (men@informatik.uni-kiel.de)
                       2015, Jan Tikovsky
    License     :  OtherLicense

    Maintainer  :  bjp@informatik.uni-kiel.de
    Stability   :  experimental
    Portability :  portable

    Generates a record containing extracted and prepared data from a
    'Curry.Syntax.Module'.
-}
module ModuleSummary (ModuleSummary (..), summarizeModule) where

import Data.Maybe (fromMaybe)

import Curry.Base.Ident
import Curry.Syntax

import Base.Messages (internalError)
import Base.Types

import Env.OpPrec          (mkPrec)
import Env.TypeConstructor (TCEnv, TypeInfo (..), qualLookupTC)

-- |A record containing data for a module 'm'
data ModuleSummary = ModuleSummary
  { moduleId     :: ModuleIdent   -- ^The name of 'm'
  , interface    :: [IDecl]       -- ^all exported declarations in 'm'
                                  --  (including exported imports)
  , exports      :: [Export]      -- ^The export list extracted from 'm'
  , imports      :: [IImportDecl] -- ^imports
  , infixDecls   :: [IDecl]       -- ^Interfaces of all infix declarations in 'm'
  , typeSynonyms :: [IDecl]       -- ^Interfaces of all type synonyms in 'm'
  } deriving Show


-- |Return a 'ModuleSummary' for a module, its corresponding
-- table of type constructors and its interface
summarizeModule :: TCEnv -> Interface -> Module -> ModuleSummary
summarizeModule tcEnv (Interface iid _ idecls) (Module _ mid mExp imps decls)
  | iid == mid = ModuleSummary
      { moduleId     = mid
      , interface    = idecls
      , exports      = maybe [] (\ (Exporting _ exps) -> exps) mExp
      , imports      = genImports imps
      , infixDecls   = genInfixDecls mid decls
      , typeSynonyms = genTypeSyns tcEnv mid decls
      }
  | otherwise = internalError $
      "Interface " ++ show iid ++ " does not match module " ++ show mid

-- |Generate interface import declarations
genImports :: [ImportDecl] -> [IImportDecl]
genImports = map snd . foldr addImport []
  where
  addImport (ImportDecl pos mid _ _ _) imps = case lookup mid imps of
    Nothing -> (mid, IImportDecl pos mid) : imps
    Just _  -> imps

-- |Generate interface infix declarations in the module
genInfixDecls :: ModuleIdent -> [Decl] -> [IDecl]
genInfixDecls mident decls = concatMap genInfixDecl decls
  where
  genInfixDecl :: Decl -> [IDecl]
  genInfixDecl (InfixDecl pos spec mPrec idents)
    = map (IInfixDecl pos spec (mkPrec mPrec) . qualifyWith mident) idents
  genInfixDecl _ = []

-- ---------------------------------------------------------------------------

-- |Generate interface declarations for all type synonyms in the module.
genTypeSyns :: TCEnv -> ModuleIdent -> [Decl] -> [IDecl]
genTypeSyns tcEnv mident decls
  = concatMap (genTypeSynDecl mident tcEnv) $ filter isTypeSyn decls

isTypeSyn :: Decl -> Bool
isTypeSyn (TypeDecl _ _ _ _) = True
isTypeSyn _                  = False

--
genTypeSynDecl :: ModuleIdent -> TCEnv -> Decl -> [IDecl]
genTypeSynDecl mid tcEnv (TypeDecl p i vs ty)
  = [ITypeDecl p (qualifyWith mid i) vs (modifyTypeExpr tcEnv ty)]
genTypeSynDecl _   _     _                    = []

--
modifyTypeExpr :: TCEnv -> TypeExpr -> TypeExpr
modifyTypeExpr tcEnv (ConstructorType q tys) = case qualLookupTC q tcEnv of
  [AliasType _ ar ty] -> modifyTypeExpr tcEnv
                        (genTypeSynDeref (zip [0 .. ar - 1] tys) ty)
  _                   -> ConstructorType (fromMaybe q (lookupTCId q tcEnv))
                                         (map (modifyTypeExpr tcEnv) tys)
modifyTypeExpr _     v@(VariableType      _) = v
modifyTypeExpr tcEnv (ArrowType     ty1 ty2)
  = ArrowType (modifyTypeExpr tcEnv ty1) (modifyTypeExpr tcEnv ty2)
modifyTypeExpr tcEnv (TupleType         tys)
  | null tys  = ConstructorType qUnitId []
  | otherwise = ConstructorType (qTupleId $ length tys)
                                (map (modifyTypeExpr tcEnv) tys)
modifyTypeExpr tcEnv (ListType           ty)
  = ConstructorType (qualify listId) [modifyTypeExpr tcEnv ty]
<<<<<<< HEAD
modifyTypeExpr tcEnv (ParenType ty) = modifyTypeExpr tcEnv ty
=======
modifyTypeExpr tcEnv (ParenType          ty) = modifyTypeExpr tcEnv ty
>>>>>>> b183d199

--
genTypeSynDeref :: [(Int, TypeExpr)] -> Type -> TypeExpr
genTypeSynDeref its (TypeVariable i) = case lookup i its of
  Nothing -> internalError "ModuleSummary.genTypeSynDeref: unkown type var index"
  Just te -> te
genTypeSynDeref its (TypeConstructor qid tys)
  = ConstructorType qid $ map (genTypeSynDeref its) tys
genTypeSynDeref its (TypeArrow ty1 ty2)
  = ArrowType (genTypeSynDeref its ty1) (genTypeSynDeref its ty2)
genTypeSynDeref _ (TypeConstrained _ _) = internalError
  "ModuleSummary.genTypeSynDeref: illegal constrained type occured"
genTypeSynDeref _ (TypeSkolem _) = internalError
  "ModuleSummary.genTypeSynDeref: illegal skolem type occured"

--
lookupTCId :: QualIdent -> TCEnv -> Maybe QualIdent
lookupTCId qident tcEnv = case qualLookupTC qident tcEnv of
  [DataType     qid _ _] -> Just qid
  [RenamingType qid _ _] -> Just qid
  [AliasType    qid _ _] -> Just qid
  _                      -> Nothing<|MERGE_RESOLUTION|>--- conflicted
+++ resolved
@@ -102,11 +102,7 @@
                                 (map (modifyTypeExpr tcEnv) tys)
 modifyTypeExpr tcEnv (ListType           ty)
   = ConstructorType (qualify listId) [modifyTypeExpr tcEnv ty]
-<<<<<<< HEAD
-modifyTypeExpr tcEnv (ParenType ty) = modifyTypeExpr tcEnv ty
-=======
 modifyTypeExpr tcEnv (ParenType          ty) = modifyTypeExpr tcEnv ty
->>>>>>> b183d199
 
 --
 genTypeSynDeref :: [(Int, TypeExpr)] -> Type -> TypeExpr
