{- |
    Module      :  $Header$
    Description :  Cumputation of export interface
<<<<<<< HEAD
    Copyright   :  (c) 2000 - 2004, Wolfgang Lux
=======
    Copyright   :  (c) 2000-2004  , Wolfgang Lux
>>>>>>> 6d150d52
                       2005       , Martin Engelke
                       2011 - 2013, Björn Peemöller
    License     :  OtherLicense

    Maintainer  :  bjp@informatik.uni-kiel.de
    Stability   :  experimental
    Portability :  portable

    This module provides the computation of the exported interface of a
    compiled module. The function 'exportInterface' uses the expanded export
    specifications and the corresponding environments in order to compute
    the interface of the module.
-}
module Exports (exportInterface) where

<<<<<<< HEAD
import           Data.Maybe      (isNothing, catMaybes)
import qualified Data.Set as Set (delete, fromList, toList)
=======
import           Data.Maybe        (isNothing, catMaybes)
import qualified Data.Set   as Set (delete, fromList, toList)
>>>>>>> 6d150d52

import Curry.Base.Position
import Curry.Base.Ident
import Curry.Syntax

import Base.CurryTypes (fromQualType)
import Base.Messages
import Base.Types

import Env.OpPrec          (OpPrecEnv, PrecInfo (..), OpPrec (..), qualLookupP)
import Env.TypeConstructor (TCEnv, TypeInfo (..), qualLookupTC)
import Env.Value           (ValueEnv, ValueInfo (..), qualLookupValue)

import CompilerEnv

-- ---------------------------------------------------------------------------
-- Computation of the interface
-- ---------------------------------------------------------------------------

-- After checking that the interface is not ambiguous, the compiler
-- generates the interface's declarations from the list of exported
-- functions and values. In order to make the interface more stable
-- against private changes in the module, we remove the hidden data
-- constructors of a data type in the interface when they occur
-- right-most in the declaration. In addition, newtypes whose constructor
-- is not exported are transformed into (abstract) data types.
--
-- If a type is imported from another module, its name is qualified with
-- the name of the module where it is defined. The same applies to an
-- exported function.

exportInterface :: CompilerEnv -> Module -> Interface
exportInterface env mdl = exportInterface' mdl
  (opPrecEnv env) (tyConsEnv env) (valueEnv env)

exportInterface' :: Module -> OpPrecEnv -> TCEnv -> ValueEnv -> Interface
exportInterface' (Module m (Just (Exporting _ es)) _ _) pEnv tcEnv tyEnv
  = Interface m imports $ precs ++ hidden ++ decls
  where
  imports = map   (IImportDecl NoPos) $ usedModules decls
  precs   = foldr (infixDecl m pEnv) [] es
  hidden  = map   (hiddenTypeDecl m tcEnv) $ hiddenTypes m decls
  decls   = foldr (typeDecl m tcEnv) (foldr (funDecl m tyEnv) [] es) es
exportInterface' (Module _ Nothing _ _) _ _ _
  = internalError "Exports.exportInterface: no export specification"

infixDecl :: ModuleIdent -> OpPrecEnv -> Export -> [IDecl] -> [IDecl]
infixDecl m pEnv (Export             f) ds = iInfixDecl m pEnv f ds
infixDecl m pEnv (ExportTypeWith tc cs) ds =
  foldr (iInfixDecl m pEnv . qualifyLike tc) ds cs
infixDecl _ _ _ _ = internalError "Exports.infixDecl: no pattern match"

iInfixDecl :: ModuleIdent -> OpPrecEnv -> QualIdent -> [IDecl] -> [IDecl]
iInfixDecl m pEnv op ds = case qualLookupP op pEnv of
  []                           -> ds
  [PrecInfo _ (OpPrec fix pr)] ->
    IInfixDecl NoPos fix pr (qualUnqualify m op) : ds
  _                            -> internalError "Exports.infixDecl"

typeDecl :: ModuleIdent -> TCEnv -> Export -> [IDecl] -> [IDecl]
typeDecl _ _     (Export             _) ds = ds
typeDecl m tcEnv (ExportTypeWith tc cs) ds = case qualLookupTC tc tcEnv of
  [DataType tc' n cs'] ->
    iTypeDecl IDataDecl m tc' n
       (constrDecls m (drop n identSupply) cs cs') : ds
  [RenamingType tc' n (DataConstr c n' [ty])]
    | c `elem` cs ->
        iTypeDecl INewtypeDecl m tc' n (NewConstrDecl NoPos tvs c ty') : ds
    | otherwise -> iTypeDecl IDataDecl m tc' n [] : ds
    where tvs = take n' (drop n identSupply)
          ty' = fromQualType m ty
  [AliasType tc' n ty] -> case ty of
    TypeRecord fs _ ->
        let ty' = TypeRecord (filter (\ (l,_) -> elem l cs) fs) Nothing
        in  iTypeDecl ITypeDecl m tc' n (fromQualType m ty') : ds
    _ -> iTypeDecl ITypeDecl m tc' n (fromQualType m ty) : ds
  _ -> internalError "Exports.typeDecl"
typeDecl _ _ _ _ = internalError "Exports.typeDecl: no pattern match"

iTypeDecl :: (Position -> QualIdent -> [Ident] -> a -> IDecl)
           -> ModuleIdent -> QualIdent -> Int -> a -> IDecl
iTypeDecl f m tc n = f NoPos (qualUnqualify m tc) (take n identSupply)

constrDecls :: ModuleIdent -> [Ident] -> [Ident] -> [Maybe DataConstr]
            -> [Maybe ConstrDecl]
constrDecls m tvs cs = clean . map (>>= constrDecl m tvs)
  where clean = reverse . dropWhile isNothing . reverse
        constrDecl m' tvs' (DataConstr c n tys)
          | c `elem` cs =
              Just (iConstrDecl (take n tvs') c (map (fromQualType m') tys))
          | otherwise = Nothing

iConstrDecl :: [Ident] -> Ident -> [TypeExpr] -> ConstrDecl
iConstrDecl tvs op [ty1,ty2]
  | isInfixOp op = ConOpDecl NoPos tvs ty1 op ty2
iConstrDecl tvs c tys = ConstrDecl NoPos tvs c tys

funDecl :: ModuleIdent -> ValueEnv -> Export -> [IDecl] -> [IDecl]
funDecl m tyEnv (Export f) ds = case qualLookupValue f tyEnv of
  [Value _ a (ForAll _ ty)] ->
    IFunctionDecl NoPos (qualUnqualify m f) a (fromQualType m ty) : ds
  _ -> internalError $ "Exports.funDecl: " ++ show f
funDecl _ _     (ExportTypeWith _ _) ds = ds
funDecl _ _ _ _ = internalError "Exports.funDecl: no pattern match"

-- The compiler determines the list of imported modules from the set of
-- module qualifiers that are used in the interface. Careful readers
-- probably will have noticed that the functions above carefully strip
-- the module prefix from all entities that are defined in the current
-- module. Note that the list of modules returned from
-- 'usedModules' is not necessarily a subset of the modules that
-- were imported into the current module. This will happen when an
-- imported module re-exports entities from another module. E.g., given
-- the three modules
--
-- @
-- module A where { data A = A; }
-- module B(A(..)) where { import A; }
-- module C where { import B; x = A; }
-- @
--
-- the interface for module @C@ will import module @A@ but not module @B@.

usedModules :: [IDecl] -> [ModuleIdent]
usedModules ds = nub' (catMaybes (map qidModule (foldr identsDecl [] ds)))
  where nub' = Set.toList . Set.fromList

identsDecl :: IDecl -> [QualIdent] -> [QualIdent]
identsDecl (IDataDecl    _ tc _ cs) xs =
  tc : foldr identsConstrDecl xs (catMaybes cs)
identsDecl (INewtypeDecl _ tc _ nc) xs = tc : identsNewConstrDecl nc xs
identsDecl (ITypeDecl    _ tc _ ty) xs = tc : identsType ty xs
identsDecl (IFunctionDecl _ f _ ty) xs = f  : identsType ty xs
identsDecl _ _ = internalError "Exports.identsDecl: no pattern match"

identsConstrDecl :: ConstrDecl -> [QualIdent] -> [QualIdent]
identsConstrDecl (ConstrDecl    _ _ _ tys) xs = foldr identsType xs tys
identsConstrDecl (ConOpDecl _ _ ty1 _ ty2) xs =
  identsType ty1 (identsType ty2 xs)

identsNewConstrDecl :: NewConstrDecl -> [QualIdent] -> [QualIdent]
identsNewConstrDecl (NewConstrDecl _ _ _ ty) xs = identsType ty xs

identsType :: TypeExpr -> [QualIdent] -> [QualIdent]
identsType (ConstructorType tc tys) xs = tc : foldr identsType xs tys
identsType (VariableType         _) xs = xs
identsType (TupleType          tys) xs = foldr identsType xs tys
identsType (ListType            ty) xs = identsType ty xs
identsType (ArrowType      ty1 ty2) xs = identsType ty1 (identsType ty2 xs)
identsType (RecordType      fs rty) xs =
  foldr identsType (maybe xs (\ty -> identsType ty xs) rty) (map snd fs)

-- After the interface declarations have been computed, the compiler
-- eventually must add hidden (data) type declarations to the interface
-- for all those types which were used in the interface but not exported
-- from the current module, so that these type constructors can always be
-- distinguished from type variables.

hiddenTypeDecl :: ModuleIdent -> TCEnv -> QualIdent -> IDecl
hiddenTypeDecl m tcEnv tc = case qualLookupTC (qualQualify m tc) tcEnv of
  [DataType     _ n _] -> hidingDataDecl tc n
  [RenamingType _ n _] -> hidingDataDecl tc n
  _                    -> internalError "Exports.hiddenTypeDecl"
  where hidingDataDecl tc1 n = HidingDataDecl NoPos tc1 $ take n identSupply

hiddenTypes :: ModuleIdent -> [IDecl] -> [QualIdent]
hiddenTypes m ds = [tc | tc <- Set.toList tcs, hidden tc]
  where tcs = foldr Set.delete (Set.fromList $ usedTypes ds)
                    (definedTypes ds)
        hidden tc = not (isQualified tc) || qidModule tc /= Just m

usedTypes :: [IDecl] -> [QualIdent]
usedTypes ds = foldr usedTypesDecl [] ds

usedTypesDecl :: IDecl -> [QualIdent] -> [QualIdent]
usedTypesDecl (IDataDecl     _ _ _ cs) tcs =
  foldr usedTypesConstrDecl tcs (catMaybes cs)
usedTypesDecl (INewtypeDecl  _ _ _ nc) tcs = usedTypesNewConstrDecl nc tcs
usedTypesDecl (ITypeDecl     _ _ _ ty) tcs = usedTypesType ty tcs
usedTypesDecl (IFunctionDecl _ _ _ ty) tcs = usedTypesType ty tcs
usedTypesDecl _                        _   = internalError
  "Exports.usedTypesDecl: no pattern match" -- TODO

usedTypesConstrDecl :: ConstrDecl -> [QualIdent] -> [QualIdent]
usedTypesConstrDecl (ConstrDecl    _ _ _ tys) tcs =
  foldr usedTypesType tcs tys
usedTypesConstrDecl (ConOpDecl _ _ ty1 _ ty2) tcs =
  usedTypesType ty1 (usedTypesType ty2 tcs)

usedTypesNewConstrDecl :: NewConstrDecl -> [QualIdent] -> [QualIdent]
usedTypesNewConstrDecl (NewConstrDecl _ _ _ ty) tcs = usedTypesType ty tcs

usedTypesType :: TypeExpr -> [QualIdent] -> [QualIdent]
usedTypesType (ConstructorType tc tys) tcs = tc : foldr usedTypesType tcs tys
usedTypesType (VariableType         _) tcs = tcs
usedTypesType (TupleType          tys) tcs = foldr usedTypesType tcs tys
usedTypesType (ListType            ty) tcs = usedTypesType ty tcs
usedTypesType (ArrowType      ty1 ty2) tcs =
  usedTypesType ty1 (usedTypesType ty2 tcs)
usedTypesType (RecordType      fs rty) tcs = foldr usedTypesType
  (maybe tcs (\ty -> usedTypesType ty tcs) rty) (map snd fs)

definedTypes :: [IDecl] -> [QualIdent]
definedTypes ds = foldr definedType [] ds
  where
  definedType :: IDecl -> [QualIdent] -> [QualIdent]
  definedType (IDataDecl    _ tc _ _) tcs = tc : tcs
  definedType (INewtypeDecl _ tc _ _) tcs = tc : tcs
  definedType (ITypeDecl    _ tc _ _) tcs = tc : tcs
  definedType _                       tcs = tcs<|MERGE_RESOLUTION|>--- conflicted
+++ resolved
@@ -1,11 +1,7 @@
 {- |
     Module      :  $Header$
     Description :  Cumputation of export interface
-<<<<<<< HEAD
     Copyright   :  (c) 2000 - 2004, Wolfgang Lux
-=======
-    Copyright   :  (c) 2000-2004  , Wolfgang Lux
->>>>>>> 6d150d52
                        2005       , Martin Engelke
                        2011 - 2013, Björn Peemöller
     License     :  OtherLicense
@@ -21,13 +17,8 @@
 -}
 module Exports (exportInterface) where
 
-<<<<<<< HEAD
-import           Data.Maybe      (isNothing, catMaybes)
-import qualified Data.Set as Set (delete, fromList, toList)
-=======
 import           Data.Maybe        (isNothing, catMaybes)
 import qualified Data.Set   as Set (delete, fromList, toList)
->>>>>>> 6d150d52
 
 import Curry.Base.Position
 import Curry.Base.Ident
