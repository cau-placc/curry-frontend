--- conflicted
+++ resolved
@@ -1,18 +1,11 @@
 {- |
     Module      :  $Header$
     Description :  Computation of export interface
-<<<<<<< HEAD
     Copyright   :  (c) 2000 - 2004 Wolfgang Lux
                        2005        Martin Engelke
-                       2011 - 2013 Björn Peemöller
+                       2011 - 2016 Björn Peemöller
                        2015        Jan Tikovsky
                        2016        Finn Teegen
-=======
-    Copyright   :  (c) 2000 - 2004, Wolfgang Lux
-                       2005       , Martin Engelke
-                       2011 - 2016, Björn Peemöller
-                       2015       , Jan Tikovsky
->>>>>>> 372a9c4b
     License     :  OtherLicense
 
     Maintainer  :  bjp@informatik.uni-kiel.de
@@ -108,14 +101,13 @@
 -- interface, but a pragma marks the constructors and field labels which
 -- are not exported as hidden to prevent their use in user code.
 
-<<<<<<< HEAD
 typeDecl :: ModuleIdent -> TCEnv -> ClassEnv -> [Ident] -> Export -> [IDecl]
          -> [IDecl]
 typeDecl _ _     _      _   (Export             _) ds = ds
 typeDecl m tcEnv clsEnv tvs (ExportTypeWith tc xs) ds =
   case qualLookupTypeInfo tc tcEnv of
     [DataType tc' k cs]
-      | null xs   -> iTypeDecl IDataDecl m tvs tc' k []  []  : ds
+      | null xs   -> iTypeDecl IDataDecl m tvs tc' k []  [] : ds
       | otherwise -> iTypeDecl IDataDecl m tvs tc' k cs' hs : ds
       where hs    = filter (`notElem` xs) (csIds ++ ls)
             cs'   = map (constrDecl m n tvs) cs
@@ -123,7 +115,7 @@
             csIds = map constrIdent cs
             n = kindArity k
     [RenamingType tc' k c]
-      | null xs   -> iTypeDecl IDataDecl m tvs tc' k [] [] : ds
+      | null xs   -> iTypeDecl IDataDecl    m tvs tc' k [] [] : ds
       | otherwise -> iTypeDecl INewtypeDecl m tvs tc' k nc hs : ds
       where hs  = filter (`notElem` xs) (cId : ls)
             nc  = newConstrDecl m tvs c
@@ -170,11 +162,10 @@
     fs   = zipWith (FieldDecl NoPos . return) ls tys'
 
 newConstrDecl :: ModuleIdent -> [Ident] -> DataConstr -> NewConstrDecl
-newConstrDecl m tvs (DataConstr c _ _ tys) = NewConstrDecl NoPos c ty'
-  where ty' = fromQualType m tvs (head tys)
+newConstrDecl m tvs (DataConstr c _ _ tys)
+  = NewConstrDecl NoPos c (fromQualType m tvs (head tys))
 newConstrDecl m tvs (RecordConstr c _ _ ls tys)
-  = NewRecordDecl NoPos c (head ls,ty')
-  where ty' = fromQualType m tvs (head tys)
+  = NewRecordDecl NoPos c (head ls, fromQualType m tvs (head tys))
 
 -- When exporting a class method, we have to remove the implicit class context.
 -- Due to the sorting of the predicate set, this is fortunatly very easy. The
@@ -186,7 +177,7 @@
   fromQualPredType m tvs $ PredType (Set.deleteMin ps) ty
 
 valueDecl :: ModuleIdent -> ValueEnv -> [Ident] -> Export -> [IDecl] -> [IDecl]
-valueDecl m vEnv tvs (Export f) ds = case qualLookupValue f vEnv of
+valueDecl m vEnv tvs (Export      f) ds = case qualLookupValue f vEnv of
   [Value _ cm a (ForAll _ pty)] ->
     IFunctionDecl NoPos (qualUnqualify m f) cm a (fromQualPredType m tvs pty) : ds
   _ -> internalError $ "Exports.valueDecl: " ++ show f
@@ -208,59 +199,6 @@
         QualTypeExpr cx ty = fromQualPredType m tvs pty
         n = kindArity (tcKind m tc tcEnv) - kindArity (clsKind m cls tcEnv)
         mm = if m == m' then Nothing else Just m'
-=======
-typeDecl :: ModuleIdent -> TCEnv -> Export -> [IDecl] -> [IDecl]
-typeDecl _ _     (Export             _) ds = ds
-typeDecl m tcEnv (ExportTypeWith tc xs) ds = case qualLookupTC tc tcEnv of
-  [DataType tc' n cs]
-    | null xs   -> iTypeDecl IDataDecl m tc' n []  [] : ds
-    | otherwise -> iTypeDecl IDataDecl m tc' n cs' hs : ds
-    where hs    = filter (`notElem` xs) (csIds ++ ls)
-          cs'   = map (constrDecl m (drop n identSupply)) cs
-          ls    = nub (concatMap recordLabels cs')
-          csIds = map constrIdent cs
-  [RenamingType tc' n c]
-    | null xs   -> iTypeDecl IDataDecl    m tc' n [] [] : ds
-    | otherwise -> iTypeDecl INewtypeDecl m tc' n nc hs : ds
-    where hs  = filter (`notElem` xs) (cId : ls)
-          nc  = newConstrDecl m (drop n identSupply) c
-          ls  = nrecordLabels nc
-          cId = constrIdent c
-  [AliasType tc' n ty] -> ITypeDecl NoPos tc'' tvs ty' : ds
-    where tc'' = qualUnqualify m tc'
-          tvs  = take n identSupply
-          ty'  = fromQualType m ty
-  _ -> internalError "Exports.typeDecl"
-typeDecl _ _ _ _ = internalError "Exports.typeDecl: no pattern match"
-
-iTypeDecl :: (Position -> QualIdent -> [Ident] -> a -> [Ident] -> IDecl)
-           -> ModuleIdent -> QualIdent -> Int -> a -> [Ident] -> IDecl
-iTypeDecl f m tc n x hs = f NoPos (qualUnqualify m tc) (take n identSupply) x hs
-
-constrDecl :: ModuleIdent -> [Ident] -> DataConstr -> ConstrDecl
-constrDecl m tvs (DataConstr c n [ty1,ty2])
-  | isInfixOp c
-  = ConOpDecl NoPos (take n tvs) (fromQualType m ty1) c (fromQualType m ty2)
-constrDecl m tvs (DataConstr   c n     tys)
-  = ConstrDecl NoPos (take n tvs) c (map (fromQualType m) tys)
-constrDecl m tvs (RecordConstr c n ls  tys)
-  = RecordDecl NoPos (take n tvs) c
-  $ zipWith (FieldDecl NoPos . return) ls (map (fromQualType m) tys)
-
-newConstrDecl :: ModuleIdent -> [Ident] -> DataConstr -> NewConstrDecl
-newConstrDecl m tvs (DataConstr   c n    tys)
-  = NewConstrDecl NoPos (take n tvs) c (fromQualType m (head tys))
-newConstrDecl m tvs (RecordConstr c n ls tys)
-  = NewRecordDecl NoPos (take n tvs) c (head ls, fromQualType m (head tys))
-
-funDecl :: ModuleIdent -> ValueEnv -> Export -> [IDecl] -> [IDecl]
-funDecl m tyEnv (Export           f) ds = case qualLookupValue f tyEnv of
-  [Value _ a (ForAll _ ty)] ->
-    IFunctionDecl NoPos (qualUnqualify m f) a (fromQualType m ty) : ds
-  _ -> internalError $ "Exports.funDecl: " ++ show f
-funDecl _ _     (ExportTypeWith _ _) ds = ds
-funDecl _ _ _ _ = internalError "Exports.funDecl: no pattern match"
->>>>>>> 372a9c4b
 
 -- The compiler determines the list of imported modules from the set of
 -- module qualifiers that are used in the interface. Careful readers
@@ -281,7 +219,6 @@
 -- the interface for module @C@ will import module @A@ but not module @B@.
 
 usedModules :: [IDecl] -> [ModuleIdent]
-<<<<<<< HEAD
 usedModules ds = nub' (modules ds [])
   where nub' = Set.toList . Set.fromList
 
@@ -418,87 +355,6 @@
             || qidModule tc /= Just m
             || elem (IType (qualUnqualify m tc)) is ]
 instances _ _ _ _ _ (IInst _) = []
-=======
-usedModules ds = nub' (catMaybes (map qidModule (foldr idsDecl [] ds)))
-  where nub' = Set.toList . Set.fromList
-
-idsDecl :: IDecl -> [QualIdent] -> [QualIdent]
-idsDecl (IDataDecl    _ tc _ cs _) xs = tc : foldr idsConstrDecl xs cs
-idsDecl (INewtypeDecl _ tc _ nc _) xs = tc : identsNewConstrDecl nc xs
-idsDecl (ITypeDecl      _ tc _ ty) xs = tc : idsType ty xs
-idsDecl (IFunctionDecl   _ f _ ty) xs = f  : idsType ty xs
-idsDecl _ _ = internalError "Exports.idsDecl: no pattern match"
-
-idsConstrDecl :: ConstrDecl -> [QualIdent] -> [QualIdent]
-idsConstrDecl (ConstrDecl    _ _ _ tys) xs = foldr idsType xs tys
-idsConstrDecl (ConOpDecl _ _ ty1 _ ty2) xs = idsType ty1 (idsType ty2 xs)
-idsConstrDecl (RecordDecl     _ _ _ fs) xs = foldr identsFieldDecl xs fs
-
-identsFieldDecl :: FieldDecl -> [QualIdent] -> [QualIdent]
-identsFieldDecl (FieldDecl _ _ ty) xs = idsType ty xs
-
-identsNewConstrDecl :: NewConstrDecl -> [QualIdent] -> [QualIdent]
-identsNewConstrDecl (NewConstrDecl _ _ _     ty) xs = idsType ty xs
-identsNewConstrDecl (NewRecordDecl _ _ _ (_,ty)) xs = idsType ty xs
-
-idsType :: TypeExpr -> [QualIdent] -> [QualIdent]
-idsType (ConstructorType tc tys) xs = tc : foldr idsType xs tys
-idsType (VariableType         _) xs = xs
-idsType (TupleType          tys) xs = foldr idsType xs tys
-idsType (ListType            ty) xs = idsType ty xs
-idsType (ArrowType      ty1 ty2) xs = idsType ty1 (idsType ty2 xs)
-idsType (ParenType           ty) xs = idsType ty xs
-
--- After the interface declarations have been computed, the compiler
--- eventually must add hidden (data) type declarations to the interface
--- for all those types which were used in the interface but not exported
--- from the current module, so that these type constructors can always be
--- distinguished from type variables.
-
-hiddenTypeDecl :: ModuleIdent -> TCEnv -> QualIdent -> IDecl
-hiddenTypeDecl m tcEnv tc = case qualLookupTC (qualQualify m tc) tcEnv of
-  [DataType     _ n _] -> hidingDataDecl tc n
-  [RenamingType _ n _] -> hidingDataDecl tc n
-  _                    -> internalError "Exports.hiddenTypeDecl"
-  where hidingDataDecl tc1 n = HidingDataDecl NoPos tc1 $ take n identSupply
-
-hiddenTypes :: ModuleIdent -> [IDecl] -> [QualIdent]
-hiddenTypes m ds = [tc | tc <- Set.toList tcs, hidden tc]
-  where
-  tcs       = foldr Set.delete (Set.fromList $ usedTypes ds) (definedTypes ds)
-  hidden tc = not (isQualified tc) || qidModule tc /= Just m
-
-usedTypes :: [IDecl] -> [QualIdent]
-usedTypes ds = foldr utDecl [] ds
-
-utDecl :: IDecl -> [QualIdent] -> [QualIdent]
-utDecl (IDataDecl     _ _ _ cs _) tcs = foldr utConstrDecl tcs cs
-utDecl (INewtypeDecl  _ _ _ nc _) tcs = utNewConstrDecl nc tcs
-utDecl (ITypeDecl     _ _ _ ty  ) tcs = utType ty tcs
-utDecl (IFunctionDecl _ _ _ ty  ) tcs = utType ty tcs
-utDecl d                          _   = internalError
-                                      $ "Exports.utDecl: " ++ show d
-
-utConstrDecl :: ConstrDecl -> [QualIdent] -> [QualIdent]
-utConstrDecl (ConstrDecl    _ _ _ tys) tcs = foldr utType tcs tys
-utConstrDecl (ConOpDecl _ _ ty1 _ ty2) tcs = utType ty1 (utType ty2 tcs)
-utConstrDecl (RecordDecl     _ _ _ fs) tcs = foldr utFieldDecl tcs fs
-
-utFieldDecl :: FieldDecl -> [QualIdent] -> [QualIdent]
-utFieldDecl (FieldDecl _ _ ty) tcs = utType ty tcs
-
-utNewConstrDecl :: NewConstrDecl -> [QualIdent] -> [QualIdent]
-utNewConstrDecl (NewConstrDecl     _ _ _ ty) tcs = utType ty tcs
-utNewConstrDecl (NewRecordDecl _ _ _ (_,ty)) tcs = utType ty tcs
-
-utType :: TypeExpr -> [QualIdent] -> [QualIdent]
-utType (ConstructorType tc tys) tcs = tc : foldr utType tcs tys
-utType (VariableType         _) tcs = tcs
-utType (TupleType          tys) tcs = foldr utType tcs tys
-utType (ListType            ty) tcs = utType ty tcs
-utType (ArrowType      ty1 ty2) tcs = utType ty1 (utType ty2 tcs)
-utType (ParenType           ty) tcs = utType ty tcs
->>>>>>> 372a9c4b
 
 definedTypes :: [IDecl] -> [QualIdent]
 definedTypes ds = foldr definedType [] ds
