--- conflicted
+++ resolved
@@ -45,39 +45,6 @@
   getPosition = getStartPosition
   setPosition = setStartPosition
 
-<<<<<<< HEAD
-=======
-instance Binary Extension where
-  put (KnownExtension   p e) = putWord8 0 >> put p >> put e
-  put (UnknownExtension p e) = putWord8 1 >> put p >> put e
-
-  get = do
-    x <- getWord8
-    case x of
-      0 -> liftM2 KnownExtension get get
-      1 -> liftM2 UnknownExtension get get
-      _ -> fail "Invalid encoding for Extension"
-
-instance Binary KnownExtension where
-  put AnonFreeVars       = putWord8 0
-  put CPP                = putWord8 1
-  put FunctionalPatterns = putWord8 2
-  put NegativeLiterals   = putWord8 3
-  put NoImplicitPrelude  = putWord8 4
-  put NoDataDeriving     = putWord8 5
-
-  get = do
-    x <- getWord8
-    case x of
-      0 -> return AnonFreeVars
-      1 -> return CPP
-      2 -> return FunctionalPatterns
-      3 -> return NegativeLiterals
-      4 -> return NoImplicitPrelude
-      5 -> return NoDataDeriving
-      _ -> fail "Invalid encoding for KnownExtension"
-
->>>>>>> 5ad15cf7
 -- |Known language extensions of Curry.
 data KnownExtension
   = AnonFreeVars              -- ^ anonymous free variables
@@ -85,12 +52,8 @@
   | FunctionalPatterns        -- ^ functional patterns
   | NegativeLiterals          -- ^ negative literals
   | NoImplicitPrelude         -- ^ no implicit import of the prelude
-<<<<<<< HEAD
-    deriving (Eq, Read, Show, Enum, Bounded, Generic, Binary)
-=======
   | NoDataDeriving            -- ^ no implicit deriving of the Data class
-    deriving (Eq, Read, Show, Enum, Bounded, Ord)
->>>>>>> 5ad15cf7
+    deriving (Eq, Ord, Read, Show, Enum, Bounded, Generic, Binary)
 
 -- |Classifies a 'String' as an 'Extension'
 classifyExtension :: Ident -> Extension
@@ -105,33 +68,11 @@
 
 -- |Known Curry tools which may accept compiler options.
 data KnownTool = KICS2 | PAKCS | CYMAKE | FRONTEND
-    deriving (Eq, Read, Show, Enum, Bounded)
+    deriving (Eq, Read, Show, Enum, Bounded, Generic, Binary)
 
 -- |Different Curry tools which may accept compiler options.
-<<<<<<< HEAD
-data Tool = KICS2 | PAKCS | CYMAKE | FRONTEND | UnknownTool String
+data Tool = KnownTool KnownTool | UnknownTool String
     deriving (Eq, Read, Show, Generic, Binary)
-=======
-data Tool = KnownTool KnownTool | UnknownTool String
-    deriving (Eq, Read, Show)
-
-instance Binary Tool where
-  put (KnownTool KICS2)    = putWord8 0
-  put (KnownTool PAKCS)    = putWord8 1
-  put (KnownTool CYMAKE)   = putWord8 2
-  put (KnownTool FRONTEND) = putWord8 3
-  put (UnknownTool s)      = putWord8 4 >> put s
-
-  get = do
-    x <- getWord8
-    case x of
-      0 -> return (KnownTool KICS2)
-      1 -> return (KnownTool PAKCS)
-      2 -> return (KnownTool CYMAKE)
-      3 -> return (KnownTool FRONTEND)
-      4 -> fmap UnknownTool get
-      _ -> fail "Invalid encoding for Tool"
->>>>>>> 5ad15cf7
 
 -- |Classifies a 'String' as a 'Tool'
 classifyTool :: String -> Tool
