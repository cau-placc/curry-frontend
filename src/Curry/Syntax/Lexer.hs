--- conflicted
+++ resolved
@@ -93,11 +93,8 @@
   dist _ (Token Id_primitive       _) = (0,  8)
   dist _ (Token Id_qualified       _) = (0,  8)
   dist _ (Token PragmaHiding       _) = (0,  9)
-<<<<<<< HEAD
   dist _ (Token Id_Constraint      _) = (0,  9)
-=======
   dist _ (Token PragmaOrigin       _) = (0,  9)
->>>>>>> 0f202496
   dist _ (Token PragmaLanguage     _) = (0, 11)
   dist _ (Token Id                 a) = distAttr False a
   dist _ (Token QId                a) = distAttr False a
