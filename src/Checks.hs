{- |
    Module      :  $Header$
    Description :  Different checks on a Curry module
    Copyright   :  (c) 2011, Björn Peemöller (bjp@informatik.uni-kiel.de)
    License     :  OtherLicense

    Maintainer  :  bjp@informatik.uni-kiel.de
    Stability   :  experimental
    Portability :  portable

    This module subsumes the different checks to be performed on a Curry
    module during compilation, e.g. type checking.
-}
module Checks where

<<<<<<< HEAD
import Curry.Syntax (Module (..), Interface (..))
=======
import Control.Monad.Trans.Either
import Curry.Syntax (Module (..))
>>>>>>> 515afbcd

import Base.Messages

import qualified Checks.InterfaceCheck as IC (interfaceCheck)
import qualified Checks.ExportCheck    as EC (exportCheck)
import qualified Checks.KindCheck      as KC (kindCheck)
import qualified Checks.PrecCheck      as PC (precCheck)
import qualified Checks.SyntaxCheck    as SC (syntaxCheck)
import qualified Checks.TypeCheck      as TC (typeCheck)
import qualified Checks.WarnCheck      as WC (warnCheck)

import CompilerEnv
import CompilerOpts

type Check m = Options -> CompilerEnv -> Module
            -> EitherT [Message] m (CompilerEnv, Module)

interfaceCheck :: CompilerEnv -> Interface -> CheckResult ()
interfaceCheck env intf
  | null errs = return ()
  | otherwise = CheckFailed errs
  where errs = IC.interfaceCheck (opPrecEnv env) (tyConsEnv env)
                                 (valueEnv env) intf

-- |Check the kinds of type definitions and signatures.
--
-- * Declarations: Nullary type constructors and type variables are
--                 disambiguated
-- * Environment:  remains unchanged
kindCheck :: Monad m => Check m
kindCheck _ env (Module m es is ds)
  | null msgs = right (env, Module m es is ds')
  | otherwise = left msgs
  where (ds', msgs) = KC.kindCheck (moduleIdent env) (tyConsEnv env) ds

-- |Check for a correct syntax.
--
-- * Declarations: Nullary data constructors and variables are
--                 disambiguated, variables are renamed
-- * Environment:  remains unchanged
syntaxCheck :: Monad m => Check m
syntaxCheck opts env (Module m es is ds)
  | null msgs = right (env, Module m es is ds')
  | otherwise = left msgs
  where (ds', msgs) = SC.syntaxCheck opts (moduleIdent env)
                      (valueEnv env) (tyConsEnv env) ds

-- |Check the precedences of infix operators.
--
-- * Declarations: Expressions are reordered according to the specified
--                 precedences
-- * Environment:  The operator precedence environment is updated
precCheck :: Monad m => Check m
precCheck _ env (Module m es is ds)
  | null msgs = right (env { opPrecEnv = pEnv' }, Module m es is ds')
  | otherwise = left msgs
  where (ds', pEnv', msgs) = PC.precCheck (moduleIdent env) (opPrecEnv env) ds

-- |Apply the correct typing of the module.
-- The declarations remain unchanged; the type constructor and value
-- environments are updated.
typeCheck :: Monad m => Check m
typeCheck _ env mdl@(Module _ _ _ ds)
  | null msgs = right (env { tyConsEnv = tcEnv', valueEnv = tyEnv' }, mdl)
  | otherwise = left msgs
  where (tcEnv', tyEnv', msgs) = TC.typeCheck (moduleIdent env)
                                 (tyConsEnv env) (valueEnv env) ds

-- |Check the export specification
exportCheck :: Monad m => Check m
exportCheck _ env (Module m es is ds)
  | null msgs = right (env, Module m es' is ds)
  | otherwise = left msgs
  where (es', msgs) = EC.exportCheck (moduleIdent env) (aliasEnv env)
                                     (tyConsEnv env) (valueEnv env) es

-- TODO: Which kind of warnings?

-- |Check for warnings.
warnCheck :: Options -> CompilerEnv -> Module -> [Message]
warnCheck opts env mdl = WC.warnCheck opts (valueEnv env) (tyConsEnv env) mdl<|MERGE_RESOLUTION|>--- conflicted
+++ resolved
@@ -13,12 +13,8 @@
 -}
 module Checks where
 
-<<<<<<< HEAD
+import Control.Monad.Trans.Either
 import Curry.Syntax (Module (..), Interface (..))
-=======
-import Control.Monad.Trans.Either
-import Curry.Syntax (Module (..))
->>>>>>> 515afbcd
 
 import Base.Messages
 
