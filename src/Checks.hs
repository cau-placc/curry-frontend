{- |
    Module      :  $Header$
    Description :  Different checks on a Curry module
<<<<<<< HEAD
    Copyright   :  (c) 2011 - 2013 Björn Peemöller
                       2016        Finn Teegen
    License     :  OtherLicense
=======
    Copyright   :  (c) 2011 - 2013, Björn Peemöller
    License     :  BSD-3-clause
>>>>>>> 6f4485f3

    Maintainer  :  bjp@informatik.uni-kiel.de
    Stability   :  experimental
    Portability :  portable

    This module subsumes the different checks to be performed on a Curry
    module during compilation, e.g. type checking.
-}
module Checks where

import qualified Checks.InstanceCheck     as INC (instanceCheck)
import qualified Checks.InterfaceCheck    as IC  (interfaceCheck)
import qualified Checks.ImportSyntaxCheck as ISC (importCheck)
import qualified Checks.DeriveCheck       as DC  (deriveCheck)
import qualified Checks.ExportCheck       as EC  (exportCheck, expandExports)
import qualified Checks.ExtensionCheck    as EXC (extensionCheck)
import qualified Checks.KindCheck         as KC  (kindCheck)
import qualified Checks.PrecCheck         as PC  (precCheck)
import qualified Checks.SyntaxCheck       as SC  (syntaxCheck)
import qualified Checks.TypeCheck         as TC  (typeCheck)
import qualified Checks.TypeSyntaxCheck   as TSC (typeSyntaxCheck)
import qualified Checks.WarnCheck         as WC  (warnCheck)

import Curry.Base.Monad
import Curry.Syntax (Module (..), Interface (..), ImportSpec)

import Base.Messages
import Base.Types

import CompilerEnv
import CompilerOpts

type Check m a = Options -> CompEnv a -> CYT m (CompEnv a)

interfaceCheck :: Monad m => Check m Interface
interfaceCheck _ (env, intf)
  | null msgs = ok (env, intf)
  | otherwise = failMessages msgs
  where msgs = IC.interfaceCheck (opPrecEnv env) (tyConsEnv env) (classEnv env)
                                 (instEnv env) (valueEnv env) intf

importCheck :: Monad m => Interface -> Maybe ImportSpec
            -> CYT m (Maybe ImportSpec)
importCheck intf is
  | null msgs = ok is'
  | otherwise = failMessages msgs
  where (is', msgs) = ISC.importCheck intf is

-- |Check for enabled language extensions.
--
-- * Declarations: remain unchanged
-- * Environment:  The enabled language extensions are updated
extensionCheck :: Monad m => Check m (Module a)
extensionCheck opts (env, mdl)
  | null msgs = ok (env { extensions = exts }, mdl)
  | otherwise = failMessages msgs
  where (exts, msgs) = EXC.extensionCheck opts mdl

-- |Check the type syntax of type definitions and signatures.
--
-- * Declarations: Nullary type constructors and type variables are
--                 disambiguated
-- * Environment:  remains unchanged
typeSyntaxCheck :: Monad m => Check m (Module a)
typeSyntaxCheck _ (env, mdl)
  | null msgs = ok (env { extensions = exts }, mdl')
  | otherwise = failMessages msgs
  where ((mdl', exts), msgs) = TSC.typeSyntaxCheck (extensions env)
                                                   (tyConsEnv env) mdl

-- |Check the kinds of type definitions and signatures.
--
-- * Declarations: remain unchanged
-- * Environment:  The type constructor and class environment are updated
kindCheck :: Monad m => Check m (Module a)
kindCheck _ (env, mdl)
  | null msgs = ok (env { tyConsEnv = tcEnv', classEnv = clsEnv' }, mdl)
  | otherwise = failMessages msgs
  where ((tcEnv', clsEnv'), msgs) = KC.kindCheck (tyConsEnv env) (classEnv env)
                                                 mdl

-- |Check for a correct syntax.
--
-- * Declarations: Nullary data constructors and variables are
--                 disambiguated, variables are renamed
-- * Environment:  remains unchanged
syntaxCheck :: Monad m => Check m (Module ())
syntaxCheck _ (env, mdl)
  | null msgs = ok (env { extensions = exts }, mdl')
  | otherwise = failMessages msgs
  where ((mdl', exts), msgs) = SC.syntaxCheck (extensions env) (tyConsEnv env)
                                              (valueEnv env) mdl

-- |Check the precedences of infix operators.
--
-- * Declarations: Expressions are reordered according to the specified
--                 precedences
-- * Environment:  The operator precedence environment is updated
precCheck :: Monad m => Check m (Module a)
precCheck _ (env, Module ps m es is ds)
  | null msgs = ok (env { opPrecEnv = pEnv' }, Module ps m es is ds')
  | otherwise = failMessages msgs
  where (ds', pEnv', msgs) = PC.precCheck (moduleIdent env) (opPrecEnv env) ds

-- |Check the deriving clauses.
--
-- * Declarations: remain unchanged
-- * Environment:  remain unchanged
deriveCheck :: Monad m => Check m (Module a)
deriveCheck _ (env, mdl) = case DC.deriveCheck (tyConsEnv env) mdl of
  msgs | null msgs -> ok (env, mdl)
       | otherwise -> failMessages msgs

-- |Check the instances.
--
-- * Declarations: remain unchanged
-- * Environment:  The instance environment is updated
instanceCheck :: Monad m => Check m (Module a)
instanceCheck _ (env, Module ps m es is ds)
  | null msgs = ok (env { instEnv = inEnv' }, Module ps m es is ds)
  | otherwise = failMessages msgs
  where (inEnv', msgs) = INC.instanceCheck (moduleIdent env) (tyConsEnv env)
                                           (classEnv env) (instEnv env) ds

-- |Apply the correct typing of the module.
--
-- * Declarations: Type annotations are added to all expressions.
-- * Environment:  The value environment is updated.
typeCheck :: Monad m => Options -> CompEnv (Module a)
          -> CYT m (CompEnv (Module PredType))
typeCheck _ (env, Module ps m es is ds)
  | null msgs = ok (env { valueEnv = vEnv' }, Module ps m es is ds')
  | otherwise = failMessages msgs
  where (ds', vEnv', msgs) = TC.typeCheck (moduleIdent env) (tyConsEnv env)
                                          (valueEnv env) (classEnv env)
                                          (instEnv env) ds

-- |Check the export specification
exportCheck :: Monad m => Check m (Module a)
exportCheck _ (env, mdl@(Module _ _ es _ _))
  | null msgs = ok (env, mdl)
  | otherwise = failMessages msgs
  where msgs = EC.exportCheck (moduleIdent env) (aliasEnv env)
                              (tyConsEnv env) (valueEnv env) es

-- |Check the export specification
expandExports :: Monad m => Options -> CompEnv (Module a) -> m (CompEnv (Module a))
expandExports _ (env, Module ps m es is ds)
  = return (env, Module ps m (Just es') is ds)
  where es' = EC.expandExports (moduleIdent env) (aliasEnv env)
                               (tyConsEnv env) (valueEnv env) es

-- |Check for warnings.
warnCheck :: Options -> CompilerEnv -> Module a -> [Message]
warnCheck opts env mdl = WC.warnCheck (optWarnOpts opts) (aliasEnv env)
  (valueEnv env) (tyConsEnv env) (classEnv env) mdl<|MERGE_RESOLUTION|>--- conflicted
+++ resolved
@@ -1,14 +1,9 @@
 {- |
     Module      :  $Header$
     Description :  Different checks on a Curry module
-<<<<<<< HEAD
     Copyright   :  (c) 2011 - 2013 Björn Peemöller
                        2016        Finn Teegen
-    License     :  OtherLicense
-=======
-    Copyright   :  (c) 2011 - 2013, Björn Peemöller
     License     :  BSD-3-clause
->>>>>>> 6f4485f3
 
     Maintainer  :  bjp@informatik.uni-kiel.de
     Stability   :  experimental
