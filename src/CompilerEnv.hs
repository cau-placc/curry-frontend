--- conflicted
+++ resolved
@@ -74,19 +74,12 @@
   , header "Interfaces         " $ hcat  $ punctuate comma
                                          $ map (text . moduleName)
                                          $ Map.keys $ interfaceEnv env
-<<<<<<< HEAD
-  , header "Module Aliases     " $ ppMap $ aliasEnv env
-  , header "Precedences        " $ ppAL $ allLocalBindings $ opPrecEnv env
-  , header "Type Constructors  " $ ppAL $ allLocalBindings $ tyConsEnv env
-  , header "Classes            " $ ppMap $ classEnv env
-  , header "Instances          " $ ppMap $ instEnv env
-  , header "Values             " $ ppAL $ allLocalBindings $ valueEnv  env
-=======
-  , header "Module Aliases     " $ ppMap simpleEnv $ aliasEnv     env
+  , header "Module Aliases     " $ ppMap simpleEnv $ aliasEnv env
   , header "Precedences        " $ ppAL simpleEnv $ bindings $ opPrecEnv env
   , header "Type Constructors  " $ ppAL simpleEnv $ bindings $ tyConsEnv env
+  , header "Classes            " $ ppMap simpleEnv $ classEnv env
+  , header "Instances          " $ ppMap simpleEnv $ instEnv env
   , header "Values             " $ ppAL simpleEnv $ bindings $ valueEnv  env
->>>>>>> 6f4485f3
   ]
   where
   header hdr content = hang (text hdr <+> colon) 4 content
