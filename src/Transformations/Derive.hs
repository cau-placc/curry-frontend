--- conflicted
+++ resolved
@@ -16,6 +16,7 @@
 #if __GLASGOW_HASKELL__ < 710
 import           Control.Applicative      ((<$>))
 #endif
+import Control.Monad               (replicateM)
 import qualified Control.Monad.State as S (State, evalState, gets, modify)
 import           Data.List         (intercalate, intersperse)
 import           Data.Maybe        (fromJust, isJust)
@@ -80,7 +81,7 @@
 
 type ConstrInfo = (Int, QualIdent, Maybe [Ident], [Type])
 
-deriveAllInstances :: [Decl PredType] -> DVM [[Decl PredType]]
+deriveAllInstances :: [Decl Type] -> DVM [[Decl Type]]
 deriveAllInstances ds = do
   derived <- mapM deriveInstances ds
   inst <- getInstEnv
@@ -91,7 +92,7 @@
 
 -- If we ever entered a data instance for this datatype into the instance
 -- environment, we can safely derive a data instance
-hasDataInstance :: InstEnv -> ModuleIdent -> Decl PredType -> Bool
+hasDataInstance :: InstEnv -> ModuleIdent -> Decl Type -> Bool
 hasDataInstance inst mid (DataDecl    _ tc _ _ _) =
   maybe False (\(mid', _, _) -> mid == mid') $
     lookupInstInfo (qDataId, qualifyWith mid tc) inst
@@ -101,7 +102,7 @@
 hasDataInstance _       _   _                     =
   False
 
-deriveDataInstance :: Decl PredType -> DVM (Decl PredType)
+deriveDataInstance :: Decl Type -> DVM (Decl Type)
 deriveDataInstance (DataDecl    p tc tvs _ _) =
   head <$> deriveInstances (DataDecl p tc tvs [] [qDataId])
 deriveDataInstance (NewtypeDecl p tc tvs _ _) =
@@ -192,7 +193,7 @@
 
 -- Data:
 
-deriveDataMethods :: Type -> [ConstrInfo] -> PredSet -> DVM [Decl PredType]
+deriveDataMethods :: Type -> [ConstrInfo] -> PredSet -> DVM [Decl Type]
 deriveDataMethods ty cis ps = sequence
   [ deriveBinOp qDataId dataEqId dataEqOpExpr ty cis ps
   , deriveAValue ty cis ps]
@@ -203,7 +204,7 @@
                             else foldl1 prelAnd $ zipWith prelDataEq es1 es2
   | otherwise = prelFalse
 
-deriveAValue :: Type -> [ConstrInfo] -> PredSet -> DVM (Decl PredType)
+deriveAValue :: Type -> [ConstrInfo] -> PredSet -> DVM (Decl Type)
 deriveAValue ty cis ps = do
   pty <- getInstMethodType ps qDataId ty aValueId
   return $ FunctionDecl NoSpanInfo pty aValueId $
@@ -212,7 +213,7 @@
             preludeFailed $ instType ty]
       else map (deriveAValueEquation ty) cis
 
-deriveAValueEquation :: Type -> ConstrInfo -> Equation PredType
+deriveAValueEquation :: Type -> ConstrInfo -> Equation Type
 deriveAValueEquation ty (arity, cns, _, tys)
   | arity >= 0 = mkEquation NoSpanInfo aValueId [] $
                   foldl (Apply NoSpanInfo)
@@ -220,8 +221,8 @@
                     (map mkAValue tys')
   | otherwise  = internalError "Derive.aValueEquation: negative arity"
   where
-    constrType = predType $ foldr TypeArrow (instType ty) tys'
-    mkAValue argty = Variable NoSpanInfo (predType argty) qAValueId
+    constrType = foldr TypeArrow (instType ty) tys'
+    mkAValue argty = Variable NoSpanInfo (instType argty) qAValueId
     tys' = map instType tys
 
 -- Ordering:
@@ -286,7 +287,7 @@
 toEnumEquation :: Type -> Integer -> ConstrInfo -> Equation Type
 toEnumEquation ty i (_, c, _, _) =
   mkEquation NoSpanInfo toEnumId
-    [LiteralPattern NoSpanInfo (intType) (Int i)] $
+    [LiteralPattern NoSpanInfo intType (Int i)] $
     Constructor NoSpanInfo (instType ty) c
 
 deriveFromEnum :: Type -> [ConstrInfo] -> PredSet -> DVM (Decl Type)
@@ -298,7 +299,7 @@
 fromEnumEquation :: Type -> ConstrInfo -> Integer -> Equation Type
 fromEnumEquation ty (_, c, _, _) i =
   mkEquation NoSpanInfo fromEnumId [ConstructorPattern NoSpanInfo pty c []] $
-    Literal NoSpanInfo (intType) $ Int i
+    Literal NoSpanInfo intType $ Int i
   where pty = instType ty
 
 deriveEnumFrom :: Type -> ConstrInfo -> PredSet -> DVM (Decl Type)
@@ -317,7 +318,7 @@
                    -> DVM (Decl Type)
 deriveEnumFromThen ty (_, c1, _, _) (_, c2, _, _) ps = do
   pty <- getInstMethodType ps qEnumId ty enumFromId
-  vs  <- mapM (freshArgument . instType) $ replicate 2 ty
+  vs  <- replicateM 2 ((freshArgument . instType) ty)
   let [v1, v2] = vs
   return $ funDecl NoSpanInfo pty enumFromThenId
     (map (uncurry (VariablePattern NoSpanInfo)) vs) $
@@ -398,11 +399,7 @@
 deriveReadsPrecLambdaExpr ty (_, c, ls, tys) p = do
   r <- freshArgument stringType
   (stmts, vs, s) <- deriveReadsPrecStmts (unqualify c) (p + 1) r ls tys
-<<<<<<< HEAD
-  let pty = foldr TypeArrow (instType ty) $ map instType tys
-=======
-  let pty = predType $ foldr (TypeArrow . instType) (instType ty) tys
->>>>>>> f8de5f36
+  let pty = foldr (TypeArrow . instType) (instType ty) tys
       e = Tuple NoSpanInfo
                 [ apply (Constructor NoSpanInfo pty c) $ map (uncurry mkVar) vs
                 , uncurry mkVar s
@@ -560,11 +557,7 @@
 
 freshVar :: String -> Type -> DVM (Type, Ident)
 freshVar name ty =
-<<<<<<< HEAD
-  ((,) ty) . mkIdent . (name ++) .  show <$> getNextId
-=======
-  (,) (predType ty) . mkIdent . (name ++) .  show <$> getNextId
->>>>>>> f8de5f36
+  (,) ty . mkIdent . (name ++) .  show <$> getNextId
 
 -- -----------------------------------------------------------------------------
 -- Auxiliary functions
@@ -609,21 +602,12 @@
   vEnv <- getValueEnv
   return $ instMethodType vEnv ps cls ty f
 
-<<<<<<< HEAD
 instMethodType :: ValueEnv -> PredSet -> QualIdent -> Type -> Ident -> Type
 instMethodType vEnv ps cls ty f = TypeContext (ps `Set.union` ps'') ty''
   where TypeContext ps' ty' = case qualLookupValue (qualifyLike cls f) vEnv of
           [Value _ _ _ pty] -> rawPredType pty
-          _ -> internalError $ "Derive.instMethodType"
+          _ -> internalError "Derive.instMethodType"
         TypeContext ps'' ty'' = instanceType ty $ TypeContext (Set.deleteMin ps') ty'
-=======
-instMethodType :: ValueEnv -> PredSet -> QualIdent -> Type -> Ident -> PredType
-instMethodType vEnv ps cls ty f = PredType (ps `Set.union` ps'') ty''
-  where PredType ps' ty' = case qualLookupValue (qualifyLike cls f) vEnv of
-          [Value _ _ _ (ForAll _ pty)] -> pty
-          _ -> internalError "Derive.instMethodType"
-        PredType ps'' ty'' = instanceType ty $ PredType (Set.deleteMin ps') ty'
->>>>>>> f8de5f36
 
 -- -----------------------------------------------------------------------------
 -- Prelude entities
@@ -658,17 +642,13 @@
   where ty = typeOf e1
         pty =  foldr1 TypeArrow [ty, ty, boolType]
 
-<<<<<<< HEAD
-prelLeq :: Expression Type -> Expression Type -> Expression Type
-=======
-prelDataEq :: Expression PredType -> Expression PredType -> Expression PredType
+prelDataEq :: Expression Type -> Expression Type -> Expression Type
 prelDataEq e1 e2 = foldl1 (Apply NoSpanInfo)
   [Variable NoSpanInfo pty qDataEqId, e1, e2]
   where ty = typeOf e1
-        pty = predType $ foldr1 TypeArrow [ty, ty, boolType]
-
-prelLeq :: Expression PredType -> Expression PredType -> Expression PredType
->>>>>>> f8de5f36
+        pty = foldr1 TypeArrow [ty, ty, boolType]
+
+prelLeq :: Expression Type -> Expression Type -> Expression Type
 prelLeq e1 e2 = foldl1 (Apply NoSpanInfo)
   [Variable NoSpanInfo pty qLeqOpId, e1, e2]
   where ty = typeOf e1
@@ -716,15 +696,9 @@
                                , stringType, stringType
                                ]
 
-<<<<<<< HEAD
 preludeLex :: Expression Type -> Expression Type
-preludeLex e = Apply NoSpanInfo (Variable NoSpanInfo pty qLexId) e
+preludeLex = Apply NoSpanInfo (Variable NoSpanInfo pty qLexId)
   where pty = TypeArrow stringType $
-=======
-preludeLex :: Expression PredType -> Expression PredType
-preludeLex = Apply NoSpanInfo (Variable NoSpanInfo pty qLexId)
-  where pty = predType $ TypeArrow stringType $
->>>>>>> f8de5f36
                 listType $ tupleType [stringType, stringType]
 
 preludeReadsPrec :: Type -> Integer -> Expression Type
