{- |
    Module      :  $Header$
    Description :  Proper Qualification
    Copyright   :  (c) 2001 - 2004 Wolfgang Lux
                       2005        Martin Engelke
                       2011 - 2015 Björn Peemöller
    License     :  OtherLicense

    Maintainer  :  bjp@informatik.uni-kiel.de
    Stability   :  experimental
    Portability :  portable

    After checking the module and before starting the translation into the
    intermediate language, the compiler properly qualifies all type
    constructors, data constructors and (global) functions
    occurring in a pattern or expression such that their module prefix
    matches the module of their definition.
    This is done also for functions and constructors declared
    in the current module.
    Only functions and variables declared in local declarations groups
    as well as function arguments remain unchanged.
-}
{-# LANGUAGE CPP #-}
module Transformations.Qual (qual) where

#if __GLASGOW_HASKELL__ >= 710
import           Control.Applicative        ((<$>))
#else
import           Control.Applicative        ((<$>), (<*>))
#endif
import qualified Control.Monad.Reader as R (Reader, asks, runReader)
import           Data.Traversable
import           Prelude hiding            (mapM)

import Curry.Base.Ident
import Curry.Syntax

import Base.TopEnv         (origName)

import Env.TypeConstructor (TCEnv   , qualLookupTC)
import Env.Value           (ValueEnv, qualLookupValue)

data QualEnv = QualEnv
  { moduleIdent :: ModuleIdent
  , tyConsEnv   :: TCEnv
  , valueEnv    :: ValueEnv
  }

type Qual a = a -> R.Reader QualEnv a

qual :: ModuleIdent -> TCEnv -> ValueEnv -> Module -> Module
qual m tcEnv tyEnv mdl = R.runReader (qModule mdl) (QualEnv m tcEnv tyEnv)

qModule :: Qual Module
qModule (Module ps m es is ds) = do
  es' <- qExportSpec es
  ds' <- mapM qDecl  ds
  return (Module ps m es' is ds')

qExportSpec :: Qual (Maybe ExportSpec)
qExportSpec Nothing                 = return Nothing
qExportSpec (Just (Exporting p es)) = (Just . Exporting p) <$> mapM qExport es

qExport :: Qual Export
qExport (Export            x) = Export <$> qIdent x
qExport (ExportTypeWith t cs) = flip ExportTypeWith cs <$> qConstr t
qExport (ExportTypeAll     t) = ExportTypeAll <$> qConstr t
qExport m@(ExportModule    _) = return m

qDecl :: Qual Decl
qDecl i@(InfixDecl     _ _ _ _) = return i
qDecl (DataDecl      p n vs cs) = DataDecl p n vs     <$> mapM qConstrDecl cs
qDecl (NewtypeDecl   p n vs nc) = NewtypeDecl p n vs  <$> qNewConstrDecl nc
qDecl (TypeDecl      p n vs ty) = TypeDecl p n vs     <$> qTypeExpr ty
qDecl (TypeSig         p fs ty) = TypeSig p fs        <$> qTypeExpr ty
qDecl (FunctionDecl    p f eqs) = FunctionDecl p f    <$> mapM qEquation eqs
qDecl (ForeignDecl  p c x n ty) = ForeignDecl p c x n <$> qTypeExpr ty
qDecl e@(ExternalDecl      _ _) = return e
qDecl (PatternDecl     p t rhs) = PatternDecl p <$> qPattern t <*> qRhs rhs
qDecl vs@(FreeDecl         _ _) = return vs

qConstrDecl :: Qual ConstrDecl
<<<<<<< HEAD
qConstrDecl (ConstrDecl     p vs n tys)
  = ConstrDecl p vs n `liftM` mapM qTypeExpr tys
qConstrDecl (ConOpDecl p vs ty1 op ty2)
  = liftM2 (flip (ConOpDecl p vs) op) (qTypeExpr ty1) (qTypeExpr ty2)
qConstrDecl (RecordDecl p vs c fs)
  = RecordDecl p vs c `liftM` mapM qFieldDecl fs

qNewConstrDecl :: Qual NewConstrDecl
qNewConstrDecl (NewConstrDecl p vs n ty)
  = NewConstrDecl p vs n `liftM` qTypeExpr ty
qNewConstrDecl (NewRecordDecl p vs n (f, ty))
  = (\ty' -> NewRecordDecl p vs n (f, ty')) `liftM` qTypeExpr ty

qFieldDecl :: Qual FieldDecl
qFieldDecl (FieldDecl p fs ty) = FieldDecl p fs `liftM` qTypeExpr ty
=======
qConstrDecl (ConstrDecl     p vs n tys) = ConstrDecl p vs n
                                          <$> mapM qTypeExpr tys
qConstrDecl (ConOpDecl p vs ty1 op ty2) = flip (ConOpDecl p vs) op
                                          <$> qTypeExpr ty1 <*> qTypeExpr ty2

qNewConstrDecl :: Qual NewConstrDecl
qNewConstrDecl (NewConstrDecl p vs n ty) = NewConstrDecl p vs n <$> qTypeExpr ty
>>>>>>> b2e357a2

qTypeExpr :: Qual TypeExpr
qTypeExpr (ConstructorType c tys) = ConstructorType <$> qConstr c
                                                    <*> mapM qTypeExpr tys
qTypeExpr v@(VariableType      _) = return v
<<<<<<< HEAD
qTypeExpr (TupleType         tys) = TupleType `liftM` mapM qTypeExpr tys
qTypeExpr (ListType           ty) = ListType `liftM` qTypeExpr ty
qTypeExpr (ArrowType     ty1 ty2)
  = liftM2 ArrowType (qTypeExpr ty1) (qTypeExpr ty2)
=======
qTypeExpr (TupleType         tys) = TupleType <$> mapM qTypeExpr tys
qTypeExpr (ListType           ty) = ListType  <$> qTypeExpr ty
qTypeExpr (ArrowType     ty1 ty2) = ArrowType <$> qTypeExpr ty1
                                              <*> qTypeExpr ty2
qTypeExpr (RecordType         fs) = RecordType <$> mapM qFieldType fs
  where qFieldType (ls, ty) = (\ ty' -> (ls, ty')) <$> qTypeExpr ty
>>>>>>> b2e357a2

qEquation :: Qual Equation
qEquation (Equation p lhs rhs) = Equation p <$> qLhs lhs <*> qRhs rhs

qLhs :: Qual Lhs
qLhs (FunLhs    f ts) = FunLhs f      <$> mapM qPattern ts
qLhs (OpLhs t1 op t2) = flip OpLhs op <$> qPattern t1 <*> qPattern t2
qLhs (ApLhs   lhs ts) = ApLhs         <$> qLhs lhs <*> mapM qPattern ts

qPattern :: Qual Pattern
qPattern l@(LiteralPattern        _) = return l
qPattern n@(NegativePattern     _ _) = return n
qPattern v@(VariablePattern       _) = return v
<<<<<<< HEAD
qPattern (ConstructorPattern   c ts)
  = liftM2 ConstructorPattern (qIdent c) (mapM qPattern ts)
qPattern (InfixPattern     t1 op t2)
  = liftM3 InfixPattern (qPattern t1) (qIdent op) (qPattern t2)
qPattern (ParenPattern            t) = ParenPattern   `liftM` qPattern t
qPattern (RecordPattern        c fs)
  = liftM2 RecordPattern (qIdent c) (mapM (qField qPattern) fs)
qPattern (TuplePattern         p ts) = TuplePattern p `liftM` mapM qPattern ts
qPattern (ListPattern          p ts) = ListPattern  p `liftM` mapM qPattern ts
qPattern (AsPattern             v t) = AsPattern    v `liftM` qPattern t
qPattern (LazyPattern           p t) = LazyPattern  p `liftM` qPattern t
qPattern (FunctionPattern      f ts)
  = liftM2 FunctionPattern (qIdent f) (mapM qPattern ts)
qPattern (InfixFuncPattern t1 op t2)
  = liftM3 InfixFuncPattern (qPattern t1) (qIdent op) (qPattern t2)
=======
qPattern (ConstructorPattern   c ts) = ConstructorPattern
                                       <$> qIdent c <*> mapM qPattern ts
qPattern (InfixPattern     t1 op t2) = InfixPattern <$> qPattern t1
                                       <*> qIdent op <*> qPattern t2
qPattern (ParenPattern            t) = ParenPattern   <$> qPattern t
qPattern (TuplePattern         p ts) = TuplePattern p <$> mapM qPattern ts
qPattern (ListPattern          p ts) = ListPattern  p <$> mapM qPattern ts
qPattern (AsPattern             v t) = AsPattern    v <$> qPattern t
qPattern (LazyPattern           p t) = LazyPattern  p <$> qPattern t
qPattern (FunctionPattern      f ts) = FunctionPattern <$> qIdent f
                                                       <*> mapM qPattern ts
qPattern (InfixFuncPattern t1 op t2) = InfixFuncPattern <$> qPattern t1
                                       <*> qIdent op <*> qPattern t2
qPattern (RecordPattern       fs rt) = RecordPattern <$> mapM qFieldPattern fs
                                                     <*> mapM qPattern rt

qFieldPattern :: Qual (Field Pattern)
qFieldPattern (Field p l t) = Field p l <$> qPattern t
>>>>>>> b2e357a2

qRhs :: Qual Rhs
qRhs (SimpleRhs p e ds) = SimpleRhs p <$> qExpr e           <*> mapM qDecl ds
qRhs (GuardedRhs es ds) = GuardedRhs  <$> mapM qCondExpr es <*> mapM qDecl ds

qCondExpr :: Qual CondExpr
qCondExpr (CondExpr p g e) = CondExpr p <$> qExpr g <*> qExpr e

qExpr :: Qual Expression
qExpr l@(Literal             _) = return l
<<<<<<< HEAD
qExpr (Variable              v) = Variable `liftM` qIdent v
qExpr (Constructor           c) = Constructor `liftM` qIdent c
qExpr (Paren                 e) = Paren `liftM` qExpr e
qExpr (Typed              e ty) = liftM2 Typed (qExpr e) (qTypeExpr ty)
qExpr (Record             c fs) = liftM2 Record (qIdent c) (mapM (qField qExpr) fs)
qExpr (RecordUpdate       e fs) = liftM2 RecordUpdate (qExpr e) (mapM (qField qExpr) fs)
qExpr (Tuple              p es) = Tuple p `liftM` mapM qExpr es
qExpr (List               p es) = List p `liftM` mapM qExpr es
qExpr (ListCompr        p e qs) = liftM2 (ListCompr p) (qExpr e)
                                                       (mapM qStmt qs)
qExpr (EnumFrom              e) = EnumFrom `liftM` qExpr e
qExpr (EnumFromThen      e1 e2) = liftM2 EnumFromThen   (qExpr e1) (qExpr e2)
qExpr (EnumFromTo        e1 e2) = liftM2 EnumFromTo     (qExpr e1) (qExpr e2)
qExpr (EnumFromThenTo e1 e2 e3) = liftM3 EnumFromThenTo (qExpr e1) (qExpr e2)
                                                        (qExpr e3)
qExpr (UnaryMinus         op e) = UnaryMinus op `liftM` qExpr e
qExpr (Apply             e1 e2) = liftM2 Apply (qExpr e1) (qExpr e2)
qExpr (InfixApply     e1 op e2) = liftM3 InfixApply (qExpr e1) (qInfixOp op)
                                                               (qExpr e2)
qExpr (LeftSection        e op) = liftM2 LeftSection  (qExpr e) (qInfixOp op)
qExpr (RightSection       op e) = liftM2 RightSection (qInfixOp op) (qExpr e)
qExpr (Lambda           r ts e) = liftM2 (Lambda r) (mapM qPattern ts)
                                                    (qExpr e)
qExpr (Let                ds e) = liftM2 Let (mapM qDecl ds) (qExpr e)
qExpr (Do                sts e) = liftM2 Do (mapM qStmt sts) (qExpr e)
qExpr (IfThenElse   r e1 e2 e3) = liftM3 (IfThenElse r) (qExpr e1)
                                         (qExpr e2) (qExpr e3)
qExpr (Case          r ct e as) = liftM2 (Case r ct) (qExpr e) (mapM qAlt as)
=======
qExpr (Variable              v) = Variable       <$> qIdent v
qExpr (Constructor           c) = Constructor    <$> qIdent c
qExpr (Paren                 e) = Paren          <$> qExpr e
qExpr (Typed              e ty) = Typed          <$> qExpr e <*> qTypeExpr ty
qExpr (Tuple              p es) = Tuple p        <$> mapM qExpr es
qExpr (List               p es) = List p         <$> mapM qExpr es
qExpr (ListCompr        p e qs) = ListCompr p    <$> qExpr e <*> mapM qStmt qs
qExpr (EnumFrom              e) = EnumFrom       <$> qExpr e
qExpr (EnumFromThen      e1 e2) = EnumFromThen   <$> qExpr e1 <*> qExpr e2
qExpr (EnumFromTo        e1 e2) = EnumFromTo     <$> qExpr e1 <*> qExpr e2
qExpr (EnumFromThenTo e1 e2 e3) = EnumFromThenTo <$> qExpr e1 <*> qExpr e2
                                                              <*> qExpr e3
qExpr (UnaryMinus         op e) = UnaryMinus op  <$> qExpr e
qExpr (Apply             e1 e2) = Apply          <$> qExpr e1 <*> qExpr e2
qExpr (InfixApply     e1 op e2) = InfixApply     <$> qExpr e1 <*> qInfixOp op
                                                              <*> qExpr e2
qExpr (LeftSection        e op) = LeftSection  <$> qExpr e <*> qInfixOp op
qExpr (RightSection       op e) = RightSection <$> qInfixOp op <*> qExpr e
qExpr (Lambda           r ts e) = Lambda r     <$> mapM qPattern ts <*> qExpr e
qExpr (Let                ds e) = Let <$> mapM qDecl ds  <*> qExpr e
qExpr (Do                sts e) = Do <$>  mapM qStmt sts <*> qExpr e
qExpr (IfThenElse   r e1 e2 e3) = IfThenElse r <$> qExpr e1 <*> qExpr e2
                                                            <*> qExpr e3
qExpr (Case          r ct e as) = Case r ct    <$> qExpr e <*> mapM qAlt as
qExpr (RecordConstr         fs) = RecordConstr <$> mapM qFieldExpr fs
qExpr (RecordSelection     e l) = flip RecordSelection l <$> qExpr e
qExpr (RecordUpdate       fs e) = RecordUpdate <$> mapM qFieldExpr fs
                                               <*> qExpr e
>>>>>>> b2e357a2

qStmt :: Qual Statement
qStmt (StmtExpr p   e) = StmtExpr p <$> qExpr e
qStmt (StmtBind p t e) = StmtBind p <$> qPattern t <*> qExpr e
qStmt (StmtDecl    ds) = StmtDecl   <$> mapM qDecl ds

qAlt :: Qual Alt
qAlt (Alt p t rhs) = Alt p <$> qPattern t <*> qRhs rhs

qFieldExpr :: Qual (Field Expression)
qFieldExpr (Field p l e) = Field p l <$> qExpr e

qField :: Qual a -> Qual (Field a)
qField q (Field p l x) = Field p l `liftM` q x

qInfixOp :: Qual InfixOp
qInfixOp (InfixOp     op) = InfixOp     <$> qIdent op
qInfixOp (InfixConstr op) = InfixConstr <$> qIdent op

qIdent :: Qual QualIdent
qIdent x | isQualified x                = x'
         | hasGlobalScope (unqualify x) = x'
         | otherwise                    = return x
  where
  x' = do
    m     <- R.asks moduleIdent
    tyEnv <- R.asks valueEnv
    return $ case qualLookupValue x tyEnv of
      [y] -> origName y
      _   -> case qualLookupValue qmx tyEnv of
        [y] -> origName y
        _   -> qmx
        where qmx = qualQualify m x

qConstr :: Qual QualIdent
qConstr x = do
  m     <- R.asks moduleIdent
  tcEnv <- R.asks tyConsEnv
  return $ case qualLookupTC x tcEnv of
    [y] -> origName y
    _   -> case qualLookupTC qmx tcEnv of
      [y] -> origName y
      _   -> qmx
      where qmx = qualQualify m x<|MERGE_RESOLUTION|>--- conflicted
+++ resolved
@@ -80,49 +80,30 @@
 qDecl vs@(FreeDecl         _ _) = return vs
 
 qConstrDecl :: Qual ConstrDecl
-<<<<<<< HEAD
-qConstrDecl (ConstrDecl     p vs n tys)
-  = ConstrDecl p vs n `liftM` mapM qTypeExpr tys
-qConstrDecl (ConOpDecl p vs ty1 op ty2)
-  = liftM2 (flip (ConOpDecl p vs) op) (qTypeExpr ty1) (qTypeExpr ty2)
-qConstrDecl (RecordDecl p vs c fs)
-  = RecordDecl p vs c `liftM` mapM qFieldDecl fs
+qConstrDecl (ConstrDecl p vs      n tys) = ConstrDecl p vs n
+                                          <$> mapM qTypeExpr tys
+qConstrDecl (ConOpDecl  p vs ty1 op ty2) = flip (ConOpDecl p vs) op
+                                          <$> qTypeExpr ty1 <*> qTypeExpr ty2
+qConstrDecl (RecordDecl p vs       c fs) = RecordDecl p vs c
+                                          <$> mapM qFieldDecl fs
 
 qNewConstrDecl :: Qual NewConstrDecl
 qNewConstrDecl (NewConstrDecl p vs n ty)
-  = NewConstrDecl p vs n `liftM` qTypeExpr ty
+  = NewConstrDecl p vs n <$> qTypeExpr ty
 qNewConstrDecl (NewRecordDecl p vs n (f, ty))
-  = (\ty' -> NewRecordDecl p vs n (f, ty')) `liftM` qTypeExpr ty
+  = (\ty' -> NewRecordDecl p vs n (f, ty')) <$> qTypeExpr ty
 
 qFieldDecl :: Qual FieldDecl
 qFieldDecl (FieldDecl p fs ty) = FieldDecl p fs `liftM` qTypeExpr ty
-=======
-qConstrDecl (ConstrDecl     p vs n tys) = ConstrDecl p vs n
-                                          <$> mapM qTypeExpr tys
-qConstrDecl (ConOpDecl p vs ty1 op ty2) = flip (ConOpDecl p vs) op
-                                          <$> qTypeExpr ty1 <*> qTypeExpr ty2
-
-qNewConstrDecl :: Qual NewConstrDecl
-qNewConstrDecl (NewConstrDecl p vs n ty) = NewConstrDecl p vs n <$> qTypeExpr ty
->>>>>>> b2e357a2
 
 qTypeExpr :: Qual TypeExpr
 qTypeExpr (ConstructorType c tys) = ConstructorType <$> qConstr c
                                                     <*> mapM qTypeExpr tys
 qTypeExpr v@(VariableType      _) = return v
-<<<<<<< HEAD
-qTypeExpr (TupleType         tys) = TupleType `liftM` mapM qTypeExpr tys
-qTypeExpr (ListType           ty) = ListType `liftM` qTypeExpr ty
-qTypeExpr (ArrowType     ty1 ty2)
-  = liftM2 ArrowType (qTypeExpr ty1) (qTypeExpr ty2)
-=======
 qTypeExpr (TupleType         tys) = TupleType <$> mapM qTypeExpr tys
 qTypeExpr (ListType           ty) = ListType  <$> qTypeExpr ty
 qTypeExpr (ArrowType     ty1 ty2) = ArrowType <$> qTypeExpr ty1
                                               <*> qTypeExpr ty2
-qTypeExpr (RecordType         fs) = RecordType <$> mapM qFieldType fs
-  where qFieldType (ls, ty) = (\ ty' -> (ls, ty')) <$> qTypeExpr ty
->>>>>>> b2e357a2
 
 qEquation :: Qual Equation
 qEquation (Equation p lhs rhs) = Equation p <$> qLhs lhs <*> qRhs rhs
@@ -136,28 +117,13 @@
 qPattern l@(LiteralPattern        _) = return l
 qPattern n@(NegativePattern     _ _) = return n
 qPattern v@(VariablePattern       _) = return v
-<<<<<<< HEAD
-qPattern (ConstructorPattern   c ts)
-  = liftM2 ConstructorPattern (qIdent c) (mapM qPattern ts)
-qPattern (InfixPattern     t1 op t2)
-  = liftM3 InfixPattern (qPattern t1) (qIdent op) (qPattern t2)
-qPattern (ParenPattern            t) = ParenPattern   `liftM` qPattern t
-qPattern (RecordPattern        c fs)
-  = liftM2 RecordPattern (qIdent c) (mapM (qField qPattern) fs)
-qPattern (TuplePattern         p ts) = TuplePattern p `liftM` mapM qPattern ts
-qPattern (ListPattern          p ts) = ListPattern  p `liftM` mapM qPattern ts
-qPattern (AsPattern             v t) = AsPattern    v `liftM` qPattern t
-qPattern (LazyPattern           p t) = LazyPattern  p `liftM` qPattern t
-qPattern (FunctionPattern      f ts)
-  = liftM2 FunctionPattern (qIdent f) (mapM qPattern ts)
-qPattern (InfixFuncPattern t1 op t2)
-  = liftM3 InfixFuncPattern (qPattern t1) (qIdent op) (qPattern t2)
-=======
 qPattern (ConstructorPattern   c ts) = ConstructorPattern
                                        <$> qIdent c <*> mapM qPattern ts
 qPattern (InfixPattern     t1 op t2) = InfixPattern <$> qPattern t1
                                        <*> qIdent op <*> qPattern t2
 qPattern (ParenPattern            t) = ParenPattern   <$> qPattern t
+qPattern (RecordPattern        c fs) = RecordPattern  <$> qIdent c
+                                       <*> mapM (qField qPattern) fs
 qPattern (TuplePattern         p ts) = TuplePattern p <$> mapM qPattern ts
 qPattern (ListPattern          p ts) = ListPattern  p <$> mapM qPattern ts
 qPattern (AsPattern             v t) = AsPattern    v <$> qPattern t
@@ -166,12 +132,6 @@
                                                        <*> mapM qPattern ts
 qPattern (InfixFuncPattern t1 op t2) = InfixFuncPattern <$> qPattern t1
                                        <*> qIdent op <*> qPattern t2
-qPattern (RecordPattern       fs rt) = RecordPattern <$> mapM qFieldPattern fs
-                                                     <*> mapM qPattern rt
-
-qFieldPattern :: Qual (Field Pattern)
-qFieldPattern (Field p l t) = Field p l <$> qPattern t
->>>>>>> b2e357a2
 
 qRhs :: Qual Rhs
 qRhs (SimpleRhs p e ds) = SimpleRhs p <$> qExpr e           <*> mapM qDecl ds
@@ -182,40 +142,13 @@
 
 qExpr :: Qual Expression
 qExpr l@(Literal             _) = return l
-<<<<<<< HEAD
-qExpr (Variable              v) = Variable `liftM` qIdent v
-qExpr (Constructor           c) = Constructor `liftM` qIdent c
-qExpr (Paren                 e) = Paren `liftM` qExpr e
-qExpr (Typed              e ty) = liftM2 Typed (qExpr e) (qTypeExpr ty)
-qExpr (Record             c fs) = liftM2 Record (qIdent c) (mapM (qField qExpr) fs)
-qExpr (RecordUpdate       e fs) = liftM2 RecordUpdate (qExpr e) (mapM (qField qExpr) fs)
-qExpr (Tuple              p es) = Tuple p `liftM` mapM qExpr es
-qExpr (List               p es) = List p `liftM` mapM qExpr es
-qExpr (ListCompr        p e qs) = liftM2 (ListCompr p) (qExpr e)
-                                                       (mapM qStmt qs)
-qExpr (EnumFrom              e) = EnumFrom `liftM` qExpr e
-qExpr (EnumFromThen      e1 e2) = liftM2 EnumFromThen   (qExpr e1) (qExpr e2)
-qExpr (EnumFromTo        e1 e2) = liftM2 EnumFromTo     (qExpr e1) (qExpr e2)
-qExpr (EnumFromThenTo e1 e2 e3) = liftM3 EnumFromThenTo (qExpr e1) (qExpr e2)
-                                                        (qExpr e3)
-qExpr (UnaryMinus         op e) = UnaryMinus op `liftM` qExpr e
-qExpr (Apply             e1 e2) = liftM2 Apply (qExpr e1) (qExpr e2)
-qExpr (InfixApply     e1 op e2) = liftM3 InfixApply (qExpr e1) (qInfixOp op)
-                                                               (qExpr e2)
-qExpr (LeftSection        e op) = liftM2 LeftSection  (qExpr e) (qInfixOp op)
-qExpr (RightSection       op e) = liftM2 RightSection (qInfixOp op) (qExpr e)
-qExpr (Lambda           r ts e) = liftM2 (Lambda r) (mapM qPattern ts)
-                                                    (qExpr e)
-qExpr (Let                ds e) = liftM2 Let (mapM qDecl ds) (qExpr e)
-qExpr (Do                sts e) = liftM2 Do (mapM qStmt sts) (qExpr e)
-qExpr (IfThenElse   r e1 e2 e3) = liftM3 (IfThenElse r) (qExpr e1)
-                                         (qExpr e2) (qExpr e3)
-qExpr (Case          r ct e as) = liftM2 (Case r ct) (qExpr e) (mapM qAlt as)
-=======
 qExpr (Variable              v) = Variable       <$> qIdent v
 qExpr (Constructor           c) = Constructor    <$> qIdent c
 qExpr (Paren                 e) = Paren          <$> qExpr e
 qExpr (Typed              e ty) = Typed          <$> qExpr e <*> qTypeExpr ty
+qExpr (Record             c fs) = Record <$> qIdent c <*> mapM (qField qExpr) fs
+qExpr (RecordUpdate       e fs) = RecordUpdate   <$> qExpr e
+                                                 <*> mapM (qField qExpr) fs
 qExpr (Tuple              p es) = Tuple p        <$> mapM qExpr es
 qExpr (List               p es) = List p         <$> mapM qExpr es
 qExpr (ListCompr        p e qs) = ListCompr p    <$> qExpr e <*> mapM qStmt qs
@@ -236,11 +169,6 @@
 qExpr (IfThenElse   r e1 e2 e3) = IfThenElse r <$> qExpr e1 <*> qExpr e2
                                                             <*> qExpr e3
 qExpr (Case          r ct e as) = Case r ct    <$> qExpr e <*> mapM qAlt as
-qExpr (RecordConstr         fs) = RecordConstr <$> mapM qFieldExpr fs
-qExpr (RecordSelection     e l) = flip RecordSelection l <$> qExpr e
-qExpr (RecordUpdate       fs e) = RecordUpdate <$> mapM qFieldExpr fs
-                                               <*> qExpr e
->>>>>>> b2e357a2
 
 qStmt :: Qual Statement
 qStmt (StmtExpr p   e) = StmtExpr p <$> qExpr e
@@ -250,11 +178,8 @@
 qAlt :: Qual Alt
 qAlt (Alt p t rhs) = Alt p <$> qPattern t <*> qRhs rhs
 
-qFieldExpr :: Qual (Field Expression)
-qFieldExpr (Field p l e) = Field p l <$> qExpr e
-
 qField :: Qual a -> Qual (Field a)
-qField q (Field p l x) = Field p l `liftM` q x
+qField q (Field p l x) = Field p l <$> q x
 
 qInfixOp :: Qual InfixOp
 qInfixOp (InfixOp     op) = InfixOp     <$> qIdent op
