--- conflicted
+++ resolved
@@ -357,23 +357,6 @@
 failedExpr ty = Function ty (qualifyWith preludeMIdent (mkIdent "failed")) 0
 
 --TODO: Add note about arity of 0 because of the predefined functions in the Prelude
-<<<<<<< HEAD
-eqExpr :: Expression -> Expression -> Expression
-eqExpr e1 e2 = Apply (Apply (Function eqTy eq 0) e1) e2
-  where eq   = qImplMethodId preludeMIdent qDataId [ty] $ mkIdent "==="
-        ty   = case e2 of
-                 Literal _ l -> case l of
-                                  Char  _ -> charType
-                                  Int   _ -> intType
-                                  Float _ -> floatType
-                 _ -> internalError "CaseCompletion.eqExpr: no literal"
-        ty'  = case e2 of
-                 Literal _ l -> case l of
-                                  Char  _ -> charType'
-                                  Int   _ -> intType'
-                                  Float _ -> floatType'
-                 _ -> internalError "CaseCompletion.eqExpr: no literal"
-=======
 eqExpr :: CS.Type -> IL.Type -> Expression -> Expression -> Expression
 eqExpr ty ty' e1 | IL.TypeConstructor _ [_] <- ty'
   = Apply (Apply (Apply (Function eqListTy eqList 0)
@@ -386,7 +369,6 @@
 eqExpr ty ty' e1 =
     Apply (Apply (Function eqTy eq 0) e1)
   where eq   = qImplMethodId preludeMIdent qDataId ty $ mkIdent "==="
->>>>>>> 0ff1fbd2
         eqTy = TypeArrow ty' (TypeArrow ty' boolType')
 
 truePatt :: ConstrTerm
