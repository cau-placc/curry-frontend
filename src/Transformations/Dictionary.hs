{- |
  Module      :  $Header$
  Description :  Dictionary insertion
  Copyright   :  (c) 2016 - 2017 Finn Teegen
  License     :  BSD-3-clause

  Maintainer  :  bjp@informatik.uni-kiel.de
  Stability   :  experimental
  Portability :  portable

  TODO
-}

{-# LANGUAGE CPP #-}
module Transformations.Dictionary
  ( insertDicts
  , dictTypeId, qDictTypeId, dictConstrId, qDictConstrId
  , defaultMethodId, qDefaultMethodId, superDictStubId, qSuperDictStubId
  , instFunId, qInstFunId, implMethodId, qImplMethodId
  ) where

#if __GLASGOW_HASKELL__ < 710
import           Control.Applicative      ((<$>), (<*>))
import           Data.Traversable         (traverse)
#endif
<<<<<<< HEAD
import           Control.Monad.Extra      (concatMapM, liftM, maybeM, when)
import qualified Control.Monad.State as S (State, runState, gets, modify)

import           Data.List         (inits, nub, partition, tails)
import qualified Data.Map   as Map (Map, empty, insert, lookup)
=======
import           Control.Monad.Extra      ( concatMapM, liftM, maybeM, when )
import qualified Control.Monad.State as S (State, runState, gets, modify)

import           Data.List         (inits, nub, partition, tails)
import qualified Data.Map   as Map ( Map, empty, insert, lookup, toList )
>>>>>>> 0ff1fbd2
import           Data.Maybe        (fromMaybe, isJust)

import Curry.Base.Ident
import Curry.Base.Position
import Curry.Base.SpanInfo
import Curry.Syntax
import Curry.Syntax.Pretty (ppQIdent)

import Base.CurryKinds
import Base.CurryTypes
import Base.Expr
import Base.Kinds
import Base.Messages (internalError)
import Base.PrettyTypes ()
import Base.TopEnv
import Base.Types
import Base.TypeSubst
import Base.Typing
import Base.Utils (foldr2, uncurry3)

import Env.Class
import Env.Instance
import Env.Interface
import Env.OpPrec
import Env.TypeConstructor
import Env.Value

data DTState = DTState
  { moduleIdent :: ModuleIdent
  , tyConsEnv   :: TCEnv
  , valueEnv    :: ValueEnv
  , classEnv    :: ClassEnv
  , instEnv     :: InstEnv
  , opPrecEnv   :: OpPrecEnv
  , dictEnv     :: DictEnv    -- for dictionary insertion
  , specEnv     :: SpecEnv    -- for dictionary specialization
  , nextId      :: Integer
  }

type DTM = S.State DTState

insertDicts :: Bool -> InterfaceEnv -> TCEnv -> ValueEnv -> ClassEnv
            -> InstEnv -> OpPrecEnv -> Module PredType
            -> (Module Type, InterfaceEnv, TCEnv, ValueEnv, OpPrecEnv)
insertDicts inlDi intfEnv tcEnv vEnv clsEnv inEnv pEnv mdl@(Module _ _ _ m _ _ _) =
  (mdl', intfEnv', tcEnv', vEnv', pEnv')
  where initState =
          DTState m tcEnv vEnv clsEnv inEnv pEnv emptyDictEnv emptySpEnv 1
        (mdl', tcEnv', vEnv', pEnv') =
          runDTM (dictTrans mdl >>= (if inlDi then specialize else return) >>= cleanup) initState
        intfEnv' = dictTransInterfaces vEnv' clsEnv intfEnv

runDTM :: DTM a -> DTState -> (a, TCEnv, ValueEnv, OpPrecEnv)
runDTM dtm s =
  let (a, s') = S.runState dtm s in (a, tyConsEnv s', valueEnv s', opPrecEnv s')

getModuleIdent :: DTM ModuleIdent
getModuleIdent = S.gets moduleIdent

getTyConsEnv :: DTM TCEnv
getTyConsEnv = S.gets tyConsEnv

modifyTyConsEnv :: (TCEnv -> TCEnv) -> DTM ()
modifyTyConsEnv f = S.modify $ \s -> s { tyConsEnv = f $ tyConsEnv s }

getValueEnv :: DTM ValueEnv
getValueEnv = S.gets valueEnv

modifyValueEnv :: (ValueEnv -> ValueEnv) -> DTM ()
modifyValueEnv f = S.modify $ \s -> s { valueEnv = f $ valueEnv s }

withLocalValueEnv :: DTM a -> DTM a
withLocalValueEnv act = do
  oldEnv <- getValueEnv
  res <- act
  modifyValueEnv $ const oldEnv
  return res

getClassEnv :: DTM ClassEnv
getClassEnv = S.gets classEnv

getInstEnv :: DTM InstEnv
getInstEnv = S.gets instEnv

getPrecEnv :: DTM OpPrecEnv
getPrecEnv = S.gets opPrecEnv

modifyPrecEnv :: (OpPrecEnv -> OpPrecEnv) -> DTM ()
modifyPrecEnv f = S.modify $ \s -> s { opPrecEnv = f $ opPrecEnv s }

getDictEnv :: DTM DictEnv
getDictEnv = S.gets dictEnv

modifyDictEnv :: (DictEnv -> DictEnv) -> DTM ()
modifyDictEnv f = S.modify $ \s -> s { dictEnv = f $ dictEnv s }

withLocalDictEnv :: DTM a -> DTM a
withLocalDictEnv act = do
  oldEnv <- getDictEnv
  res <- act
  modifyDictEnv $ const oldEnv
  return res

getSpEnv :: DTM SpecEnv
getSpEnv = S.gets specEnv

setSpEnv :: SpecEnv -> DTM ()
setSpEnv spEnv = S.modify $ \s -> s { specEnv = spEnv }

getNextId :: DTM Integer
getNextId = do
  nid <- S.gets nextId
  S.modify $ \s -> s { nextId = succ nid }
  return nid

-- -----------------------------------------------------------------------------
-- Lifting class and instance declarations
-- -----------------------------------------------------------------------------

-- When we lift class and instance declarations, we can remove the optional
-- default declaration since it has already been considered during the type
-- check.

liftDecls :: Decl PredType -> DTM [Decl PredType]
liftDecls (DefaultDecl _ _) = return []
liftDecls (ClassDecl _ _ _ cls tvs _ ds) = do
  m <- getModuleIdent
  liftClassDecls (qualifyWith m cls) tvs ds
liftDecls (InstanceDecl _ _ cx cls tys ds) = do
  clsEnv <- getClassEnv
  let PredTypes pls tys' = toPredTypes [] OPred cx tys
      pls' = minPredList clsEnv pls
  liftInstanceDecls pls' cls tys' ds
liftDecls d = return [d]

liftClassDecls :: QualIdent -> [Ident] -> [Decl PredType] -> DTM [Decl PredType]
liftClassDecls cls tvs ds = do
  dictDecl <- createClassDictDecl cls tvs ods
  clsEnv <- getClassEnv
  let fs = classMethods cls clsEnv
  methodDecls <- mapM (createClassMethodDecl cls ms) fs
  return $ dictDecl : methodDecls
  where (vds, ods) = partition isValueDecl ds
        ms = methodMap vds

liftInstanceDecls :: PredList -> QualIdent -> [Type] -> [Decl PredType]
                  -> DTM [Decl PredType]
liftInstanceDecls pls cls tys ds = do
  dictDecl <- createInstDictDecl pls cls tys
  clsEnv <- getClassEnv
  let fs = classMethods cls clsEnv
  methodDecls <- mapM (createInstMethodDecl pls cls tys ms) fs
  return $ dictDecl : methodDecls
  where ms = methodMap ds

-- Since not every class method needs to be implemented in a class or instance
-- declaration, we use a map to associate a class method identifier with its
-- implementation.

type MethodMap = [(Ident, Decl PredType)]

-- We have to unrename the method's identifiers here because the syntax check
-- has renamed them before.

methodMap :: [Decl PredType] -> MethodMap
methodMap ds = [(unRenameIdent f, d) | d@(FunctionDecl _ _ f _) <- ds]

createClassDictDecl :: QualIdent -> [Ident] -> [Decl a] -> DTM (Decl a)
createClassDictDecl cls tvs ds = do
  c <- createClassDictConstrDecl cls tvs ds
  return $ DataDecl NoSpanInfo (dictTypeId cls) tvs [c] []

createClassDictConstrDecl :: QualIdent -> [Ident] -> [Decl a] -> DTM ConstrDecl
createClassDictConstrDecl cls tvs ds = do
  let tvs' = tvs ++ filter (`notElem` map unRenameIdent tvs) identSupply
      mtys = map (fromType tvs' . generalizeMethodType . transformMethodPredType)
                 [toMethodType cls tvs qty | TypeSig _ fs qty <- ds, _ <- fs]
  return $ ConstrDecl NoSpanInfo (dictConstrId cls) mtys

-- TODO: Decide whether storing the arity of type classes in the class
--         environment should stay. Using 'classArity' instead of the class kind
--         would allow reducing the arity of 'bindClassEntities',
--         'bindClassDict' and this function, as the type constructor
--         environment would no longer be needed.
classDictConstrPredType :: ModuleIdent -> TCEnv -> ValueEnv -> ClassEnv
                        -> QualIdent -> PredType
classDictConstrPredType m tcEnv vEnv clsEnv cls =
  PredType pls $ foldr TypeArrow ty mtys
 where
  varTys = map TypeVariable [0 .. kindArity (clsKind m cls tcEnv) - 1]
  -- taken from Leif-Erik Krueger
  pls    = superClasses cls clsEnv
  fs     = classMethods cls clsEnv
  mptys  = map (classMethodType vEnv cls) fs
  ty     = dictType $ Pred OPred cls varTys
  mtys   = map (generalizeMethodType . transformMethodPredType) mptys

createInstDictDecl :: PredList -> QualIdent -> [Type] -> DTM (Decl PredType)
createInstDictDecl pls cls tys = do
  pty <- PredType pls . arrowBase <$> getInstDictConstrType cls tys
  funDecl NoSpanInfo pty (instFunId cls tys)
    [ConstructorPattern NoSpanInfo predUnitType qUnitId []]
    <$> createInstDictExpr cls tys

createInstDictExpr :: QualIdent -> [Type] -> DTM (Expression PredType)
createInstDictExpr cls tys = do
  ty <- instType <$> getInstDictConstrType cls tys
  m <- getModuleIdent
  clsEnv <- getClassEnv
  let fs = map (qImplMethodId m cls tys) $ classMethods cls clsEnv
  return $ apply (Constructor NoSpanInfo (predType ty) (qDictConstrId cls))
             (zipWith (Variable NoSpanInfo . predType) (arrowArgs ty) fs)

getInstDictConstrType :: QualIdent -> [Type] -> DTM Type
getInstDictConstrType cls tys =  do
  m <- getModuleIdent
  tcEnv <- getTyConsEnv
  vEnv <- getValueEnv
  clsEnv <- getClassEnv
  return $ instanceTypes tys $ unpredType $
    classDictConstrPredType m tcEnv vEnv clsEnv cls

createClassMethodDecl :: QualIdent -> MethodMap -> Ident -> DTM (Decl PredType)
createClassMethodDecl cls =
  createMethodDecl (defaultMethodId cls) (defaultClassMethodDecl cls)

defaultClassMethodDecl :: QualIdent -> Ident -> DTM (Decl PredType)
defaultClassMethodDecl cls f = do
  pty <- getClassMethodType cls f
  return $ funDecl NoSpanInfo pty f [] $ preludeError (instPredType pty) $
    "No instance or default method for class operation " ++ escName f

getClassMethodType :: QualIdent -> Ident -> DTM PredType
getClassMethodType cls f = do
  vEnv <- getValueEnv
  return $ classMethodType vEnv cls f

classMethodType :: ValueEnv -> QualIdent -> Ident -> PredType
classMethodType vEnv cls f = pty
  where ForAll _ pty = funType False (qualifyLike cls f) vEnv

createInstMethodDecl :: PredList -> QualIdent -> [Type] -> MethodMap -> Ident
                     -> DTM (Decl PredType)
createInstMethodDecl pls cls tys =
  createMethodDecl (implMethodId cls tys) (defaultInstMethodDecl pls cls tys)

defaultInstMethodDecl :: PredList -> QualIdent -> [Type] -> Ident
                      -> DTM (Decl PredType)
defaultInstMethodDecl pls cls tys f = do
  vEnv <- getValueEnv
  let pty@(PredType _ ty) = instMethodType vEnv pls cls tys f
  return $ funDecl NoSpanInfo pty f [] $
    Variable NoSpanInfo (predType $ instType ty) (qDefaultMethodId cls f)

-- Returns the type for a given instance's method of a given class. To this
-- end, the class method's type is stripped of its first predicate (which is
-- the implicit class constraint) and the class variables are replaced with the
-- instance's types. The remaining predicate set is then united with the
-- instance's predicate set.

instMethodType :: ValueEnv -> PredList -> QualIdent -> [Type] -> Ident
               -> PredType
instMethodType vEnv pls cls tys f = PredType (plUnion pls pls'') ty'
  where PredType pls'  ty  = classMethodType vEnv cls f
        PredType pls'' ty' = instanceTypes tys $ PredType (plDeleteMin pls') ty

createMethodDecl :: (Ident -> Ident) -> (Ident -> DTM (Decl PredType))
                 -> MethodMap -> Ident -> DTM (Decl PredType)
createMethodDecl methodId defaultDecl ms f =
  liftM (renameDecl $ methodId f) $ maybe (defaultDecl f) return (lookup f ms)

-- We have to rename the left hand side of lifted function declarations
-- accordingly which is done by the function 'renameDecl'.

renameDecl :: Ident -> Decl a -> Decl a
renameDecl f (FunctionDecl p a _ eqs) = FunctionDecl p a f $ map renameEq eqs
  where renameEq (Equation p' b lhs rhs) = Equation p' b (renameLhs lhs) rhs
        renameLhs (FunLhs _ _ ts) = FunLhs NoSpanInfo f ts
        renameLhs _ = internalError "Dictionary.renameDecl.renameLhs"
renameDecl _ _ = internalError "Dictionary.renameDecl"

-- -----------------------------------------------------------------------------
-- Creating stub declarations
-- -----------------------------------------------------------------------------

-- For each class method f defined in the processed module we have to introduce
-- a stub method with the same name that selects the appropriate function from
-- the provided dictionary and applies the remaining arguments to it. We also
-- create a stub method for each super class selecting the corresponding super
-- class dictionary from the provided class dictionary.

createStubs :: Decl PredType -> DTM [Decl Type]
createStubs (ClassDecl _ _ _ cls _ _ _) = do
  m <- getModuleIdent
  tcEnv <- getTyConsEnv
  vEnv <- getValueEnv
  clsEnv <- getClassEnv
  let ocls = qualifyWith m cls
      fs   = classMethods ocls clsEnv
      sclsInfos = superClasses ocls clsEnv
      dictConstrPty = classDictConstrPredType m tcEnv vEnv clsEnv ocls
      (superDictAndMethodTys, dictTy) =
        arrowUnapply $ transformPredType dictConstrPty
      (superDictTys, methodTys)       =
        splitAt (length sclsInfos) superDictAndMethodTys
      (superStubTys, methodStubTys)   = splitAt (length sclsInfos) $
        map (TypeArrow dictTy) superDictAndMethodTys
  superDictVs <- mapM (freshVar "_#super" . instType) superDictTys
  methodVs <- mapM (freshVar "_#meth" . instType) methodTys
  let patternVs   = superDictVs ++ methodVs
      pattern     = createDictPattern (instType dictTy) ocls patternVs
      superStubs  = zipWith3 (createSuperDictStubDecl pattern ocls)
                      superStubTys sclsInfos superDictVs
      methodStubs = zipWith3 (createMethodStubDecl pattern)
                      methodStubTys fs methodVs
  return $ superStubs ++ methodStubs
createStubs _ = return []

createDictPattern :: Type -> QualIdent -> [(Type, Ident)] -> Pattern Type
createDictPattern a cls = constrPattern a (qDictConstrId cls)

-- taken from Leif-Erik Krueger
createSuperDictStubDecl :: Pattern Type -> QualIdent -> Type -> Pred
                        -> (Type, Ident) -> Decl Type
createSuperDictStubDecl t cls a sclsPred v =
  createStubDecl t a (superDictStubId cls sclsPred) v

createMethodStubDecl :: Pattern Type -> Type -> Ident -> (Type, Ident) -> Decl Type
createMethodStubDecl = createStubDecl

createStubDecl :: Pattern Type -> Type -> Ident -> (Type, Ident) -> Decl Type
createStubDecl t a f v =
  FunctionDecl NoSpanInfo a f [createStubEquation t f v]

createStubEquation :: Pattern Type -> Ident -> (Type, Ident) -> Equation Type
createStubEquation t f v =
  mkEquation NoSpanInfo f [VariablePattern NoSpanInfo (TypeArrow unitType (typeOf t)) (mkIdent "_#temp")] $
    mkLet [FunctionDecl NoSpanInfo (TypeArrow (typeOf t) (fst v)) (mkIdent "_#lambda")
      [mkEquation NoSpanInfo (mkIdent "_#lambda") [t] $ uncurry mkVar v]]
      (apply (Variable NoSpanInfo (TypeArrow (typeOf t) (fst v)) (qualify $ mkIdent "_#lambda"))
        [apply (Variable NoSpanInfo (TypeArrow unitType (typeOf t)) (qualify $ mkIdent "_#temp"))
          [Constructor NoSpanInfo unitType qUnitId]])

-- changes taken from Leif-Erik Krueger
superDictStubType :: QualIdent -> Pred -> [Type] -> Type
superDictStubType cls sclsPred tys = TypeArrow (rtDictType $ Pred OPred cls tys)
  (rtDictType $ expandAliasType tys sclsPred)

-- -----------------------------------------------------------------------------
-- Entering new bindings into the environments
-- -----------------------------------------------------------------------------

bindDictTypes :: ModuleIdent -> ClassEnv -> TCEnv -> TCEnv
bindDictTypes m clsEnv tcEnv =
  foldr (bindDictType m clsEnv) tcEnv (allEntities tcEnv)

bindDictType :: ModuleIdent -> ClassEnv -> TypeInfo -> TCEnv -> TCEnv
bindDictType m clsEnv (TypeClass cls k ms) = bindEntity m tc ti
 where
  ti     = DataType tc (dictTypeKind cls k) [c]
  tc     = qDictTypeId cls
  c      = DataConstr (dictConstrId cls) (map rtDictType pls ++ tys)
  -- taken from Leif-Erik Krueger
  pls    = superClasses cls clsEnv
  tys    = map (generalizeMethodType . transformMethodPredType . methodType) ms
bindDictType _ _      _                     = id

bindClassDecls :: ModuleIdent -> TCEnv -> ClassEnv -> ValueEnv -> ValueEnv
bindClassDecls m tcEnv clsEnv =
  flip (foldr $ bindClassEntities m tcEnv clsEnv) $ allEntities tcEnv

-- It is safe to use 'fromMaybe 0' in 'bindClassEntities', because the
-- augmentation has already replaced the 'Nothing' value for the arity
-- of a method's implementation with 'Just 1' (despite the fact that
-- maybe no default implementation has been provided) if the method has
-- been augmented.

-- changes taken from Leif-Erik Krueger
bindClassEntities :: ModuleIdent -> TCEnv -> ClassEnv -> TypeInfo -> ValueEnv
                  -> ValueEnv
bindClassEntities m tcEnv clsEnv (TypeClass cls _ ms) =
  bindClassDict m tcEnv clsEnv cls . bindSuperStubs m tcEnv cls sclss .
    bindDefaultMethods m cls fs
  where fs    = zip (map methodName ms) (map (fromMaybe 0 . methodArity) ms)
        sclss = superClasses cls clsEnv
bindClassEntities _ _ _ _ = id

bindClassDict :: ModuleIdent -> TCEnv -> ClassEnv -> QualIdent -> ValueEnv
              -> ValueEnv
bindClassDict m tcEnv clsEnv cls vEnv = bindEntity m c dc vEnv
  where c  = qDictConstrId cls
        dc = DataConstructor c a (replicate a anonId) tySc
        a  = length pls + arrowArity ty
        pty@(PredType pls ty) = classDictConstrPredType m tcEnv vEnv clsEnv cls
        tySc = ForAll (kindArity (clsKind m cls tcEnv)) pty

bindDefaultMethods :: ModuleIdent -> QualIdent -> [(Ident, Int)] -> ValueEnv
                   -> ValueEnv
bindDefaultMethods m = flip . foldr . bindDefaultMethod m

-- TODO: Should the implicit class constraint of a default method implementation
--         be marked as such?
bindDefaultMethod :: ModuleIdent -> QualIdent -> (Ident, Int) -> ValueEnv
                  -> ValueEnv
bindDefaultMethod m cls (f, n) vEnv =
  bindMethod m (qDefaultMethodId cls f) n (classMethodType vEnv cls f) vEnv

-- changes taken from Leif-Erik Krueger
bindSuperStubs :: ModuleIdent -> TCEnv -> QualIdent -> [Pred]
               -> ValueEnv -> ValueEnv
bindSuperStubs m tcEnv = flip . foldr . bindSuperStub m tcEnv

bindSuperStub :: ModuleIdent -> TCEnv -> QualIdent -> Pred -> ValueEnv
              -> ValueEnv
bindSuperStub m tcEnv cls sclsPred =
  bindEntity m f $ Value f Nothing 1 $ polyType ty
  where f  = qSuperDictStubId cls sclsPred
        ar = kindArity (clsKind m cls tcEnv)
        ty = superDictStubType cls sclsPred (map TypeVariable [0 .. ar])

bindInstDecls :: ModuleIdent -> ClassEnv -> InstEnv -> ValueEnv -> ValueEnv
bindInstDecls m clsEnv = flip (foldr $ bindInstFuns m clsEnv) . instEnvList

bindInstFuns :: ModuleIdent -> ClassEnv -> (InstIdent, InstInfo) -> ValueEnv
             -> ValueEnv
bindInstFuns m clsEnv ((cls, tys), (m', pls, is)) =
  bindInstDict m cls tys m' pls . bindInstMethods m clsEnv cls tys m' pls is

bindInstDict :: ModuleIdent -> QualIdent -> [Type] -> ModuleIdent -> PredList
             -> ValueEnv -> ValueEnv
bindInstDict m cls tys m' pls = bindMethod m (qInstFunId m' cls tys) 1 $
  PredType pls $ rtDictType $ Pred OPred cls tys

bindInstMethods :: ModuleIdent -> ClassEnv -> QualIdent -> [Type] -> ModuleIdent
                -> PredList -> [(Ident, Int)] -> ValueEnv -> ValueEnv
bindInstMethods m clsEnv cls tys m' pls is =
  flip (foldr (bindInstMethod m cls tys m' pls is)) (classMethods cls clsEnv)

bindInstMethod :: ModuleIdent -> QualIdent -> [Type] -> ModuleIdent
               -> PredList -> [(Ident, Int)] -> Ident -> ValueEnv -> ValueEnv
bindInstMethod m cls tys m' pls is f vEnv = bindMethod m f' a pty vEnv
  where f'  = qImplMethodId m' cls tys f
        a   = fromMaybe 0 $ lookup f is
        pty = instMethodType vEnv pls cls tys f

bindMethod :: ModuleIdent -> QualIdent -> Int -> PredType -> ValueEnv
           -> ValueEnv
bindMethod m f n pty = bindEntity m f $ Value f Nothing n $ typeScheme pty

-- The function 'bindEntity' introduces a binding for an entity into a top-level
-- environment. Depending on whether the entity is defined in the current module
-- or not, either an unqualified and a qualified local binding or a qualified
-- import are added to the environment.

bindEntity :: Entity a => ModuleIdent -> QualIdent -> a -> TopEnv a
           -> TopEnv a
bindEntity m x = case qidModule (qualUnqualify m x) of
  Just m' | m /= m' -> qualImportTopEnv m' x'
  _                 -> qualBindTopEnv (qualifyWith m x')
  where x' = unqualify x

-- -----------------------------------------------------------------------------
-- Transforming the environments
-- -----------------------------------------------------------------------------

dictTransTypes :: TCEnv -> TCEnv
dictTransTypes = fmap dictTransTypeInfo

dictTransTypeInfo :: TypeInfo -> TypeInfo
dictTransTypeInfo (DataType tc k cs) =
  DataType tc k $ map dictTransDataConstr cs
dictTransTypeInfo (RenamingType tc k nc) =
  RenamingType tc k $ dictTransDataConstr nc
dictTransTypeInfo ti@(AliasType _ _ _ _) = ti
dictTransTypeInfo (TypeClass cls k ms) =
  TypeClass cls k $ map dictTransClassMethod ms
dictTransTypeInfo (TypeVar _) =
  internalError "Dictionary.dictTransTypeInfo: type variable"

dictTransDataConstr :: DataConstr -> DataConstr
dictTransDataConstr (DataConstr c tys) = DataConstr c tys
dictTransDataConstr (RecordConstr c _ tys) =
  dictTransDataConstr $ DataConstr c tys

-- For the same reason as in 'bindClassEntities' it is safe to use 'fromMaybe 0'
-- in 'dictTransClassMethod'. Note that type classes are removed anyway in the
-- cleanup phase.

dictTransClassMethod :: ClassMethod -> ClassMethod
dictTransClassMethod (ClassMethod f a pty) = ClassMethod f a' $ predType ty
  where a' = Just $ fromMaybe 0 a + arrowArity ty - arrowArity (unpredType pty)
        ty = transformPredType pty

dictTransValues :: ValueEnv -> ValueEnv
dictTransValues = fmap dictTransValueInfo

dictTransValueInfo :: ValueInfo -> ValueInfo
dictTransValueInfo (DataConstructor c a ls (ForAll n pty)) =
  DataConstructor c a' ls' $ ForAll n $ predType ty
  where a'  = arrowArity ty
        ls' = replicate (a' - a) anonId ++ ls
        ty  = transformPredType pty
dictTransValueInfo (NewtypeConstructor c l (ForAll n pty)) =
  NewtypeConstructor c l (ForAll n (predType (unpredType pty)))
dictTransValueInfo (Value f cm a (ForAll n pty)) =
  Value f Nothing a' $ ForAll n $ predType ty
  where a' = a + if isJust cm then 1 else arrowArity ty - arrowArity (unpredType pty)
        ty = transformPredType pty
dictTransValueInfo (Label l cs (ForAll n pty)) =
  Label l cs $ ForAll n $ predType $ unpredType pty

-- -----------------------------------------------------------------------------
-- Adding exports
-- -----------------------------------------------------------------------------

addExports :: Maybe ExportSpec -> [Export] -> Maybe ExportSpec
addExports (Just (Exporting p es)) es' = Just $ Exporting p $ es ++ es'
addExports Nothing                 _   = internalError "Dictionary.addExports"

dictExports :: Decl a -> DTM [Export]
dictExports (ClassDecl _ _ _ cls _ _ _) = do
  m <- getModuleIdent
  clsEnv <- getClassEnv
  return $ classExports m clsEnv cls
dictExports (InstanceDecl _ _ _ cls tys _) = do
  m <- getModuleIdent
  clsEnv <- getClassEnv
  return $ instExports m clsEnv cls (toTypes [] tys)
dictExports _ = return []

classExports :: ModuleIdent -> ClassEnv -> Ident -> [Export]
classExports m clsEnv cls =
  ExportTypeWith NoSpanInfo (qDictTypeId qcls) [dictConstrId qcls] :
   map (Export NoSpanInfo . qSuperDictStubId qcls) (superClasses qcls clsEnv) ++
    map (Export NoSpanInfo . qDefaultMethodId qcls) (classMethods qcls clsEnv)
  where qcls = qualifyWith m cls

instExports :: ModuleIdent -> ClassEnv -> QualIdent -> [Type] -> [Export]
instExports m clsEnv cls tys =
  Export NoSpanInfo (qInstFunId m cls tys) :
    map (Export NoSpanInfo . qImplMethodId m cls tys) (classMethods cls clsEnv)

-- -----------------------------------------------------------------------------
-- Transforming the module
-- -----------------------------------------------------------------------------

type DictEnv = [(Pred, Expression Type)]

emptyDictEnv :: DictEnv
emptyDictEnv = []

class DictTrans a where
  dictTrans ::  a PredType -> DTM (a Type)

instance DictTrans Module where
  dictTrans (Module spi li ps m es is ds) = do
    liftedDs <- concatMapM liftDecls ds
    stubDs <- concatMapM createStubs ds
    tcEnv <- getTyConsEnv
    clsEnv <- getClassEnv
    inEnv <- getInstEnv
    modifyValueEnv $ bindClassDecls m tcEnv clsEnv
    modifyValueEnv $ bindInstDecls m clsEnv inEnv
    modifyTyConsEnv $ bindDictTypes m clsEnv
    transDs <- mapM dictTrans liftedDs
    modifyValueEnv $ dictTransValues
    modifyTyConsEnv $ dictTransTypes
    dictEs <- addExports es <$> concatMapM dictExports ds
    return $ Module spi li ps m dictEs is $ transDs ++ stubDs

-- We use and transform the type from the type constructor environment for
-- transforming a constructor declaration as it contains the reduced and
-- restricted predicate set for each data constructor.

-- The pattern declaration case of the DictTrans Decl instance converts
-- variable declarations with an overloaded type into function declarations.
-- This is necessary so that the compiler can add the implicit dictionary
-- arguments to the declaration.

instance DictTrans Decl where
  dictTrans (InfixDecl      p fix prec ops) = return $ InfixDecl p fix prec ops
  dictTrans (DataDecl        p tc tvs cs _) = do
    m <- getModuleIdent
    tcEnv <- getTyConsEnv
    case qualLookupTypeInfo (qualifyWith m tc) tcEnv of
      DataType _ _ cs' : _
        -> return $ DataDecl p tc tvs (zipWith (dictTransConstrDecl tvs) cs cs') []
      _ -> internalError "Dictionary.dictTrans@Decl: Type does not exist or is not a data type"
  dictTrans (ExternalDataDecl     p tc tvs) = return $ ExternalDataDecl p tc tvs
  dictTrans (NewtypeDecl     p tc tvs nc _) =
    return $ NewtypeDecl p tc tvs nc []
  dictTrans (TypeDecl          p tc tvs ty) = return $ TypeDecl p tc tvs ty
  dictTrans (FunctionDecl p      pty f eqs) =
    FunctionDecl p (transformPredType pty) f <$> mapM dictTrans eqs
  dictTrans (PatternDecl           p t rhs) = case t of
    VariablePattern _ pty@(PredType pls _) v | not (null pls) ->
      dictTrans $ FunctionDecl p pty v [Equation p Nothing (FunLhs NoSpanInfo v []) rhs]
    _ -> withLocalDictEnv $ PatternDecl p <$> dictTrans t <*> dictTrans rhs
  dictTrans d@(FreeDecl                _ _) = return $ fmap unpredType d
  dictTrans d@(ExternalDecl            _ _) = return $ fmap transformPredType d
  dictTrans d                               =
    internalError $ "Dictionary.dictTrans: " ++ show d

dictTransConstrDecl :: [Ident] -> ConstrDecl -> DataConstr -> ConstrDecl
dictTransConstrDecl tvs (ConstrDecl p c tes) dc =
  ConstrDecl p c $ map (fromType $ tvs ++ bvs) (constrTypes dc)
  where bvs = nub $ bv tes
dictTransConstrDecl tvs (ConOpDecl p ty1 op ty2) dc =
  dictTransConstrDecl tvs (ConstrDecl p op [ty1, ty2]) dc
dictTransConstrDecl _ d _ = internalError $ "Dictionary.dictTrans: " ++ show d

instance DictTrans Equation where
  dictTrans (Equation p Nothing (FunLhs _ f ts) rhs) =
    withLocalValueEnv $ withLocalDictEnv $ do
      m <- getModuleIdent
      pls <- matchPredList (varType m f) $
               foldr (TypeArrow . typeOf) (typeOf rhs) ts
      ts' <- addDictArgs pls ts
      modifyValueEnv $ bindPatterns ts'
      Equation p Nothing (FunLhs NoSpanInfo f ts') <$> dictTrans rhs
  dictTrans (Equation p (Just pty) (FunLhs _ f ts) rhs) =
    withLocalValueEnv $ withLocalDictEnv $ do
      m <- getModuleIdent
      pls <- matchPredList' (varType m f) pty
      ts' <- addDictArgs pls ts
      modifyValueEnv $ bindPatterns ts'
      Equation p Nothing (FunLhs NoSpanInfo f ts') <$> dictTrans rhs
  dictTrans eq                               =
    internalError $ "Dictionary.dictTrans: " ++ show eq

instance DictTrans Rhs where
  dictTrans (SimpleRhs p _ e []) = simpleRhs p <$> dictTrans e
  dictTrans rhs                  =
    internalError $ "Dictionary.dictTrans: " ++ show rhs

instance DictTrans Pattern where
  dictTrans (LiteralPattern        _ pty l) =
    return $ LiteralPattern NoSpanInfo (unpredType pty) l
  dictTrans (VariablePattern       _ pty v) =
    return $ VariablePattern NoSpanInfo (unpredType pty) v
  dictTrans (ConstructorPattern _ pty c ts) = do
    pls <- matchPredList (conType c) $
             foldr (TypeArrow . typeOf) (unpredType pty) ts
    ConstructorPattern NoSpanInfo (unpredType pty) c <$> addDictArgs pls ts
  dictTrans (AsPattern               _ v t) =
    AsPattern NoSpanInfo v <$> dictTrans t
  dictTrans t                               =
    internalError $ "Dictionary.dictTrans: " ++ show t

instance DictTrans Expression where
  dictTrans (Literal     _ pty l) =
    return $ Literal NoSpanInfo (unpredType pty) l
  dictTrans (Variable    _ pty@(PredType ps _) v) = do
    pls <- if null ps
           then matchPredList (funType True v) (unpredType pty)
           else matchPredList' (funType True v) pty
    es <- mapM dictArg pls
    let ty = foldr (TypeArrow . typeOf) (unpredType pty) es
    return $ apply (Variable NoSpanInfo ty v) es
  dictTrans (Constructor _ pty c) = do
    pls <- matchPredList (conType c) (unpredType pty)
    es <- mapM dictArg pls
    let ty = foldr (TypeArrow . typeOf) (unpredType pty) es
    return $ apply (Constructor NoSpanInfo ty c) es
  dictTrans (Apply       _ e1 e2) =
    Apply NoSpanInfo <$> dictTrans e1 <*> dictTrans e2
  dictTrans (Typed       _ e qty) =
    Typed NoSpanInfo <$> dictTrans e <*> dictTransQualTypeExpr qty
  dictTrans (Lambda       _ ts e) = withLocalValueEnv $ withLocalDictEnv $ do
    ts' <- mapM dictTrans ts
    modifyValueEnv $ bindPatterns ts'
    mkLambda ts' <$> dictTrans e
  dictTrans (Let        _ _ ds e) = withLocalValueEnv $ do
    modifyValueEnv $ bindDecls ds
    mkLet <$> mapM dictTrans ds <*> dictTrans e
  dictTrans (Case    _ _ ct e as) =
    mkCase ct <$> dictTrans e <*> mapM dictTrans as
  dictTrans e                   =
    internalError $ "Dictionary.dictTrans: " ++ show e

-- Just like before in desugaring, we ignore the context in the type signature
-- of a typed expression, since there should be no possibility to provide a
-- non-empty context without scoped type-variables.
-- TODO: Verify

dictTransQualTypeExpr :: QualTypeExpr -> DTM QualTypeExpr
dictTransQualTypeExpr (QualTypeExpr spi _ ty) = return $ QualTypeExpr spi [] ty

instance DictTrans Alt where
  dictTrans (Alt p t rhs) = withLocalValueEnv $ withLocalDictEnv $ do
    t' <- dictTrans t
    modifyValueEnv $ bindPattern t'
    Alt p t' <$> dictTrans rhs

addDictArgs :: [Pred] -> [Pattern PredType] -> DTM [Pattern Type]
addDictArgs pls ts = do
  dictVars <- mapM (freshVar "_#dict" . rtDictType) pls
  clsEnv <- getClassEnv
  modifyDictEnv $ (++) $ dicts clsEnv $ zip pls (map (uncurry mkVar) dictVars)
  (++) (map (uncurry (VariablePattern NoSpanInfo )) dictVars)
         <$> mapM dictTrans ts
  where dicts clsEnv vs
          | null vs = vs
          | otherwise = vs ++ dicts clsEnv (concatMap (superDicts clsEnv) vs)
        superDicts clsEnv (Pred _ cls tys, e) =
          map (superDict cls tys e) (superClasses cls clsEnv)
        -- changes taken from Leif-Erik Krueger
        superDict cls tys e sclsPred =
          ( expandAliasType tys sclsPred
          , Apply NoSpanInfo (superDictExpr cls sclsPred tys) e )
        superDictExpr cls sclsPred tys =
          Variable NoSpanInfo (superDictStubType cls sclsPred tys)
            (qSuperDictStubId cls sclsPred)

-- The function 'dictArg' constructs the dictionary argument for a predicate
-- from the predicates of a class method or an overloaded function. It checks
-- whether a dictionary for the predicate is available in the dictionary
-- environment, which is the case when the predicate is mentioned in the type
-- signature or is not reducible, and uses 'instDict' otherwise in order to
-- supply a new dictionary using the appropriate instance dictionary
-- construction function. If the corresponding instance declaration has a
-- non-empty context, the dictionary construction function is applied to the
-- dictionaries computed for the context instantiated at the appropriate types.

-- TODO: With FlexibleInstances, there could exist instances even for predicates
--         with only variable types. The comment above has to be updated for
--         that (as well as possibly the implementation below).

dictArg :: Pred -> DTM (Expression Type)
dictArg p = maybeM (instDict p) return (lookup p <$> getDictEnv)

instDict :: Pred -> DTM (Expression Type)
instDict p = instPredList p >>= flip (uncurry3 instFunApp) p

instFunApp :: ModuleIdent -> [Type] -> [Pred] -> Pred -> DTM (Expression Type)
instFunApp m tys pls p@(Pred _ cls _) = apply (Variable NoSpanInfo ty' f)
  <$> mapM dictArg pls
  where f   = qInstFunId m cls tys
        ty' = foldr1 TypeArrow $ map rtDictType $ pls ++ [p]

instPredList :: Pred -> DTM (ModuleIdent, [Type], [Pred])
instPredList (Pred _ cls tys) = do
  inEnv <- getInstEnv
  case fst (lookupInstMatch cls tys inEnv) of
    [] -> internalError $ "Dictionary.instPredList: " ++
                            "Could not find an instance for " ++ show (cls, tys)
                            ++ " pretty printed: " ++ show (ppQIdent cls, pPrint tys)
    [(m, pls, itys, _, tau)] -> return (m, itys, subst tau pls)
    _ : _ -> internalError $ "Dictionary.instPredList: " ++
                               "Multiple instances for " ++ show (cls, tys)

-- When adding dictionary arguments on the left hand side of an equation and
-- in applications, respectively, the compiler must unify the function's type
-- with the concrete instance at which that type is used in order to determine
-- the correct context.

-- Polymorphic methods make things a little bit more complicated. When an
-- instance dictionary constructor is applied to an instance method, the
-- suffix of the instance method type's context that corresponds to the
-- additional constraints of the type class method must be discarded and
-- no dictionaries must be added for these constraints. Unfortunately, the
-- dictionary transformation has already been applied to the component types
-- of the dictionary constructor. Therefore, the function 'matchPredList'
-- tries to find a suffix of the context whose transformation matches the
-- initial arrows of the instance type.

matchPredList :: (ValueEnv -> TypeScheme) -> Type -> DTM [Pred]
matchPredList tySc ty2 = do
  ForAll _ (PredType ps ty1) <- tySc <$> getValueEnv
  dictEnvPreds <- map fst <$> getDictEnv
  let maxDictTv = maximum (-1 : typeVars dictEnvPreds)
      argPreds = foldr (\(pls1, pls2) pls' -> fromMaybe pls' $
                          qualMatch pls1 ty1 pls2 ty2 maxDictTv)
                       (internalError $ "Dictionary.matchPredList: " ++ show ps)
                       (splits ps)
  return argPreds

matchPredList' :: (ValueEnv -> TypeScheme)  -> PredType -> DTM [Pred]
matchPredList' tySc (PredType ps2 ty2) = do
  ForAll _ (PredType ps ty1) <- tySc <$> getValueEnv
  let argPreds = foldr (\(pls1, pls2) pls' -> fromMaybe pls' $
                          qualMatch' pls1 ty1 pls2 ps2 ty2)
                       (internalError $ "Dictionary.matchPredList': " ++ show ps)
                       (splits ps)
  return argPreds

-- Note: The functions starting with 'inferDependentVars' and the renaming of
-- type variables only occurring in the context of a type in 'qualMatch' were
-- an attempt to solve the problem of not being able to determine the types that
-- these type variables were instantiated with during the type inference.
-- However, this attempt relied on the assumption that the dictionary
-- environment would contain the correctly instantiated predicates, which is not
-- the case. Additionally, even if it did work, this kind of type inference is
-- not supposed to take place during the dictionary translation, which means
-- that it would have been a workaround and not a proper solution.
-- These changes have been left in the code because they document the attempted
-- solution and provide an approach for using functional dependencies to improve
-- inferred types, which could be implemented in a similar way in the type
-- check.


qualMatch :: [Pred] -> Type -> [Pred] -> Type -> Int -> Maybe [Pred]
qualMatch pls1 ty1 pls2 ty2 maxDictTv = case predListMatch pls2 ty2 of
  Just ty2' ->
    let freshTys = map TypeVariable [maximum (maxDictTv : typeVars ty2') + 1 ..]
        psTvs = [maximum (-1 : typeVars ty1) + 1 .. maximum (-1 : typeVars pls1)]
        renamePsTvs = foldr2 bindSubst idSubst psTvs freshTys
    in Just $ subst (matchType ty1 ty2' idSubst) $ subst renamePsTvs pls1
  Nothing -> Nothing

qualMatch' :: [Pred] -> Type -> [Pred] -> PredList -> Type -> Maybe [Pred]
qualMatch' pls1 ty1 pls2 ps ty2 = case predListMatch pls2 ty2 of
  Just ty2' ->
    let pls2' = ps
        resPls = subst (matchPredType' pls1 ty1 pls2' ty2' idSubst) $ pls1 
    in Just resPls 
  Nothing -> Nothing

predListMatch :: [Pred] -> Type -> Maybe Type
predListMatch []     ty = Just ty
predListMatch (p:ps) ty = case ty of
  TypeForall _ ty'                                 -> predListMatch (p : ps) ty'
  TypeArrow ty1 ty2 | ty1 == rtDictType (instPred p) -> predListMatch ps ty2
  _                                                -> Nothing

splits :: [a] -> [([a], [a])]
splits xs = zip (inits xs) (tails xs)

-- -----------------------------------------------------------------------------
-- Optimizing method calls
-- -----------------------------------------------------------------------------

-- Whenever a type class method is applied to known types only, the compiler can
-- apply the type instance's implementation directly.

type SpecEnv = Map.Map (QualIdent, QualIdent) QualIdent

emptySpEnv :: SpecEnv
emptySpEnv = Map.empty

initSpEnv :: ClassEnv -> InstEnv -> SpecEnv
initSpEnv clsEnv = foldr (uncurry bindInstance) emptySpEnv . instEnvList
  where bindInstance (cls, tys) (m, _, _) =
          flip (foldr $ bindInstanceMethod m cls tys) $ classMethods cls clsEnv
        bindInstanceMethod m cls tys f = Map.insert (f', d) f''
          where f'  = qualifyLike cls f
                d   = qInstFunId m cls tys
                f'' = qImplMethodId m cls tys f

class Specialize a where
  specialize :: a Type -> DTM (a Type)

instance Specialize Module where
  specialize (Module spi li ps m es is ds) = do
    clsEnv <- getClassEnv
    inEnv <- getInstEnv
    setSpEnv $ initSpEnv clsEnv inEnv
    Module spi li ps m es is <$> mapM specialize ds

instance Specialize Decl where
  specialize (FunctionDecl p ty f eqs) =
    FunctionDecl p ty f <$> mapM specialize eqs
  specialize (PatternDecl     p t rhs) = PatternDecl p t <$> specialize rhs
  specialize d                         = return d

instance Specialize Equation where
  specialize (Equation p a lhs rhs) = Equation p a lhs <$> specialize rhs

instance Specialize Rhs where
  specialize (SimpleRhs p _ e []) = simpleRhs p <$> specialize e
  specialize rhs                  =
    internalError $ "Dictionary.specialize: " ++ show rhs

instance Specialize Expression where
  specialize e = specialize' e []

specialize' :: Expression Type -> [Expression Type] -> DTM (Expression Type)
specialize' l@(Literal     _ _ _) es = return $ apply l es
specialize' v@(Variable   _ _ v') es
  | (d:es') <- es, (Variable _ _ f, es'') <- unapply d [] = do
    let ty' = foldr (TypeArrow . typeOf) (typeOf $ Apply NoSpanInfo v d) es''
    spEnv <- getSpEnv
    return $ case Map.lookup (v', f) spEnv of
      Just f' -> apply (Variable NoSpanInfo ty' f') $ es'' ++ es'
      Nothing -> apply v es
  | otherwise = return $ apply v es
specialize' c@(Constructor _ _ _) es = return $ apply c es
specialize' (Typed       _ e qty) es = do
  e' <- specialize e
  return $ apply (Typed NoSpanInfo e' qty) es
specialize' (Apply       _ e1 e2) es = do
  e2' <- specialize e2
  specialize' e1 $ e2' : es
specialize' (Lambda       _ ts e) es = do
  e' <- specialize e
  return $ apply (Lambda NoSpanInfo ts e') es
specialize' (Let        _ _ ds e) es = do
  ds' <- mapM specialize ds
  e' <- specialize e
  return $ apply (mkLet ds' e') es
specialize' (Case    _ _ ct e as) es = do
  e' <- specialize e
  as' <- mapM specialize as
  return $ apply (mkCase ct e' as') es
specialize' e                   es =
  internalError $ "Dictionary.specialize': " ++ show (e, es)

instance Specialize Alt where
  specialize (Alt p t rhs) = Alt p t <$> specialize rhs

-- -----------------------------------------------------------------------------
-- Cleaning up
-- -----------------------------------------------------------------------------

-- After we have transformed the module we have to remove class exports from
-- the export list and type classes from the type constructor environment.
-- Furthermore, we may have to remove some infix declarations and operators
-- from the precedence environment as functions with class constraints have
-- been supplemented with additional dictionary arguments during the dictionary
-- transformation.

cleanup :: Module a -> DTM (Module a)
cleanup (Module spi li ps m es is ds) = do
  cleanedEs <- traverse cleanupExportSpec es
  cleanedDs <- concatMapM cleanupInfixDecl ds
  cleanupTyConsEnv
  cleanupPrecEnv
  return $ Module spi li ps m cleanedEs is cleanedDs

cleanupExportSpec :: ExportSpec -> DTM ExportSpec
cleanupExportSpec (Exporting p es) = Exporting p <$> concatMapM cleanupExport es

cleanupExport :: Export -> DTM [Export]
cleanupExport e@(Export             _ _) = return [e]
cleanupExport e@(ExportTypeWith spi tc cs) = do
  tcEnv <- getTyConsEnv
  case qualLookupTypeInfo tc tcEnv of
    [TypeClass _ _ _] -> return $ map (Export spi . qualifyLike tc) cs
    _                 -> return [e]
cleanupExport e                        =
  internalError $ "Dictionary.cleanupExport: " ++ show e

cleanupInfixDecl :: Decl a -> DTM [Decl a]
cleanupInfixDecl (InfixDecl p fix pr ops) = do
  m <- getModuleIdent
  vEnv <- getValueEnv
  let opArity = arrowArity . rawType . flip opType vEnv . qualifyWith m
      ops' = filter ((== 2) . opArity) ops
  return [InfixDecl p fix pr ops' | not (null ops')]
cleanupInfixDecl d                        = return [d]

cleanupTyConsEnv :: DTM ()
cleanupTyConsEnv = getTyConsEnv >>= mapM_ (cleanupTyCons . fst) . allBindings

cleanupTyCons :: QualIdent -> DTM ()
cleanupTyCons tc = do
  tcEnv <- getTyConsEnv
  case qualLookupTypeInfo tc tcEnv of
    [TypeClass _ _ _] -> modifyTyConsEnv $ qualUnbindTopEnv tc
    _                 -> return ()

cleanupPrecEnv :: DTM ()
cleanupPrecEnv = getPrecEnv >>= mapM_ (cleanupOp . fst) . allBindings

cleanupOp :: QualIdent -> DTM ()
cleanupOp op = do
  opArity <- arrowArity . rawType . opType op <$> getValueEnv
  when (opArity /= 2) $ modifyPrecEnv $ qualUnbindTopEnv op

-- -----------------------------------------------------------------------------
-- Transforming interfaces
-- -----------------------------------------------------------------------------

-- The following functions expect an already transformed value environment.
-- The transformation of interface declarations with it is quite simple and
-- straightforward.

dictTransInterfaces :: ValueEnv -> ClassEnv -> InterfaceEnv -> InterfaceEnv
dictTransInterfaces vEnv clsEnv = fmap $ dictTransInterface vEnv clsEnv

dictTransInterface :: ValueEnv -> ClassEnv -> Interface -> Interface
dictTransInterface vEnv clsEnv (Interface m is ds) =
  Interface m is $ concatMap (dictTransIDecl m vEnv clsEnv) ds

dictTransIDecl :: ModuleIdent -> ValueEnv -> ClassEnv -> IDecl -> [IDecl]
dictTransIDecl m vEnv _      d@(IInfixDecl           _ _ _ op)
  | arrowArity (rawType $ opType (qualQualify m op) vEnv) /= 2 = []
  | otherwise = [d]
dictTransIDecl _ _    _      d@(HidingDataDecl        _ _ _ _) = [d]
dictTransIDecl m _    _      (IDataDecl      p tc k tvs cs hs) =
  [IDataDecl p tc k tvs (map (dictTransIConstrDecl m tvs) cs) hs]
dictTransIDecl _ _    _      d@(INewtypeDecl      _ _ _ _ _ _) = [d]
dictTransIDecl _ _    _      d@(ITypeDecl           _ _ _ _ _) = [d]
dictTransIDecl m vEnv _      (IFunctionDecl         _ f _ _ _) =
  [iFunctionDeclFromValue m vEnv (qualQualify m f)]
dictTransIDecl _ _    _      (HidingClassDecl p _ cls k tvs _) =
  [HidingDataDecl p (qDictTypeId cls) k' tvs]
  where k' = fmap (fromKind . dictTypeKind cls . toKind) k
dictTransIDecl m vEnv clsEnv (IClassDecl p _ cls k tvs _ _ hs) =
  dictDecl : defaults ++ methodStubs ++ superDictStubs
 where
  qcls        = qualQualify m cls
  ms          = classMethods qcls clsEnv
  k'          = fmap (fromKind . dictTypeKind cls . toKind) k
  sclsInfos   = superClasses qcls clsEnv
  dictDecl    = IDataDecl p (qDictTypeId cls) k'
                  (take (length tvs) identSupply) [constrDecl] []
  constrDecl  = iConstrDeclFromDataConstructor m vEnv $ qDictConstrId qcls
  defaults    = map (iFunctionDeclFromValue m vEnv . qDefaultMethodId qcls) ms
  methodStubs = map (iFunctionDeclFromValue m vEnv . qualifyLike qcls) $
                  filter (`notElem` hs) ms
  superDictStubs = map (iFunctionDeclFromValue m vEnv . qSuperDictStubId qcls)
                     sclsInfos
dictTransIDecl m vEnv clsEnv (IInstanceDecl  _ _ cls tys _ mm) =
  iFunctionDeclFromValue m vEnv (qInstFunId m' qcls tys') :
    map (iFunctionDeclFromValue m vEnv . qImplMethodId m' qcls tys') ms
  where m'   = fromMaybe m mm
        qcls = qualQualify m cls
        tys' = toQualTypes m [] tys
        ms   = classMethods qcls clsEnv

dictTransIConstrDecl :: ModuleIdent -> [Ident] -> ConstrDecl -> ConstrDecl
dictTransIConstrDecl _ _ (ConOpDecl p ty1 op ty2) = ConstrDecl p op [ty1, ty2]
dictTransIConstrDecl _ _ cd                       = cd

iFunctionDeclFromValue :: ModuleIdent -> ValueEnv -> QualIdent -> IDecl
iFunctionDeclFromValue m vEnv f = case qualLookupValue f vEnv of
  [Value _ _ a (ForAll _ pty)] ->
    IFunctionDecl NoPos (qualUnqualify m f) Nothing a $
      fromQualPredType m identSupply pty
  _ -> internalError $ "Dictionary.iFunctionDeclFromValue: " ++ show f

iConstrDeclFromDataConstructor :: ModuleIdent -> ValueEnv -> QualIdent
                               -> ConstrDecl
iConstrDeclFromDataConstructor m vEnv c = case qualLookupValue c vEnv of
  [DataConstructor _ _ _ (ForAll _ pty)] ->
    ConstrDecl NoSpanInfo (unqualify c) tys
    where tys = map (fromQualType m identSupply) $ arrowArgs $ unpredType pty
  _ -> internalError $ "Dictionary.iConstrDeclFromDataConstructor: " ++ show c

-- -----------------------------------------------------------------------------
-- Functions for naming newly created types, functions and parameters
-- -----------------------------------------------------------------------------

-- The following functions provide normalized identifiers for dictionary data
-- types, dictionary data constructors, default method implementations, super
-- class dictionary stub functions, instance dictionary functions and instance
-- method implementations. All identifiers are available both qualified and
-- unqualified.
--
-- In these identifiers, type variables are displayed as numbers to avoid name
-- clashes with type constructors and type arguments (needed for super class
-- relations and instance types) are always parenthesized to circumvent the need
-- for other separators. With the exception of the dictionary data type and
-- constructor identifiers, all classes and data types are represented by their
-- original names, which are always unique.
--
-- For some examples of these identifiers, we consider a class with the
-- qualified name M.C and a class method cf. For these, we get:
--
-- Dictionary data type and constructor:  _Dict#C
-- Default method implementation:         _def#cf#M.C
--
-- Super class dictionary stubs consist of the name of the subclass, the super
-- class name and information about the type variables that the super class is
-- applied to in the class definition. More concretely, for each super class
-- type argument, the index of the respective subclass variable is added to the
-- identifier in parentheses. As an example, we consider the super class
-- relation shown in the class declaration class N.D b b a => C a b c
--
-- Super class dictionary stub:  _super#M.C#N.D(1)(1)(0)
--
-- Instance dictionary functions consist of the full instance head, where all
-- type constructors, including the class, are displayed with their name, type
-- variables are displayed as with their indices, and type arguments are
-- parenthesized each. Instance method implementations are identified like the
-- dictionary functions, but with the method name added before the class name.
-- For both kinds of functions, it is important that their identifiers are
-- generated using the instance types from the instance environment.
-- Examples are shown for the instance declaration instance M.C Int [a] (b, a):
--
-- Instance dictionary function:    _inst#M.C(Prelude.Int)([](0))((,)(1)(0))
-- Instance method implementation:  _impl#cf#M.C(Prelude.Int)([](0))((,)(1)(0))

dictTypeId :: QualIdent -> Ident
dictTypeId cls = mkIdent $ "_Dict#" ++ idName (unqualify cls)

qDictTypeId :: QualIdent -> QualIdent
qDictTypeId cls = qualifyLike cls $ dictTypeId cls

dictConstrId :: QualIdent -> Ident
dictConstrId = dictTypeId

qDictConstrId :: QualIdent -> QualIdent
qDictConstrId cls = qualifyLike cls $ dictConstrId cls

defaultMethodId :: QualIdent -> Ident -> Ident
defaultMethodId cls f = mkIdent $ "_def#" ++ idName f ++ '#' : qualName cls

qDefaultMethodId :: QualIdent -> Ident -> QualIdent
qDefaultMethodId cls = qualifyLike cls . defaultMethodId cls

-- taken from Leif-Erik Krueger
superDictStubId :: QualIdent -> Pred -> Ident
superDictStubId cls (Pred _ scls tys) = mkIdent $ "_super#" ++ qualName cls ++
  '#' : qualName scls ++ concatMap typeId tys

qSuperDictStubId :: QualIdent -> Pred -> QualIdent
qSuperDictStubId cls = qualifyLike cls . superDictStubId cls

instFunId :: QualIdent -> [Type] -> Ident
instFunId cls tys = mkIdent $
  "_inst#" ++ qualName cls ++ concatMap typeId tys

qInstFunId :: ModuleIdent -> QualIdent -> [Type] -> QualIdent
qInstFunId m cls = qualifyWith m . instFunId cls

implMethodId :: QualIdent -> [Type] -> Ident -> Ident
implMethodId cls tys f = mkIdent $
  "_impl#" ++ idName f ++ '#' : qualName cls ++ concatMap typeId tys

qImplMethodId :: ModuleIdent -> QualIdent -> [Type] -> Ident -> QualIdent
qImplMethodId m cls tys = qualifyWith m . implMethodId cls tys

typeId :: Type -> String
typeId ty = '(' : typeId' ty ++ ")"
 where
  typeId' (TypeConstructor  tc) = qualName tc
  typeId' (TypeVariable      v) = show v
  typeId' (TypeApply   ty1 ty2) = typeId' ty1 ++ typeId ty2
  typeId' (TypeArrow   ty1 ty2) = qualName qArrowId ++ typeId ty1 ++ typeId ty2
  typeId' (TypeForall    _ ty') = typeId' ty'
  typeId' (TypeConstrained _ _) = internalError "Dictionary.typeId"

-- -----------------------------------------------------------------------------
-- Generating variables
-- -----------------------------------------------------------------------------

freshVar :: String -> Type -> DTM (Type, Ident)
freshVar name ty = ((,) ty) . mkIdent . (name ++) . show <$> getNextId

-- -----------------------------------------------------------------------------
-- Auxiliary functions
-- -----------------------------------------------------------------------------

-- The function 'dictType' returns the type of the dictionary corresponding to
-- a particular C-T instance.

rtDictType :: Pred -> Type
rtDictType = TypeArrow unitType . dictType

dictType :: Pred -> Type
dictType (Pred _ cls tys) = applyType (TypeConstructor $ qDictTypeId cls) tys

-- Converts the kind of a type class to the kind of the respective dictionary
-- type by changing the Constraint at the end of the class kind to a *.
dictTypeKind :: QualIdent -> Kind -> Kind
dictTypeKind cls k = dictTypeKind' k
 where
  dictTypeKind' :: Kind -> Kind
  dictTypeKind' KindConstraint    = KindStar
  dictTypeKind' (KindArrow k1 k2) = KindArrow k1 (dictTypeKind' k2)
  dictTypeKind' _ = internalError $ "Dictionary.dictTypeKind: Class " ++
                                      show cls ++ " has invalid kind " ++ show k

-- The function 'transformPredType' replaces each predicate with a new
-- dictionary type argument.

transformPredType :: PredType -> Type
transformPredType (PredType pls ty) =
  foldr (TypeArrow . rtDictType) ty pls

-- The function 'transformMethodPredType' first deletes the implicit class
-- constraint and then transforms the resulting predicated type as above.
-- Additionally, it returns the arity of the class in this constraint.

transformMethodPredType :: PredType -> (Type, Int)
transformMethodPredType (PredType pls ty) =
  let iccAr = maybe 0 (\(Pred _ _ tys) -> length tys) (plLookupMin pls)
  in (transformPredType $ PredType (plDeleteMin pls) ty, iccAr)

-- The function 'generalizeMethodType' generalizes an already transformed
-- method type to a forall type by quantifying all occurring type variables
-- except for the class variables whose indices are between 0 (inclusive) and
-- the given class arity (exclusive). This function is uncurried by default so
-- it can more easily be combined with 'transformMethodPredType'.
-- TODO: Check if the < 0 test can be removed.
generalizeMethodType :: (Type, Int) -> Type
generalizeMethodType (ty, clsAr)
  | null tvs  = ty
  | otherwise = TypeForall tvs ty
  where tvs = nub $ filter (\i -> i >= clsAr || i < 0) $ typeVars ty

instTypeVar :: Int -> Int
instTypeVar tv = -1 - tv

instType :: Type -> Type
instType (TypeConstructor tc) = TypeConstructor tc
instType (TypeVariable    tv) = TypeVariable (instTypeVar tv)
instType (TypeApply  ty1 ty2) = TypeApply (instType ty1) (instType ty2)
instType (TypeArrow  ty1 ty2) = TypeArrow (instType ty1) (instType ty2)
instType (TypeForall  tvs ty) = TypeForall (map instTypeVar tvs) (instType ty)
instType ty = ty

instPred :: Pred -> Pred
instPred (Pred isIcc cls ty) = Pred isIcc cls (map instType ty)

<<<<<<< HEAD
instPredType :: PredType -> PredType
instPredType (PredType pls ty) = PredType (map instPred pls) (instType ty)

=======
>>>>>>> 0ff1fbd2
-- The string for the error message for a class method's default method
-- implementation has to be constructed in its desugared form since the
-- desugaring has already taken place.

preludeError :: PredType -> String -> Expression PredType
preludeError (PredType pls ty) =
  Apply NoSpanInfo (Variable NoSpanInfo
                     (PredType pls (TypeArrow stringType ty)) qErrorId) . stringExpr

stringExpr :: String -> Expression PredType
stringExpr = foldr (consExpr . Literal NoSpanInfo (predType charType) . Char)
               nilExpr
  where
  nilExpr = Constructor NoSpanInfo (predType stringType) qNilId
  consExpr = (Apply NoSpanInfo) . (Apply NoSpanInfo)
    (Constructor NoSpanInfo (predType $ consType charType) qConsId)

-- The function 'varType' is able to lookup both local and global identifiers.
-- Since the environments have been qualified before, global declarations are
-- only visible under their original name whereas local declarations are always
-- entered unqualified. 'varType' transforms the implicit class constraint of
-- the requested variable, if it has any, to a regular predicate. This is
-- necessary because 'varType' is used in the module transformation to retrieve
-- the types of functions with implicit class constraints like default method
-- implementations.

-- The function 'funType' has a boolean parameter which marks whether the
-- implicit class constraint of the requested function, if it has any, should be
-- transformed into a regular predicate. This functionality should be used when
-- using this type information to check the types of expressions that could
-- contain class methods (here, this is the case for the module transformation).
-- It should only be disabled if the implicit class constraint of a requested 
-- class method has to be treated differently than other predicates.

varType :: ModuleIdent -> Ident -> ValueEnv -> TypeScheme
varType m v vEnv = let ForAll n (PredType pls ty) = varType' m v vEnv
                   in  ForAll n (PredType (removeICCFlagList pls) ty)

varType' :: ModuleIdent -> Ident -> ValueEnv -> TypeScheme
varType' m v vEnv = case qualLookupValue (qualify v) vEnv of
  Value _ _ _ tySc : _ -> tySc
  Label _ _   tySc : _ -> tySc
  _ -> case qualLookupValue (qualifyWith m v) vEnv of
    Value _ _ _ tySc : _ -> tySc
    Label _ _   tySc : _ -> tySc
    _ -> internalError $ "Dictionary.varType: " ++ show v

conType :: QualIdent -> ValueEnv -> TypeScheme
conType c vEnv = case qualLookupValue c vEnv of
  [DataConstructor  _ _ _ (ForAll n pty)] -> ForAll n pty
  [NewtypeConstructor _ _ (ForAll n pty)] -> ForAll n pty
  _ -> internalError $ "Dictionary.conType: " ++ show c

funType :: Bool -> QualIdent -> ValueEnv -> TypeScheme
funType False f vEnv = case qualLookupValue f vEnv of
  [Value _ _ _ tySc] -> tySc
  [Label _ _   tySc] -> tySc
  _ -> internalError $ "Dictionary.funType " ++ show f
funType True  f vEnv = let ForAll n (PredType pls ty) = funType False f vEnv
                       in  ForAll n (PredType (removeICCFlagList pls) ty)

opType :: QualIdent -> ValueEnv -> TypeScheme
opType op vEnv = case qualLookupValue op vEnv of
  [DataConstructor  _ _ _ (ForAll n pty)] -> ForAll n pty
  [NewtypeConstructor _ _ (ForAll n pty)] -> ForAll n pty
  [Value _ _ _                      tySc] -> tySc
  [Label _ _                        tySc] -> tySc
  _ -> internalError $ "Dictionary.opType " ++ show op<|MERGE_RESOLUTION|>--- conflicted
+++ resolved
@@ -23,19 +23,11 @@
 import           Control.Applicative      ((<$>), (<*>))
 import           Data.Traversable         (traverse)
 #endif
-<<<<<<< HEAD
 import           Control.Monad.Extra      (concatMapM, liftM, maybeM, when)
 import qualified Control.Monad.State as S (State, runState, gets, modify)
 
 import           Data.List         (inits, nub, partition, tails)
-import qualified Data.Map   as Map (Map, empty, insert, lookup)
-=======
-import           Control.Monad.Extra      ( concatMapM, liftM, maybeM, when )
-import qualified Control.Monad.State as S (State, runState, gets, modify)
-
-import           Data.List         (inits, nub, partition, tails)
-import qualified Data.Map   as Map ( Map, empty, insert, lookup, toList )
->>>>>>> 0ff1fbd2
+import qualified Data.Map   as Map (Map, empty, insert, lookup, toList)
 import           Data.Maybe        (fromMaybe, isJust)
 
 import Curry.Base.Ident
@@ -1243,12 +1235,9 @@
 instPred :: Pred -> Pred
 instPred (Pred isIcc cls ty) = Pred isIcc cls (map instType ty)
 
-<<<<<<< HEAD
 instPredType :: PredType -> PredType
 instPredType (PredType pls ty) = PredType (map instPred pls) (instType ty)
 
-=======
->>>>>>> 0ff1fbd2
 -- The string for the error message for a class method's default method
 -- implementation has to be constructed in its desugared form since the
 -- desugaring has already taken place.
