{- |
  Module      :  $Header$
  Description :  Dictionary insertion
  Copyright   :  (c) 2016 - 2017 Finn Teegen
  License     :  BSD-3-clause

  Maintainer  :  bjp@informatik.uni-kiel.de
  Stability   :  experimental
  Portability :  portable

  TODO
-}

{-# LANGUAGE CPP           #-}
{-# LANGUAGE TupleSections #-}
module Transformations.Dictionary
  ( insertDicts
  , dictTypeId, qDictTypeId, dictConstrId, qDictConstrId
  , defaultMethodId, qDefaultMethodId, superDictStubId, qSuperDictStubId
  , instFunId, qInstFunId, implMethodId, qImplMethodId
  ) where

import           Control.Monad.Extra      (concatMapM, maybeM, when)
import qualified Control.Monad.State as S (State, runState, gets, modify)

import           Data.List         (inits, nub, partition, tails)
import qualified Data.Map   as Map (Map, empty, insert, lookup)
import           Data.Maybe        (fromMaybe, isJust)

import Curry.Base.Ident
import Curry.Base.Position
import Curry.Base.SpanInfo
import Curry.Syntax
import Curry.Syntax.Pretty (ppQIdent)

import Base.CurryKinds
import Base.CurryTypes
import Base.Expr
import Base.Kinds
import Base.Messages (internalError)
import Base.PrettyTypes ()
import Base.TopEnv
import Base.Types
import Base.TypeSubst
import Base.Typing
import Base.Utils (foldr2, uncurry3)

import Env.Class
import Env.Instance
import Env.Interface
import Env.OpPrec
import Env.TypeConstructor
import Env.Value

data DTState = DTState
  { moduleIdent :: ModuleIdent
  , tyConsEnv   :: TCEnv
  , valueEnv    :: ValueEnv
  , classEnv    :: ClassEnv
  , instEnv     :: InstEnv
  , opPrecEnv   :: OpPrecEnv
  , dictEnv     :: DictEnv    -- for dictionary insertion
  , specEnv     :: SpecEnv    -- for dictionary specialization
  , nextId      :: Integer
  }

type DTM = S.State DTState

insertDicts :: Bool -> InterfaceEnv -> TCEnv -> ValueEnv -> ClassEnv
            -> InstEnv -> OpPrecEnv -> Module PredType
            -> (Module Type, InterfaceEnv, TCEnv, ValueEnv, OpPrecEnv)
insertDicts inlDi intfEnv tcEnv vEnv clsEnv inEnv pEnv mdl@(Module _ _ _ m _ _ _) =
  (mdl', intfEnv', tcEnv', vEnv', pEnv')
  where initState =
          DTState m tcEnv vEnv clsEnv inEnv pEnv emptyDictEnv emptySpEnv 1
        (mdl', tcEnv', vEnv', pEnv') =
          runDTM (dictTrans mdl >>= (if inlDi then specialize else return) >>= cleanup) initState
        intfEnv' = dictTransInterfaces vEnv' clsEnv intfEnv

runDTM :: DTM a -> DTState -> (a, TCEnv, ValueEnv, OpPrecEnv)
runDTM dtm s =
  let (a, s') = S.runState dtm s in (a, tyConsEnv s', valueEnv s', opPrecEnv s')

getModuleIdent :: DTM ModuleIdent
getModuleIdent = S.gets moduleIdent

getTyConsEnv :: DTM TCEnv
getTyConsEnv = S.gets tyConsEnv

modifyTyConsEnv :: (TCEnv -> TCEnv) -> DTM ()
modifyTyConsEnv f = S.modify $ \s -> s { tyConsEnv = f $ tyConsEnv s }

getValueEnv :: DTM ValueEnv
getValueEnv = S.gets valueEnv

modifyValueEnv :: (ValueEnv -> ValueEnv) -> DTM ()
modifyValueEnv f = S.modify $ \s -> s { valueEnv = f $ valueEnv s }

withLocalValueEnv :: DTM a -> DTM a
withLocalValueEnv act = do
  oldEnv <- getValueEnv
  res <- act
  modifyValueEnv $ const oldEnv
  return res

getClassEnv :: DTM ClassEnv
getClassEnv = S.gets classEnv

getInstEnv :: DTM InstEnv
getInstEnv = S.gets instEnv

getPrecEnv :: DTM OpPrecEnv
getPrecEnv = S.gets opPrecEnv

modifyPrecEnv :: (OpPrecEnv -> OpPrecEnv) -> DTM ()
modifyPrecEnv f = S.modify $ \s -> s { opPrecEnv = f $ opPrecEnv s }

getDictEnv :: DTM DictEnv
getDictEnv = S.gets dictEnv

modifyDictEnv :: (DictEnv -> DictEnv) -> DTM ()
modifyDictEnv f = S.modify $ \s -> s { dictEnv = f $ dictEnv s }

withLocalDictEnv :: DTM a -> DTM a
withLocalDictEnv act = do
  oldEnv <- getDictEnv
  res <- act
  modifyDictEnv $ const oldEnv
  return res

getSpEnv :: DTM SpecEnv
getSpEnv = S.gets specEnv

setSpEnv :: SpecEnv -> DTM ()
setSpEnv spEnv = S.modify $ \s -> s { specEnv = spEnv }

getNextId :: DTM Integer
getNextId = do
  nid <- S.gets nextId
  S.modify $ \s -> s { nextId = succ nid }
  return nid

-- -----------------------------------------------------------------------------
-- Lifting class and instance declarations
-- -----------------------------------------------------------------------------

-- When we lift class and instance declarations, we can remove the optional
-- default declaration since it has already been considered during the type
-- check.

liftDecls :: Decl PredType -> DTM [Decl PredType]
liftDecls (DefaultDecl _ _) = return []
liftDecls (ClassDecl _ _ _ cls tvs _ ds) = do
  m <- getModuleIdent
  liftClassDecls (qualifyWith m cls) tvs ds
liftDecls (InstanceDecl _ _ cx cls tys ds) = do
  clsEnv <- getClassEnv
  let PredTypes pls tys' = toPredTypes [] OPred cx tys
      pls' = minPredList clsEnv pls
  liftInstanceDecls pls' cls tys' ds
liftDecls d = return [d]

liftClassDecls :: QualIdent -> [Ident] -> [Decl PredType] -> DTM [Decl PredType]
liftClassDecls cls tvs ds = do
  dictDecl <- createClassDictDecl cls tvs ods
  clsEnv <- getClassEnv
  let fs = classMethods cls clsEnv
  methodDecls <- mapM (createClassMethodDecl cls ms) fs
  return $ dictDecl : methodDecls
  where (vds, ods) = partition isValueDecl ds
        ms = methodMap vds

liftInstanceDecls :: PredList -> QualIdent -> [Type] -> [Decl PredType]
                  -> DTM [Decl PredType]
liftInstanceDecls pls cls tys ds = do
  dictDecl <- createInstDictDecl pls cls tys
  clsEnv <- getClassEnv
  let fs = classMethods cls clsEnv
  methodDecls <- mapM (createInstMethodDecl pls cls tys ms) fs
  return $ dictDecl : methodDecls
  where ms = methodMap ds

-- Since not every class method needs to be implemented in a class or instance
-- declaration, we use a map to associate a class method identifier with its
-- implementation.

type MethodMap = [(Ident, Decl PredType)]

-- We have to unrename the method's identifiers here because the syntax check
-- has renamed them before.

methodMap :: [Decl PredType] -> MethodMap
methodMap ds = [(unRenameIdent f, d) | d@(FunctionDecl _ _ f _) <- ds]

createClassDictDecl :: QualIdent -> [Ident] -> [Decl a] -> DTM (Decl a)
createClassDictDecl cls tvs ds = do
  c <- createClassDictConstrDecl cls tvs ds
  return $ DataDecl NoSpanInfo (dictTypeId cls) tvs [c] []

createClassDictConstrDecl :: QualIdent -> [Ident] -> [Decl a] -> DTM ConstrDecl
createClassDictConstrDecl cls tvs ds = do
  let tvs' = tvs ++ filter (`notElem` map unRenameIdent tvs) identSupply
      mtys = [(fromType tvs' . generalizeMethodType . transformMethodPredType)
                (toMethodType cls tvs qty) |
                TypeSig _ fs qty <- ds, _ <- fs]
  return $ ConstrDecl NoSpanInfo (dictConstrId cls) mtys

-- TODO: Decide whether storing the arity of type classes in the class
--         environment should stay. Using 'classArity' instead of the class kind
--         would allow reducing the arity of 'bindClassEntities',
--         'bindClassDict' and this function, as the type constructor
--         environment would no longer be needed.
classDictConstrPredType :: ModuleIdent -> TCEnv -> ValueEnv -> ClassEnv
                        -> QualIdent -> PredType
classDictConstrPredType m tcEnv vEnv clsEnv cls =
  PredType pls $ foldr TypeArrow ty mtys
 where
  varTys = map TypeVariable [0 .. kindArity (clsKind m cls tcEnv) - 1]
  -- taken from Leif-Erik Krueger
  pls    = superClasses cls clsEnv
  fs     = classMethods cls clsEnv
  mptys  = map (classMethodType vEnv cls) fs
  ty     = dictType $ Pred OPred cls varTys
  mtys   = map (generalizeMethodType . transformMethodPredType) mptys

createInstDictDecl :: PredList -> QualIdent -> [Type] -> DTM (Decl PredType)
createInstDictDecl pls cls tys = do
  pty <- PredType pls . arrowBase <$> getInstDictConstrType cls tys
  funDecl NoSpanInfo pty (instFunId cls tys)
    [ConstructorPattern NoSpanInfo predUnitType qUnitId []]
    <$> createInstDictExpr cls tys

createInstDictExpr :: QualIdent -> [Type] -> DTM (Expression PredType)
createInstDictExpr cls tys = do
  ty <- instType <$> getInstDictConstrType cls tys
  m <- getModuleIdent
  clsEnv <- getClassEnv
  let fs = map (qImplMethodId m cls tys) $ classMethods cls clsEnv
  return $ apply (Constructor NoSpanInfo (predType ty) (qDictConstrId cls))
             (zipWith (Variable NoSpanInfo . predType) (arrowArgs ty) fs)

getInstDictConstrType :: QualIdent -> [Type] -> DTM Type
getInstDictConstrType cls tys =  do
  m <- getModuleIdent
  tcEnv <- getTyConsEnv
  vEnv <- getValueEnv
  clsEnv <- getClassEnv
  return $ instanceTypes tys $ unpredType $
    classDictConstrPredType m tcEnv vEnv clsEnv cls

createClassMethodDecl :: QualIdent -> MethodMap -> Ident -> DTM (Decl PredType)
createClassMethodDecl cls =
  createMethodDecl (defaultMethodId cls) (defaultClassMethodDecl cls)

defaultClassMethodDecl :: QualIdent -> Ident -> DTM (Decl PredType)
defaultClassMethodDecl cls f = do
  pty <- getClassMethodType cls f
  return $ funDecl NoSpanInfo pty f [] $ preludeError (instPredType pty) $
    "No instance or default method for class operation " ++ escName f

getClassMethodType :: QualIdent -> Ident -> DTM PredType
getClassMethodType cls f = do
  vEnv <- getValueEnv
  return $ classMethodType vEnv cls f

classMethodType :: ValueEnv -> QualIdent -> Ident -> PredType
classMethodType vEnv cls f = pty
  where ForAll _ pty = funType False (qualifyLike cls f) vEnv

createInstMethodDecl :: PredList -> QualIdent -> [Type] -> MethodMap -> Ident
                     -> DTM (Decl PredType)
createInstMethodDecl pls cls tys =
  createMethodDecl (implMethodId cls tys) (defaultInstMethodDecl pls cls tys)

defaultInstMethodDecl :: PredList -> QualIdent -> [Type] -> Ident
                      -> DTM (Decl PredType)
defaultInstMethodDecl pls cls tys f = do
  vEnv <- getValueEnv
  let pty@(PredType _ ty) = instMethodType vEnv pls cls tys f
  return $ funDecl NoSpanInfo pty f [] $
    Variable NoSpanInfo (predType $ instType ty) (qDefaultMethodId cls f)

-- Returns the type for a given instance's method of a given class. To this
-- end, the class method's type is stripped of its first predicate (which is
-- the implicit class constraint) and the class variables are replaced with the
-- instance's types. The remaining predicate set is then united with the
-- instance's predicate set.

instMethodType :: ValueEnv -> PredList -> QualIdent -> [Type] -> Ident
               -> PredType
instMethodType vEnv pls cls tys f = PredType (plUnion pls pls'') ty'
  where PredType pls'  ty  = classMethodType vEnv cls f
        PredType pls'' ty' = instanceTypes tys $ PredType (plDeleteMin pls') ty

createMethodDecl :: (Ident -> Ident) -> (Ident -> DTM (Decl PredType))
                 -> MethodMap -> Ident -> DTM (Decl PredType)
createMethodDecl methodId defaultDecl ms f =
  renameDecl (methodId f) <$> maybe (defaultDecl f) return (lookup f ms)

-- We have to rename the left hand side of lifted function declarations
-- accordingly which is done by the function 'renameDecl'.

renameDecl :: Ident -> Decl a -> Decl a
renameDecl f (FunctionDecl p a _ eqs) = FunctionDecl p a f $ map renameEq eqs
  where renameEq (Equation p' b lhs rhs) = Equation p' b (renameLhs lhs) rhs
        renameLhs (FunLhs _ _ ts) = FunLhs NoSpanInfo f ts
        renameLhs _ = internalError "Dictionary.renameDecl.renameLhs"
renameDecl _ _ = internalError "Dictionary.renameDecl"

-- -----------------------------------------------------------------------------
-- Creating stub declarations
-- -----------------------------------------------------------------------------

-- For each class method f defined in the processed module we have to introduce
-- a stub method with the same name that selects the appropriate function from
-- the provided dictionary and applies the remaining arguments to it. We also
-- create a stub method for each super class selecting the corresponding super
-- class dictionary from the provided class dictionary.

createStubs :: Decl PredType -> DTM [Decl Type]
createStubs (ClassDecl _ _ _ cls _ _ _) = do
  m <- getModuleIdent
  tcEnv <- getTyConsEnv
  vEnv <- getValueEnv
  clsEnv <- getClassEnv
  let ocls = qualifyWith m cls
      fs   = classMethods ocls clsEnv
      sclsInfos = superClasses ocls clsEnv
      dictConstrPty = classDictConstrPredType m tcEnv vEnv clsEnv ocls
      (superDictAndMethodTys, dictTy) =
        arrowUnapply $ transformPredType dictConstrPty
      (superDictTys, methodTys)       =
        splitAt (length sclsInfos) superDictAndMethodTys
      (superStubTys, methodStubTys)   = splitAt (length sclsInfos) $
        map (TypeArrow dictTy) superDictAndMethodTys
  superDictVs <- mapM (freshVar "_#super" . instType) superDictTys
  methodVs <- mapM (freshVar "_#meth" . instType) methodTys
  let patternVs   = superDictVs ++ methodVs
      pats        = createDictPattern (instType dictTy) ocls patternVs
      superStubs  = zipWith3 (createSuperDictStubDecl pats ocls)
                      superStubTys sclsInfos superDictVs
      methodStubs = zipWith3 (createMethodStubDecl pats)
                      methodStubTys fs methodVs
  return $ superStubs ++ methodStubs
createStubs _ = return []

createDictPattern :: Type -> QualIdent -> [(Type, Ident)] -> Pattern Type
createDictPattern a cls = constrPattern a (qDictConstrId cls)

-- taken from Leif-Erik Krueger
createSuperDictStubDecl :: Pattern Type -> QualIdent -> Type -> Pred
                        -> (Type, Ident) -> Decl Type
createSuperDictStubDecl t cls a sclsPred = createStubDecl t a (superDictStubId cls sclsPred)

createMethodStubDecl :: Pattern Type -> Type -> Ident -> (Type, Ident) -> Decl Type
createMethodStubDecl = createStubDecl

createStubDecl :: Pattern Type -> Type -> Ident -> (Type, Ident) -> Decl Type
createStubDecl t a f v =
  FunctionDecl NoSpanInfo a f [createStubEquation t f v]

createStubEquation :: Pattern Type -> Ident -> (Type, Ident) -> Equation Type
createStubEquation t f v =
  mkEquation NoSpanInfo f [VariablePattern NoSpanInfo (TypeArrow unitType (typeOf t)) (mkIdent "_#temp")] $
    mkLet [FunctionDecl NoSpanInfo (TypeArrow (typeOf t) (fst v)) (mkIdent "_#lambda")
      [mkEquation NoSpanInfo (mkIdent "_#lambda") [t] $ uncurry mkVar v]]
      (apply (Variable NoSpanInfo (TypeArrow (typeOf t) (fst v)) (qualify $ mkIdent "_#lambda"))
        [apply (Variable NoSpanInfo (TypeArrow unitType (typeOf t)) (qualify $ mkIdent "_#temp"))
          [Constructor NoSpanInfo unitType qUnitId]])

-- changes taken from Leif-Erik Krueger
superDictStubType :: QualIdent -> Pred -> [Type] -> Type
superDictStubType cls sclsPred tys = TypeArrow (rtDictType $ Pred OPred cls tys)
  (rtDictType $ expandAliasType tys sclsPred)

-- -----------------------------------------------------------------------------
-- Entering new bindings into the environments
-- -----------------------------------------------------------------------------

bindDictTypes :: ModuleIdent -> ClassEnv -> TCEnv -> TCEnv
bindDictTypes m clsEnv tcEnv =
  foldr (bindDictType m clsEnv) tcEnv (allEntities tcEnv)

bindDictType :: ModuleIdent -> ClassEnv -> TypeInfo -> TCEnv -> TCEnv
bindDictType m clsEnv (TypeClass cls k ms) = bindEntity m tc ti
 where
  ti     = DataType tc (dictTypeKind cls k) [c]
  tc     = qDictTypeId cls
  c      = DataConstr (dictConstrId cls) (map rtDictType pls ++ tys)
  -- taken from Leif-Erik Krueger
  pls    = superClasses cls clsEnv
  tys    = map (generalizeMethodType . transformMethodPredType . methodType) ms
bindDictType _ _      _                     = id

bindClassDecls :: ModuleIdent -> TCEnv -> ClassEnv -> ValueEnv -> ValueEnv
bindClassDecls m tcEnv clsEnv =
  flip (foldr $ bindClassEntities m tcEnv clsEnv) $ allEntities tcEnv

-- It is safe to use 'fromMaybe 0' in 'bindClassEntities', because the
-- augmentation has already replaced the 'Nothing' value for the arity
-- of a method's implementation with 'Just 1' (despite the fact that
-- maybe no default implementation has been provided) if the method has
-- been augmented.

-- changes taken from Leif-Erik Krueger
bindClassEntities :: ModuleIdent -> TCEnv -> ClassEnv -> TypeInfo -> ValueEnv
                  -> ValueEnv
bindClassEntities m tcEnv clsEnv (TypeClass cls _ ms) =
  bindClassDict m tcEnv clsEnv cls . bindSuperStubs m tcEnv cls sclss .
    bindDefaultMethods m cls fs
  where fs    = zip (map methodName ms) (map (fromMaybe 0 . methodArity) ms)
        sclss = superClasses cls clsEnv
bindClassEntities _ _ _ _ = id

bindClassDict :: ModuleIdent -> TCEnv -> ClassEnv -> QualIdent -> ValueEnv
              -> ValueEnv
bindClassDict m tcEnv clsEnv cls vEnv = bindEntity m c dc vEnv
  where c  = qDictConstrId cls
        dc = DataConstructor c a (replicate a anonId) tySc
        a  = length pls + arrowArity ty
        pty@(PredType pls ty) = classDictConstrPredType m tcEnv vEnv clsEnv cls
        tySc = ForAll (kindArity (clsKind m cls tcEnv)) pty

bindDefaultMethods :: ModuleIdent -> QualIdent -> [(Ident, Int)] -> ValueEnv
                   -> ValueEnv
bindDefaultMethods m = flip . foldr . bindDefaultMethod m

-- TODO: Should the implicit class constraint of a default method implementation
--         be marked as such?
bindDefaultMethod :: ModuleIdent -> QualIdent -> (Ident, Int) -> ValueEnv
                  -> ValueEnv
bindDefaultMethod m cls (f, n) vEnv =
  bindMethod m (qDefaultMethodId cls f) n (classMethodType vEnv cls f) vEnv

-- changes taken from Leif-Erik Krueger
bindSuperStubs :: ModuleIdent -> TCEnv -> QualIdent -> [Pred]
               -> ValueEnv -> ValueEnv
bindSuperStubs m tcEnv = flip . foldr . bindSuperStub m tcEnv

bindSuperStub :: ModuleIdent -> TCEnv -> QualIdent -> Pred -> ValueEnv
              -> ValueEnv
bindSuperStub m tcEnv cls sclsPred =
  bindEntity m f $ Value f Nothing 1 $ polyType ty
  where f  = qSuperDictStubId cls sclsPred
        ar = kindArity (clsKind m cls tcEnv)
        ty = superDictStubType cls sclsPred (map TypeVariable [0 .. ar])

bindInstDecls :: ModuleIdent -> ClassEnv -> InstEnv -> ValueEnv -> ValueEnv
bindInstDecls m clsEnv = flip (foldr $ bindInstFuns m clsEnv) . instEnvList

bindInstFuns :: ModuleIdent -> ClassEnv -> (InstIdent, InstInfo) -> ValueEnv
             -> ValueEnv
bindInstFuns m clsEnv ((cls, tys), (m', pls, is)) =
  bindInstDict m cls tys m' pls . bindInstMethods m clsEnv cls tys m' pls is

bindInstDict :: ModuleIdent -> QualIdent -> [Type] -> ModuleIdent -> PredList
             -> ValueEnv -> ValueEnv
bindInstDict m cls tys m' pls = bindMethod m (qInstFunId m' cls tys) 1 $
  PredType pls $ rtDictType $ Pred OPred cls tys

bindInstMethods :: ModuleIdent -> ClassEnv -> QualIdent -> [Type] -> ModuleIdent
                -> PredList -> [(Ident, Int)] -> ValueEnv -> ValueEnv
bindInstMethods m clsEnv cls tys m' pls is =
  flip (foldr (bindInstMethod m cls tys m' pls is)) (classMethods cls clsEnv)

bindInstMethod :: ModuleIdent -> QualIdent -> [Type] -> ModuleIdent
               -> PredList -> [(Ident, Int)] -> Ident -> ValueEnv -> ValueEnv
bindInstMethod m cls tys m' pls is f vEnv = bindMethod m f' a pty vEnv
  where f'  = qImplMethodId m' cls tys f
        a   = fromMaybe 0 $ lookup f is
        pty = instMethodType vEnv pls cls tys f

bindMethod :: ModuleIdent -> QualIdent -> Int -> PredType -> ValueEnv
           -> ValueEnv
bindMethod m f n pty = bindEntity m f $ Value f Nothing n $ typeScheme pty

-- The function 'bindEntity' introduces a binding for an entity into a top-level
-- environment. Depending on whether the entity is defined in the current module
-- or not, either an unqualified and a qualified local binding or a qualified
-- import are added to the environment.

bindEntity :: Entity a => ModuleIdent -> QualIdent -> a -> TopEnv a
           -> TopEnv a
bindEntity m x = case qidModule (qualUnqualify m x) of
  Just m' | m /= m' -> qualImportTopEnv m' x'
  _                 -> qualBindTopEnv (qualifyWith m x')
  where x' = unqualify x

-- -----------------------------------------------------------------------------
-- Transforming the environments
-- -----------------------------------------------------------------------------

dictTransTypes :: TCEnv -> TCEnv
dictTransTypes = fmap dictTransTypeInfo

dictTransTypeInfo :: TypeInfo -> TypeInfo
dictTransTypeInfo (DataType tc k cs) =
  DataType tc k $ map dictTransDataConstr cs
dictTransTypeInfo (RenamingType tc k nc) =
  RenamingType tc k $ dictTransDataConstr nc
dictTransTypeInfo ti@AliasType {} = ti
dictTransTypeInfo (TypeClass cls k ms) =
  TypeClass cls k $ map dictTransClassMethod ms
dictTransTypeInfo (TypeVar _) =
  internalError "Dictionary.dictTransTypeInfo: type variable"

dictTransDataConstr :: DataConstr -> DataConstr
dictTransDataConstr (DataConstr c tys) = DataConstr c tys
dictTransDataConstr (RecordConstr c _ tys) =
  dictTransDataConstr $ DataConstr c tys

-- For the same reason as in 'bindClassEntities' it is safe to use 'fromMaybe 0'
-- in 'dictTransClassMethod'. Note that type classes are removed anyway in the
-- cleanup phase.

dictTransClassMethod :: ClassMethod -> ClassMethod
dictTransClassMethod (ClassMethod f a pty) = ClassMethod f a' $ predType ty
  where a' = Just $ fromMaybe 0 a + arrowArity ty - arrowArity (unpredType pty)
        ty = transformPredType pty

dictTransValues :: ValueEnv -> ValueEnv
dictTransValues = fmap dictTransValueInfo

dictTransValueInfo :: ValueInfo -> ValueInfo
dictTransValueInfo (DataConstructor c a ls (ForAll n pty)) =
  DataConstructor c a' ls' $ ForAll n $ predType ty
  where a'  = arrowArity ty
        ls' = replicate (a' - a) anonId ++ ls
        ty  = transformPredType pty
dictTransValueInfo (NewtypeConstructor c l (ForAll n pty)) =
  NewtypeConstructor c l (ForAll n (predType (unpredType pty)))
dictTransValueInfo (Value f cm a (ForAll n pty)) =
  Value f Nothing a' $ ForAll n $ predType ty
  where a' = a + if isJust cm then 1 else arrowArity ty - arrowArity (unpredType pty)
        ty = transformPredType pty
dictTransValueInfo (Label l cs (ForAll n pty)) =
  Label l cs $ ForAll n $ predType $ unpredType pty

-- -----------------------------------------------------------------------------
-- Adding exports
-- -----------------------------------------------------------------------------

addExports :: Maybe ExportSpec -> [Export] -> Maybe ExportSpec
addExports (Just (Exporting p es)) es' = Just $ Exporting p $ es ++ es'
addExports Nothing                 _   = internalError "Dictionary.addExports"

dictExports :: Decl a -> DTM [Export]
dictExports (ClassDecl _ _ _ cls _ _ _) = do
  m <- getModuleIdent
  clsEnv <- getClassEnv
  return $ classExports m clsEnv cls
dictExports (InstanceDecl _ _ _ cls tys _) = do
  m <- getModuleIdent
  clsEnv <- getClassEnv
  return $ instExports m clsEnv cls (toTypes [] tys)
dictExports _ = return []

classExports :: ModuleIdent -> ClassEnv -> Ident -> [Export]
classExports m clsEnv cls =
  ExportTypeWith NoSpanInfo (qDictTypeId qcls) [dictConstrId qcls] :
   map (Export NoSpanInfo . qSuperDictStubId qcls) (superClasses qcls clsEnv) ++
    map (Export NoSpanInfo . qDefaultMethodId qcls) (classMethods qcls clsEnv)
  where qcls = qualifyWith m cls

instExports :: ModuleIdent -> ClassEnv -> QualIdent -> [Type] -> [Export]
instExports m clsEnv cls tys =
  Export NoSpanInfo (qInstFunId m cls tys) :
    map (Export NoSpanInfo . qImplMethodId m cls tys) (classMethods cls clsEnv)

-- -----------------------------------------------------------------------------
-- Transforming the module
-- -----------------------------------------------------------------------------

type DictEnv = [(Pred, Expression Type)]

emptyDictEnv :: DictEnv
emptyDictEnv = []

class DictTrans a where
  dictTrans ::  a PredType -> DTM (a Type)

instance DictTrans Module where
  dictTrans (Module spi li ps m es is ds) = do
    liftedDs <- concatMapM liftDecls ds
    stubDs <- concatMapM createStubs ds
    tcEnv <- getTyConsEnv
    clsEnv <- getClassEnv
    inEnv <- getInstEnv
    modifyValueEnv $ bindClassDecls m tcEnv clsEnv
    modifyValueEnv $ bindInstDecls m clsEnv inEnv
    modifyTyConsEnv $ bindDictTypes m clsEnv
    transDs <- mapM dictTrans liftedDs
    modifyValueEnv dictTransValues
    modifyTyConsEnv dictTransTypes
    dictEs <- addExports es <$> concatMapM dictExports ds
    return $ Module spi li ps m dictEs is $ transDs ++ stubDs

-- We use and transform the type from the type constructor environment for
-- transforming a constructor declaration as it contains the reduced and
-- restricted predicate set for each data constructor.

-- The pattern declaration case of the DictTrans Decl instance converts
-- variable declarations with an overloaded type into function declarations.
-- This is necessary so that the compiler can add the implicit dictionary
-- arguments to the declaration.

instance DictTrans Decl where
  dictTrans (InfixDecl      p fix prec ops) = return $ InfixDecl p fix prec ops
  dictTrans (DataDecl        p tc tvs cs _) = do
    m <- getModuleIdent
    tcEnv <- getTyConsEnv
    case qualLookupTypeInfo (qualifyWith m tc) tcEnv of
      DataType _ _ cs' : _
        -> return $ DataDecl p tc tvs (zipWith (dictTransConstrDecl tvs) cs cs') []
      _ -> internalError "Dictionary.dictTrans@Decl: Type does not exist or is not a data type"
  dictTrans (ExternalDataDecl     p tc tvs) = return $ ExternalDataDecl p tc tvs
  dictTrans (NewtypeDecl     p tc tvs nc _) =
    return $ NewtypeDecl p tc tvs nc []
  dictTrans (TypeDecl          p tc tvs ty) = return $ TypeDecl p tc tvs ty
  dictTrans (FunctionDecl p      pty f eqs) =
    FunctionDecl p (transformPredType pty) f <$> mapM dictTrans eqs
  dictTrans (PatternDecl           p t rhs) = case t of
    VariablePattern _ pty@(PredType pls _) v | not (null pls) ->
      dictTrans $ FunctionDecl p pty v [Equation p Nothing (FunLhs NoSpanInfo v []) rhs]
    _ -> withLocalDictEnv $ PatternDecl p <$> dictTrans t <*> dictTrans rhs
  dictTrans d@(FreeDecl                _ _) = return $ fmap unpredType d
  dictTrans d@(ExternalDecl            _ _) = return $ fmap transformPredType d
  dictTrans d                               =
    internalError $ "Dictionary.dictTrans: " ++ show d

dictTransConstrDecl :: [Ident] -> ConstrDecl -> DataConstr -> ConstrDecl
dictTransConstrDecl tvs (ConstrDecl p c tes) dc =
  ConstrDecl p c $ map (fromType $ tvs ++ bvs) (constrTypes dc)
  where bvs = nub $ bv tes
dictTransConstrDecl tvs (ConOpDecl p ty1 op ty2) dc =
  dictTransConstrDecl tvs (ConstrDecl p op [ty1, ty2]) dc
dictTransConstrDecl _ d _ = internalError $ "Dictionary.dictTrans: " ++ show d

instance DictTrans Equation where
  dictTrans (Equation p Nothing (FunLhs _ f ts) rhs) =
    withLocalValueEnv $ withLocalDictEnv $ do
      m <- getModuleIdent
      pls <- matchPredList (varType m f) $
               foldr (TypeArrow . typeOf) (typeOf rhs) ts
      ts' <- addDictArgs pls ts
      modifyValueEnv $ bindPatterns ts'
      Equation p Nothing (FunLhs NoSpanInfo f ts') <$> dictTrans rhs
  dictTrans (Equation p (Just pty) (FunLhs _ f ts) rhs) =
    withLocalValueEnv $ withLocalDictEnv $ do
      m <- getModuleIdent
      pls <- matchPredList' (varType m f) pty
      ts' <- addDictArgs pls ts
      modifyValueEnv $ bindPatterns ts'
      Equation p Nothing (FunLhs NoSpanInfo f ts') <$> dictTrans rhs
  dictTrans eq                               =
    internalError $ "Dictionary.dictTrans: " ++ show eq

instance DictTrans Rhs where
  dictTrans (SimpleRhs p _ e []) = simpleRhs p <$> dictTrans e
  dictTrans rhs                  =
    internalError $ "Dictionary.dictTrans: " ++ show rhs

instance DictTrans Pattern where
  dictTrans (LiteralPattern        _ pty l) =
    return $ LiteralPattern NoSpanInfo (unpredType pty) l
  dictTrans (VariablePattern       _ pty v) =
    return $ VariablePattern NoSpanInfo (unpredType pty) v
  dictTrans (ConstructorPattern _ pty c ts) = do
    pls <- matchPredList (conType c) $
             foldr (TypeArrow . typeOf) (unpredType pty) ts
    ConstructorPattern NoSpanInfo (unpredType pty) c <$> addDictArgs pls ts
  dictTrans (AsPattern               _ v t) =
    AsPattern NoSpanInfo v <$> dictTrans t
  dictTrans t                               =
    internalError $ "Dictionary.dictTrans: " ++ show t

instance DictTrans Expression where
  dictTrans (Literal     _ pty l) =
    return $ Literal NoSpanInfo (unpredType pty) l
  dictTrans (Variable    _ pty@(PredType ps _) v) = do
    pls <- if null ps
           then matchPredList (funType True v) (unpredType pty)
           else matchPredList' (funType True v) pty
    es <- mapM dictArg pls
    let ty = foldr (TypeArrow . typeOf) (unpredType pty) es
    return $ apply (Variable NoSpanInfo ty v) es
  dictTrans (Constructor _ pty c) = do
    pls <- matchPredList (conType c) (unpredType pty)
    es <- mapM dictArg pls
    let ty = foldr (TypeArrow . typeOf) (unpredType pty) es
    return $ apply (Constructor NoSpanInfo ty c) es
  dictTrans (Apply       _ e1 e2) =
    Apply NoSpanInfo <$> dictTrans e1 <*> dictTrans e2
  dictTrans (Typed       _ e qty) =
    Typed NoSpanInfo <$> dictTrans e <*> dictTransQualTypeExpr qty
  dictTrans (Lambda       _ ts e) = withLocalValueEnv $ withLocalDictEnv $ do
    ts' <- mapM dictTrans ts
    modifyValueEnv $ bindPatterns ts'
    mkLambda ts' <$> dictTrans e
  dictTrans (Let        _ _ ds e) = withLocalValueEnv $ do
    modifyValueEnv $ bindDecls ds
    mkLet <$> mapM dictTrans ds <*> dictTrans e
  dictTrans (Case    _ _ ct e as) =
    mkCase ct <$> dictTrans e <*> mapM dictTrans as
  dictTrans e                   =
    internalError $ "Dictionary.dictTrans: " ++ show e

-- Just like before in desugaring, we ignore the context in the type signature
-- of a typed expression, since there should be no possibility to provide a
-- non-empty context without scoped type-variables.
-- TODO: Verify

dictTransQualTypeExpr :: QualTypeExpr -> DTM QualTypeExpr
dictTransQualTypeExpr (QualTypeExpr spi _ ty) = return $ QualTypeExpr spi [] ty

instance DictTrans Alt where
  dictTrans (Alt p t rhs) = withLocalValueEnv $ withLocalDictEnv $ do
    t' <- dictTrans t
    modifyValueEnv $ bindPattern t'
    Alt p t' <$> dictTrans rhs

addDictArgs :: [Pred] -> [Pattern PredType] -> DTM [Pattern Type]
addDictArgs pls ts = do
  dictVars <- mapM (freshVar "_#dict" . rtDictType) pls
  clsEnv <- getClassEnv
  modifyDictEnv $ (++) $ dicts clsEnv $ zip pls (map (uncurry mkVar) dictVars)
  (++) (map (uncurry (VariablePattern NoSpanInfo )) dictVars)
         <$> mapM dictTrans ts
  where dicts clsEnv vs
          | null vs = vs
          | otherwise = vs ++ dicts clsEnv (concatMap (superDicts clsEnv) vs)
        superDicts clsEnv (Pred _ cls tys, e) =
          map (superDict cls tys e) (superClasses cls clsEnv)
        -- changes taken from Leif-Erik Krueger
        superDict cls tys e sclsPred =
          ( expandAliasType tys sclsPred
          , Apply NoSpanInfo (superDictExpr cls sclsPred tys) e )
        superDictExpr cls sclsPred tys =
          Variable NoSpanInfo (superDictStubType cls sclsPred tys)
            (qSuperDictStubId cls sclsPred)

-- The function 'dictArg' constructs the dictionary argument for a predicate
-- from the predicates of a class method or an overloaded function. It checks
-- whether a dictionary for the predicate is available in the dictionary
-- environment, which is the case when the predicate is mentioned in the type
-- signature or is not reducible, and uses 'instDict' otherwise in order to
-- supply a new dictionary using the appropriate instance dictionary
-- construction function. If the corresponding instance declaration has a
-- non-empty context, the dictionary construction function is applied to the
-- dictionaries computed for the context instantiated at the appropriate types.

-- TODO: With FlexibleInstances, there could exist instances even for predicates
--         with only variable types. The comment above has to be updated for
--         that (as well as possibly the implementation below).

dictArg :: Pred -> DTM (Expression Type)
dictArg p = maybeM (instDict p) return (lookup p <$> getDictEnv)

instDict :: Pred -> DTM (Expression Type)
instDict p = instPredList p >>= flip (uncurry3 instFunApp) p

instFunApp :: ModuleIdent -> [Type] -> [Pred] -> Pred -> DTM (Expression Type)
instFunApp m tys pls p@(Pred _ cls _) = apply (Variable NoSpanInfo ty' f)
  <$> mapM dictArg pls
  where f   = qInstFunId m cls tys
        ty' = foldr1 TypeArrow $ map rtDictType $ pls ++ [p]

instPredList :: Pred -> DTM (ModuleIdent, [Type], [Pred])
instPredList (Pred _ cls tys) = do
  inEnv <- getInstEnv
  case fst (lookupInstMatch cls tys inEnv) of
    [] -> internalError $ "Dictionary.instPredList: " ++
                            "Could not find an instance for " ++ show (cls, tys)
                            ++ " pretty printed: " ++ show (ppQIdent cls, pPrint tys)
    [(m, pls, itys, _, tau)] -> return (m, itys, subst tau pls)
    _ : _ -> internalError $ "Dictionary.instPredList: " ++
                               "Multiple instances for " ++ show (cls, tys)

-- When adding dictionary arguments on the left hand side of an equation and
-- in applications, respectively, the compiler must unify the function's type
-- with the concrete instance at which that type is used in order to determine
-- the correct context.

-- Polymorphic methods make things a little bit more complicated. When an
-- instance dictionary constructor is applied to an instance method, the
-- suffix of the instance method type's context that corresponds to the
-- additional constraints of the type class method must be discarded and
-- no dictionaries must be added for these constraints. Unfortunately, the
-- dictionary transformation has already been applied to the component types
-- of the dictionary constructor. Therefore, the function 'matchPredList'
-- tries to find a suffix of the context whose transformation matches the
-- initial arrows of the instance type.

matchPredList :: (ValueEnv -> TypeScheme) -> Type -> DTM [Pred]
matchPredList tySc ty2 = do
  ForAll _ (PredType ps ty1) <- tySc <$> getValueEnv
  dictEnvPreds <- map fst <$> getDictEnv
  let maxDictTv = maximum (-1 : typeVars dictEnvPreds)
      argPreds = foldr (\(pls1, pls2) pls' -> fromMaybe pls' $
                          qualMatch pls1 ty1 pls2 ty2 maxDictTv)
                       (internalError $ "Dictionary.matchPredList: " ++ show ps)
                       (splits ps)
  return argPreds

matchPredList' :: (ValueEnv -> TypeScheme)  -> PredType -> DTM [Pred]
matchPredList' tySc (PredType ps2 ty2) = do
  ForAll _ (PredType ps ty1) <- tySc <$> getValueEnv
  let argPreds = foldr (\(pls1, pls2) pls' -> fromMaybe pls' $
                          qualMatch' pls1 ty1 pls2 ps2 ty2)
                       (internalError $ "Dictionary.matchPredList': " ++ show ps)
                       (splits ps)
  return argPreds

-- Note: The functions starting with 'inferDependentVars' and the renaming of
-- type variables only occurring in the context of a type in 'qualMatch' were
-- an attempt to solve the problem of not being able to determine the types that
-- these type variables were instantiated with during the type inference.
-- However, this attempt relied on the assumption that the dictionary
-- environment would contain the correctly instantiated predicates, which is not
-- the case. Additionally, even if it did work, this kind of type inference is
-- not supposed to take place during the dictionary translation, which means
-- that it would have been a workaround and not a proper solution.
-- These changes have been left in the code because they document the attempted
-- solution and provide an approach for using functional dependencies to improve
-- inferred types, which could be implemented in a similar way in the type
-- check.


qualMatch :: [Pred] -> Type -> [Pred] -> Type -> Int -> Maybe [Pred]
qualMatch pls1 ty1 pls2 ty2 maxDictTv = case predListMatch pls2 ty2 of
  Just ty2' ->
    let freshTys = map TypeVariable [maximum (maxDictTv : typeVars ty2') + 1 ..]
        psTvs = [maximum (-1 : typeVars ty1) + 1 .. maximum (-1 : typeVars pls1)]
        renamePsTvs = foldr2 bindSubst idSubst psTvs freshTys
    in Just $ subst (matchType ty1 ty2' idSubst) $ subst renamePsTvs pls1
  Nothing -> Nothing

qualMatch' :: [Pred] -> Type -> [Pred] -> PredList -> Type -> Maybe [Pred]
qualMatch' pls1 ty1 pls2 ps ty2 = case predListMatch pls2 ty2 of
  Just ty2' ->
    let pls2' = ps
        resPls = subst (matchPredType' pls1 ty1 pls2' ty2' idSubst) pls1
    in Just resPls
  Nothing -> Nothing

predListMatch :: [Pred] -> Type -> Maybe Type
predListMatch []     ty = Just ty
predListMatch (p:ps) ty = case ty of
  TypeForall _ ty'                                 -> predListMatch (p : ps) ty'
  TypeArrow ty1 ty2 | ty1 == rtDictType (instPred p) -> predListMatch ps ty2
  _                                                -> Nothing

splits :: [a] -> [([a], [a])]
splits xs = zip (inits xs) (tails xs)

-- -----------------------------------------------------------------------------
-- Optimizing method calls
-- -----------------------------------------------------------------------------

-- Whenever a type class method is applied to known types only, the compiler can
-- apply the type instance's implementation directly.

type SpecEnv = Map.Map (QualIdent, QualIdent) QualIdent

emptySpEnv :: SpecEnv
emptySpEnv = Map.empty

initSpEnv :: ClassEnv -> InstEnv -> SpecEnv
initSpEnv clsEnv = foldr (uncurry bindInstance) emptySpEnv . instEnvList
  where bindInstance (cls, tys) (m, _, _) =
          flip (foldr $ bindInstanceMethod m cls tys) $ classMethods cls clsEnv
        bindInstanceMethod m cls tys f = Map.insert (f', d) f''
          where f'  = qualifyLike cls f
                d   = qInstFunId m cls tys
                f'' = qImplMethodId m cls tys f

class Specialize a where
  specialize :: a Type -> DTM (a Type)

instance Specialize Module where
  specialize (Module spi li ps m es is ds) = do
    clsEnv <- getClassEnv
    inEnv <- getInstEnv
    setSpEnv $ initSpEnv clsEnv inEnv
    Module spi li ps m es is <$> mapM specialize ds

instance Specialize Decl where
  specialize (FunctionDecl p ty f eqs) =
    FunctionDecl p ty f <$> mapM specialize eqs
  specialize (PatternDecl     p t rhs) = PatternDecl p t <$> specialize rhs
  specialize d                         = return d

instance Specialize Equation where
  specialize (Equation p a lhs rhs) = Equation p a lhs <$> specialize rhs

instance Specialize Rhs where
  specialize (SimpleRhs p _ e []) = simpleRhs p <$> specialize e
  specialize rhs                  =
    internalError $ "Dictionary.specialize: " ++ show rhs

instance Specialize Expression where
  specialize e = specialize' e []

specialize' :: Expression Type -> [Expression Type] -> DTM (Expression Type)
specialize' l@Literal {}          es = return $ apply l es
specialize' v@(Variable   _ _ v') es
  | (d:es') <- es, (Variable _ _ f, es'') <- unapply d [] = do
    let ty' = foldr (TypeArrow . typeOf) (typeOf $ Apply NoSpanInfo v d) es''
    spEnv <- getSpEnv
    return $ case Map.lookup (v', f) spEnv of
      Just f' -> apply (Variable NoSpanInfo ty' f') $ es'' ++ es'
      Nothing -> apply v es
  | otherwise = return $ apply v es
specialize' c@Constructor {}      es = return $ apply c es
specialize' (Typed       _ e qty) es = do
  e' <- specialize e
  return $ apply (Typed NoSpanInfo e' qty) es
specialize' (Apply       _ e1 e2) es = do
  e2' <- specialize e2
  specialize' e1 $ e2' : es
specialize' (Lambda       _ ts e) es = do
  e' <- specialize e
  return $ apply (Lambda NoSpanInfo ts e') es
specialize' (Let        _ _ ds e) es = do
  ds' <- mapM specialize ds
  e' <- specialize e
  return $ apply (mkLet ds' e') es
specialize' (Case    _ _ ct e as) es = do
  e' <- specialize e
  as' <- mapM specialize as
  return $ apply (mkCase ct e' as') es
specialize' e                   es =
  internalError $ "Dictionary.specialize': " ++ show (e, es)

instance Specialize Alt where
  specialize (Alt p t rhs) = Alt p t <$> specialize rhs

-- -----------------------------------------------------------------------------
-- Cleaning up
-- -----------------------------------------------------------------------------

-- After we have transformed the module we have to remove class exports from
-- the export list and type classes from the type constructor environment.
-- Furthermore, we may have to remove some infix declarations and operators
-- from the precedence environment as functions with class constraints have
-- been supplemented with additional dictionary arguments during the dictionary
-- transformation.

cleanup :: Module a -> DTM (Module a)
cleanup (Module spi li ps m es is ds) = do
  cleanedEs <- traverse cleanupExportSpec es
  cleanedDs <- concatMapM cleanupInfixDecl ds
  cleanupTyConsEnv
  cleanupPrecEnv
  return $ Module spi li ps m cleanedEs is cleanedDs

cleanupExportSpec :: ExportSpec -> DTM ExportSpec
cleanupExportSpec (Exporting p es) = Exporting p <$> concatMapM cleanupExport es

cleanupExport :: Export -> DTM [Export]
cleanupExport e@(Export             _ _) = return [e]
cleanupExport e@(ExportTypeWith spi tc cs) = do
  tcEnv <- getTyConsEnv
  case qualLookupTypeInfo tc tcEnv of
    [TypeClass {}] -> return $ map (Export spi . qualifyLike tc) cs
    _              -> return [e]
cleanupExport e                        =
  internalError $ "Dictionary.cleanupExport: " ++ show e

cleanupInfixDecl :: Decl a -> DTM [Decl a]
cleanupInfixDecl (InfixDecl p fix pr ops) = do
  m <- getModuleIdent
  vEnv <- getValueEnv
  let opArity = arrowArity . rawType . flip opType vEnv . qualifyWith m
      ops' = filter ((== 2) . opArity) ops
  return [InfixDecl p fix pr ops' | not (null ops')]
cleanupInfixDecl d                        = return [d]

cleanupTyConsEnv :: DTM ()
cleanupTyConsEnv = getTyConsEnv >>= mapM_ (cleanupTyCons . fst) . allBindings

cleanupTyCons :: QualIdent -> DTM ()
cleanupTyCons tc = do
  tcEnv <- getTyConsEnv
  case qualLookupTypeInfo tc tcEnv of
    [TypeClass {}] -> modifyTyConsEnv $ qualUnbindTopEnv tc
    _              -> return ()

cleanupPrecEnv :: DTM ()
cleanupPrecEnv = getPrecEnv >>= mapM_ (cleanupOp . fst) . allBindings

cleanupOp :: QualIdent -> DTM ()
cleanupOp op = do
  opArity <- arrowArity . rawType . opType op <$> getValueEnv
  when (opArity /= 2) $ modifyPrecEnv $ qualUnbindTopEnv op

-- -----------------------------------------------------------------------------
-- Transforming interfaces
-- -----------------------------------------------------------------------------

-- The following functions expect an already transformed value environment.
-- The transformation of interface declarations with it is quite simple and
-- straightforward.

dictTransInterfaces :: ValueEnv -> ClassEnv -> InterfaceEnv -> InterfaceEnv
dictTransInterfaces vEnv clsEnv = fmap $ dictTransInterface vEnv clsEnv

dictTransInterface :: ValueEnv -> ClassEnv -> Interface -> Interface
dictTransInterface vEnv clsEnv (Interface m is ds o) =
  Interface m is (concatMap (dictTransIDecl m vEnv clsEnv) ds) o

dictTransIDecl :: ModuleIdent -> ValueEnv -> ClassEnv -> IDecl -> [IDecl]
<<<<<<< HEAD
dictTransIDecl m vEnv _      d@(IInfixDecl           _ _ _ op)
  | arrowArity (rawType $ opType (qualQualify m op) vEnv) /= 2 = []
  | otherwise                                                  = [d]
dictTransIDecl _ _    _      d@HidingDataDecl {}               = [d]
dictTransIDecl m _    _      (IDataDecl      p tc k tvs cs hs) =
  [IDataDecl p tc k tvs (map (dictTransIConstrDecl m tvs) cs) hs]
dictTransIDecl _ _    _      d@INewtypeDecl {}                 = [d]
dictTransIDecl _ _    _      d@ITypeDecl {}                    = [d]
dictTransIDecl m vEnv _      (IFunctionDecl         _ f _ _ _) =
  [iFunctionDeclFromValue m vEnv (qualQualify m f)]
dictTransIDecl _ _    _      (HidingClassDecl p _ cls k tvs _) =
  [HidingDataDecl p (qDictTypeId cls) k' tvs]
  where k' = fmap (fromKind . dictTypeKind cls . toKind) k
dictTransIDecl m vEnv clsEnv (IClassDecl p _ cls k tvs _ _ hs) =
  dictDecl : defaults ++ methodStubs ++ superDictStubs
 where
  qcls        = qualQualify m cls
  ms          = classMethods qcls clsEnv
  k'          = fmap (fromKind . dictTypeKind cls . toKind) k
  sclsInfos   = superClasses qcls clsEnv
  dictDecl    = IDataDecl p (qDictTypeId cls) k'
                  (take (length tvs) identSupply) [constrDecl] []
  constrDecl  = iConstrDeclFromDataConstructor m vEnv $ qDictConstrId qcls
  defaults    = map (iFunctionDeclFromValue m vEnv . qDefaultMethodId qcls) ms
  methodStubs = map (iFunctionDeclFromValue m vEnv . qualifyLike qcls) $
                  filter (`notElem` hs) ms
  superDictStubs = map (iFunctionDeclFromValue m vEnv . qSuperDictStubId qcls)
                     sclsInfos
dictTransIDecl m vEnv clsEnv (IInstanceDecl  _ _ cls tys _ mm) =
  iFunctionDeclFromValue m vEnv (qInstFunId m' qcls tys') :
    map (iFunctionDeclFromValue m vEnv . qImplMethodId m' qcls tys') ms
=======
dictTransIDecl m vEnv _      d@(IInfixDecl          _ _ _ op _)
  | arrowArity (rawType $ opType (qualQualify m op) vEnv) /= 2 = []
  | otherwise = [d]
dictTransIDecl _ _    _      d@(HidingDataDecl      _ _ _ _ _) = [d]
dictTransIDecl m _    _      (IDataDecl    p tc k tvs cs hs o) =
  [IDataDecl p tc k tvs (map (dictTransIConstrDecl m tvs) cs) hs o]
dictTransIDecl _ _    _      d@(INewtypeDecl    _ _ _ _ _ _ _) = [d]
dictTransIDecl _ _    _      d@(ITypeDecl         _ _ _ _ _ _) = [d]
dictTransIDecl m vEnv _      (IFunctionDecl       _ f _ _ _ o) =
  [iFunctionDeclFromValue m vEnv o (qualQualify m f)]
dictTransIDecl _ _    _      (HidingClassDecl  p _ cls k tv o) =
  [HidingDataDecl p (qDictTypeId cls) (fmap (flip ArrowKind Star) k) [tv] o]
dictTransIDecl m vEnv clsEnv (IClassDecl   p _ cls k _ _ hs o) =
  dictDecl : defaults ++ methodStubs ++ superDictStubs
  where qcls  = qualQualify m cls
        sclss = superClasses qcls clsEnv
        ms    = classMethods qcls clsEnv
        dictDecl    = IDataDecl p (qDictTypeId cls)
                        (fmap (flip ArrowKind Star) k)
                        [head identSupply] [constrDecl] [] o
        constrDecl  = iConstrDeclFromDataConstructor m vEnv $ qDictConstrId qcls
        defaults    = map (iFunctionDeclFromValue m vEnv o .
                            qDefaultMethodId qcls) ms
        methodStubs = map (iFunctionDeclFromValue m vEnv o . qualifyLike qcls) $
                        filter (`notElem` hs) ms
        superDictStubs = map (iFunctionDeclFromValue m vEnv o .
                               qSuperDictStubId qcls) sclss
dictTransIDecl m vEnv clsEnv (IInstanceDecl _ _ cls ty _ mm o) =
  iFunctionDeclFromValue m vEnv o (qInstFunId m' qcls ty') :
    map (iFunctionDeclFromValue m vEnv o . qImplMethodId m' qcls ty') ms
>>>>>>> 0f202496
  where m'   = fromMaybe m mm
        qcls = qualQualify m cls
        tys' = toQualTypes m [] tys
        ms   = classMethods qcls clsEnv

dictTransIConstrDecl :: ModuleIdent -> [Ident] -> ConstrDecl -> ConstrDecl
dictTransIConstrDecl _ _ (ConOpDecl p ty1 op ty2) = ConstrDecl p op [ty1, ty2]
dictTransIConstrDecl _ _ cd                       = cd

iFunctionDeclFromValue :: ModuleIdent -> ValueEnv -> Maybe OriginPragma -> QualIdent -> IDecl
iFunctionDeclFromValue m vEnv o f = case qualLookupValue f vEnv of
  [Value _ _ a (ForAll _ pty)] ->
    IFunctionDecl NoPos (qualUnqualify m f) Nothing a (fromQualPredType m identSupply pty) o
  _ -> internalError $ "Dictionary.iFunctionDeclFromValue: " ++ show f

iConstrDeclFromDataConstructor :: ModuleIdent -> ValueEnv -> QualIdent
                               -> ConstrDecl
iConstrDeclFromDataConstructor m vEnv c = case qualLookupValue c vEnv of
  [DataConstructor _ _ _ (ForAll _ pty)] ->
    ConstrDecl NoSpanInfo (unqualify c) tys
    where tys = map (fromQualType m identSupply) $ arrowArgs $ unpredType pty
  _ -> internalError $ "Dictionary.iConstrDeclFromDataConstructor: " ++ show c

-- -----------------------------------------------------------------------------
-- Functions for naming newly created types, functions and parameters
-- -----------------------------------------------------------------------------

-- The following functions provide normalized identifiers for dictionary data
-- types, dictionary data constructors, default method implementations, super
-- class dictionary stub functions, instance dictionary functions and instance
-- method implementations. All identifiers are available both qualified and
-- unqualified.
--
-- In these identifiers, type variables are displayed as numbers to avoid name
-- clashes with type constructors and type arguments (needed for super class
-- relations and instance types) are always parenthesized to circumvent the need
-- for other separators. With the exception of the dictionary data type and
-- constructor identifiers, all classes and data types are represented by their
-- original names, which are always unique.
--
-- For some examples of these identifiers, we consider a class with the
-- qualified name M.C and a class method cf. For these, we get:
--
-- Dictionary data type and constructor:  _Dict#C
-- Default method implementation:         _def#cf#M.C
--
-- Super class dictionary stubs consist of the name of the subclass, the super
-- class name and information about the type variables that the super class is
-- applied to in the class definition. More concretely, for each super class
-- type argument, the index of the respective subclass variable is added to the
-- identifier in parentheses. As an example, we consider the super class
-- relation shown in the class declaration class N.D b b a => C a b c
--
-- Super class dictionary stub:  _super#M.C#N.D(1)(1)(0)
--
-- Instance dictionary functions consist of the full instance head, where all
-- type constructors, including the class, are displayed with their name, type
-- variables are displayed as with their indices, and type arguments are
-- parenthesized each. Instance method implementations are identified like the
-- dictionary functions, but with the method name added before the class name.
-- For both kinds of functions, it is important that their identifiers are
-- generated using the instance types from the instance environment.
-- Examples are shown for the instance declaration instance M.C Int [a] (b, a):
--
-- Instance dictionary function:    _inst#M.C(Prelude.Int)([](0))((,)(1)(0))
-- Instance method implementation:  _impl#cf#M.C(Prelude.Int)([](0))((,)(1)(0))

dictTypeId :: QualIdent -> Ident
dictTypeId cls = mkIdent $ "_Dict#" ++ idName (unqualify cls)

qDictTypeId :: QualIdent -> QualIdent
qDictTypeId cls = qualifyLike cls $ dictTypeId cls

dictConstrId :: QualIdent -> Ident
dictConstrId = dictTypeId

qDictConstrId :: QualIdent -> QualIdent
qDictConstrId cls = qualifyLike cls $ dictConstrId cls

defaultMethodId :: QualIdent -> Ident -> Ident
defaultMethodId cls f = mkIdent $ "_def#" ++ idName f ++ '#' : qualName cls

qDefaultMethodId :: QualIdent -> Ident -> QualIdent
qDefaultMethodId cls = qualifyLike cls . defaultMethodId cls

-- taken from Leif-Erik Krueger
superDictStubId :: QualIdent -> Pred -> Ident
superDictStubId cls (Pred _ scls tys) = mkIdent $ "_super#" ++ qualName cls ++
  '#' : qualName scls ++ concatMap typeId tys

qSuperDictStubId :: QualIdent -> Pred -> QualIdent
qSuperDictStubId cls = qualifyLike cls . superDictStubId cls

instFunId :: QualIdent -> [Type] -> Ident
instFunId cls tys = mkIdent $
  "_inst#" ++ qualName cls ++ concatMap typeId tys

qInstFunId :: ModuleIdent -> QualIdent -> [Type] -> QualIdent
qInstFunId m cls = qualifyWith m . instFunId cls

implMethodId :: QualIdent -> [Type] -> Ident -> Ident
implMethodId cls tys f = mkIdent $
  "_impl#" ++ idName f ++ '#' : qualName cls ++ concatMap typeId tys

qImplMethodId :: ModuleIdent -> QualIdent -> [Type] -> Ident -> QualIdent
qImplMethodId m cls tys = qualifyWith m . implMethodId cls tys

typeId :: Type -> String
typeId ty = '#' : typeId' ty ++ "#"
 where
  typeId' (TypeConstructor  tc) = qualName tc
  typeId' (TypeVariable      v) = show v
  typeId' (TypeApply   ty1 ty2) = typeId' ty1 ++ typeId ty2
  typeId' (TypeArrow   ty1 ty2) = qualName qArrowId ++ typeId ty1 ++ typeId ty2
  typeId' (TypeForall    _ ty') = typeId' ty'
  typeId' (TypeConstrained _ _) = internalError "Dictionary.typeId"

-- -----------------------------------------------------------------------------
-- Generating variables
-- -----------------------------------------------------------------------------

freshVar :: String -> Type -> DTM (Type, Ident)
freshVar name ty = (ty,) . mkIdent . (name ++) . show <$> getNextId

-- -----------------------------------------------------------------------------
-- Auxiliary functions
-- -----------------------------------------------------------------------------

-- The function 'dictType' returns the type of the dictionary corresponding to
-- a particular C-T instance.

rtDictType :: Pred -> Type
rtDictType = TypeArrow unitType . dictType

dictType :: Pred -> Type
dictType (Pred _ cls tys) = applyType (TypeConstructor $ qDictTypeId cls) tys

-- Converts the kind of a type class to the kind of the respective dictionary
-- type by changing the Constraint at the end of the class kind to a *.
dictTypeKind :: QualIdent -> Kind -> Kind
dictTypeKind cls k = dictTypeKind' k
 where
  dictTypeKind' :: Kind -> Kind
  dictTypeKind' KindConstraint    = KindStar
  dictTypeKind' (KindArrow k1 k2) = KindArrow k1 (dictTypeKind' k2)
  dictTypeKind' _ = internalError $ "Dictionary.dictTypeKind: Class " ++
                                      show cls ++ " has invalid kind " ++ show k

-- The function 'transformPredType' replaces each predicate with a new
-- dictionary type argument.

transformPredType :: PredType -> Type
transformPredType (PredType pls ty) =
  foldr (TypeArrow . rtDictType) ty pls

-- The function 'transformMethodPredType' first deletes the implicit class
-- constraint and then transforms the resulting predicated type as above.
-- Additionally, it returns the arity of the class in this constraint.

transformMethodPredType :: PredType -> (Type, Int)
transformMethodPredType (PredType pls ty) =
  let iccAr = maybe 0 (\(Pred _ _ tys) -> length tys) (plLookupMin pls)
  in (transformPredType $ PredType (plDeleteMin pls) ty, iccAr)

-- The function 'generalizeMethodType' generalizes an already transformed
-- method type to a forall type by quantifying all occurring type variables
-- except for the class variables whose indices are between 0 (inclusive) and
-- the given class arity (exclusive). This function is uncurried by default so
-- it can more easily be combined with 'transformMethodPredType'.
-- TODO: Check if the < 0 test can be removed.
generalizeMethodType :: (Type, Int) -> Type
generalizeMethodType (ty, clsAr)
  | null tvs  = ty
  | otherwise = TypeForall tvs ty
  where tvs = nub $ filter (\i -> i >= clsAr || i < 0) $ typeVars ty

instTypeVar :: Int -> Int
instTypeVar tv = -1 - tv

instType :: Type -> Type
instType (TypeConstructor tc) = TypeConstructor tc
instType (TypeVariable    tv) = TypeVariable (instTypeVar tv)
instType (TypeApply  ty1 ty2) = TypeApply (instType ty1) (instType ty2)
instType (TypeArrow  ty1 ty2) = TypeArrow (instType ty1) (instType ty2)
instType (TypeForall  tvs ty) = TypeForall (map instTypeVar tvs) (instType ty)
instType ty = ty

instPred :: Pred -> Pred
instPred (Pred isIcc cls ty) = Pred isIcc cls (map instType ty)

instPredType :: PredType -> PredType
instPredType (PredType pls ty) = PredType (map instPred pls) (instType ty)

-- The string for the error message for a class method's default method
-- implementation has to be constructed in its desugared form since the
-- desugaring has already taken place.

preludeError :: PredType -> String -> Expression PredType
preludeError (PredType pls ty) =
  Apply NoSpanInfo (Variable NoSpanInfo
                     (PredType pls (TypeArrow stringType ty)) qErrorId) . stringExpr

stringExpr :: String -> Expression PredType
stringExpr = foldr (consExpr . Literal NoSpanInfo (predType charType) . Char)
               nilExpr
  where
  nilExpr = Constructor NoSpanInfo (predType stringType) qNilId
  consExpr = Apply NoSpanInfo . Apply NoSpanInfo
    (Constructor NoSpanInfo (predType $ consType charType) qConsId)

-- The function 'varType' is able to lookup both local and global identifiers.
-- Since the environments have been qualified before, global declarations are
-- only visible under their original name whereas local declarations are always
-- entered unqualified. 'varType' transforms the implicit class constraint of
-- the requested variable, if it has any, to a regular predicate. This is
-- necessary because 'varType' is used in the module transformation to retrieve
-- the types of functions with implicit class constraints like default method
-- implementations.

-- The function 'funType' has a boolean parameter which marks whether the
-- implicit class constraint of the requested function, if it has any, should be
-- transformed into a regular predicate. This functionality should be used when
-- using this type information to check the types of expressions that could
-- contain class methods (here, this is the case for the module transformation).
-- It should only be disabled if the implicit class constraint of a requested
-- class method has to be treated differently than other predicates.

varType :: ModuleIdent -> Ident -> ValueEnv -> TypeScheme
varType m v vEnv = let ForAll n (PredType pls ty) = varType' m v vEnv
                   in  ForAll n (PredType (removeICCFlagList pls) ty)

varType' :: ModuleIdent -> Ident -> ValueEnv -> TypeScheme
varType' m v vEnv = case qualLookupValue (qualify v) vEnv of
  Value _ _ _ tySc : _ -> tySc
  Label _ _   tySc : _ -> tySc
  _ -> case qualLookupValue (qualifyWith m v) vEnv of
    Value _ _ _ tySc : _ -> tySc
    Label _ _   tySc : _ -> tySc
    _ -> internalError $ "Dictionary.varType: " ++ show v

conType :: QualIdent -> ValueEnv -> TypeScheme
conType c vEnv = case qualLookupValue c vEnv of
  [DataConstructor  _ _ _ (ForAll n pty)] -> ForAll n pty
  [NewtypeConstructor _ _ (ForAll n pty)] -> ForAll n pty
  _ -> internalError $ "Dictionary.conType: " ++ show c

funType :: Bool -> QualIdent -> ValueEnv -> TypeScheme
funType False f vEnv = case qualLookupValue f vEnv of
  [Value _ _ _ tySc] -> tySc
  [Label _ _   tySc] -> tySc
  _ -> internalError $ "Dictionary.funType " ++ show f
funType True  f vEnv = let ForAll n (PredType pls ty) = funType False f vEnv
                       in  ForAll n (PredType (removeICCFlagList pls) ty)

opType :: QualIdent -> ValueEnv -> TypeScheme
opType op vEnv = case qualLookupValue op vEnv of
  [DataConstructor  _ _ _ (ForAll n pty)] -> ForAll n pty
  [NewtypeConstructor _ _ (ForAll n pty)] -> ForAll n pty
  [Value _ _ _                      tySc] -> tySc
  [Label _ _                        tySc] -> tySc
  _ -> internalError $ "Dictionary.opType " ++ show op

{- HLINT ignore "Reduce duplication" -}<|MERGE_RESOLUTION|>--- conflicted
+++ resolved
@@ -1010,21 +1010,19 @@
   Interface m is (concatMap (dictTransIDecl m vEnv clsEnv) ds) o
 
 dictTransIDecl :: ModuleIdent -> ValueEnv -> ClassEnv -> IDecl -> [IDecl]
-<<<<<<< HEAD
-dictTransIDecl m vEnv _      d@(IInfixDecl           _ _ _ op)
+dictTransIDecl m vEnv _      d@(IInfixDecl            _ _ _ op _)
   | arrowArity (rawType $ opType (qualQualify m op) vEnv) /= 2 = []
   | otherwise                                                  = [d]
 dictTransIDecl _ _    _      d@HidingDataDecl {}               = [d]
-dictTransIDecl m _    _      (IDataDecl      p tc k tvs cs hs) =
-  [IDataDecl p tc k tvs (map (dictTransIConstrDecl m tvs) cs) hs]
+dictTransIDecl m _    _      (IDataDecl      p tc k tvs cs hs o) =
+  [IDataDecl p tc k tvs (map (dictTransIConstrDecl m tvs) cs) hs o]
 dictTransIDecl _ _    _      d@INewtypeDecl {}                 = [d]
 dictTransIDecl _ _    _      d@ITypeDecl {}                    = [d]
-dictTransIDecl m vEnv _      (IFunctionDecl         _ f _ _ _) =
-  [iFunctionDeclFromValue m vEnv (qualQualify m f)]
-dictTransIDecl _ _    _      (HidingClassDecl p _ cls k tvs _) =
-  [HidingDataDecl p (qDictTypeId cls) k' tvs]
-  where k' = fmap (fromKind . dictTypeKind cls . toKind) k
-dictTransIDecl m vEnv clsEnv (IClassDecl p _ cls k tvs _ _ hs) =
+dictTransIDecl m vEnv _      (IFunctionDecl         _ f _ _ _ o) =
+  [iFunctionDeclFromValue m vEnv o (qualQualify m f)]
+dictTransIDecl _ _    _      (HidingClassDecl p _ cls k tvs _ o) =
+  [HidingDataDecl p (qDictTypeId cls) (fmap (flip ArrowKind Star) k) tvs o]
+dictTransIDecl m vEnv clsEnv (IClassDecl p _ cls k tvs _ _ hs o) =
   dictDecl : defaults ++ methodStubs ++ superDictStubs
  where
   qcls        = qualQualify m cls
@@ -1032,48 +1030,16 @@
   k'          = fmap (fromKind . dictTypeKind cls . toKind) k
   sclsInfos   = superClasses qcls clsEnv
   dictDecl    = IDataDecl p (qDictTypeId cls) k'
-                  (take (length tvs) identSupply) [constrDecl] []
+                  (take (length tvs) identSupply) [constrDecl] [] o
   constrDecl  = iConstrDeclFromDataConstructor m vEnv $ qDictConstrId qcls
-  defaults    = map (iFunctionDeclFromValue m vEnv . qDefaultMethodId qcls) ms
-  methodStubs = map (iFunctionDeclFromValue m vEnv . qualifyLike qcls) $
+  defaults    = map (iFunctionDeclFromValue m vEnv o . qDefaultMethodId qcls) ms
+  methodStubs = map (iFunctionDeclFromValue m vEnv o . qualifyLike qcls) $
                   filter (`notElem` hs) ms
-  superDictStubs = map (iFunctionDeclFromValue m vEnv . qSuperDictStubId qcls)
+  superDictStubs = map (iFunctionDeclFromValue m vEnv o . qSuperDictStubId qcls)
                      sclsInfos
-dictTransIDecl m vEnv clsEnv (IInstanceDecl  _ _ cls tys _ mm) =
-  iFunctionDeclFromValue m vEnv (qInstFunId m' qcls tys') :
-    map (iFunctionDeclFromValue m vEnv . qImplMethodId m' qcls tys') ms
-=======
-dictTransIDecl m vEnv _      d@(IInfixDecl          _ _ _ op _)
-  | arrowArity (rawType $ opType (qualQualify m op) vEnv) /= 2 = []
-  | otherwise = [d]
-dictTransIDecl _ _    _      d@(HidingDataDecl      _ _ _ _ _) = [d]
-dictTransIDecl m _    _      (IDataDecl    p tc k tvs cs hs o) =
-  [IDataDecl p tc k tvs (map (dictTransIConstrDecl m tvs) cs) hs o]
-dictTransIDecl _ _    _      d@(INewtypeDecl    _ _ _ _ _ _ _) = [d]
-dictTransIDecl _ _    _      d@(ITypeDecl         _ _ _ _ _ _) = [d]
-dictTransIDecl m vEnv _      (IFunctionDecl       _ f _ _ _ o) =
-  [iFunctionDeclFromValue m vEnv o (qualQualify m f)]
-dictTransIDecl _ _    _      (HidingClassDecl  p _ cls k tv o) =
-  [HidingDataDecl p (qDictTypeId cls) (fmap (flip ArrowKind Star) k) [tv] o]
-dictTransIDecl m vEnv clsEnv (IClassDecl   p _ cls k _ _ hs o) =
-  dictDecl : defaults ++ methodStubs ++ superDictStubs
-  where qcls  = qualQualify m cls
-        sclss = superClasses qcls clsEnv
-        ms    = classMethods qcls clsEnv
-        dictDecl    = IDataDecl p (qDictTypeId cls)
-                        (fmap (flip ArrowKind Star) k)
-                        [head identSupply] [constrDecl] [] o
-        constrDecl  = iConstrDeclFromDataConstructor m vEnv $ qDictConstrId qcls
-        defaults    = map (iFunctionDeclFromValue m vEnv o .
-                            qDefaultMethodId qcls) ms
-        methodStubs = map (iFunctionDeclFromValue m vEnv o . qualifyLike qcls) $
-                        filter (`notElem` hs) ms
-        superDictStubs = map (iFunctionDeclFromValue m vEnv o .
-                               qSuperDictStubId qcls) sclss
-dictTransIDecl m vEnv clsEnv (IInstanceDecl _ _ cls ty _ mm o) =
-  iFunctionDeclFromValue m vEnv o (qInstFunId m' qcls ty') :
-    map (iFunctionDeclFromValue m vEnv o . qImplMethodId m' qcls ty') ms
->>>>>>> 0f202496
+dictTransIDecl m vEnv clsEnv (IInstanceDecl  _ _ cls tys _ mm o) =
+  iFunctionDeclFromValue m vEnv o (qInstFunId m' qcls tys') :
+    map (iFunctionDeclFromValue m vEnv o . qImplMethodId m' qcls tys') ms
   where m'   = fromMaybe m mm
         qcls = qualQualify m cls
         tys' = toQualTypes m [] tys
