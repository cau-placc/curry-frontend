% $Id: Modules.lhs,v 1.84 2004/02/10 17:46:07 wlux Exp $
%
% Copyright (c) 1999-2004, Wolfgang Lux
% See LICENSE for the full license.
%
% Modified by Martin Engelke (men@informatik.uni-kiel.de)
% March 2007, extensions by Sebastian Fischer (sebf@informatik.uni-kiel.de)
%
\nwfilename{Modules.lhs}
\section{Modules}
This module controls the compilation of modules.
\begin{verbatim}

> module Modules
>   ( compileModule, importPrelude, patchModuleId, loadInterfaces, transModule
>   , simpleCheckModule, checkModule
>   ) where

> import Control.Monad (foldM, liftM, unless, when)
> import Data.List (find, isPrefixOf, partition)
> import qualified Data.Map as Map (Map, empty, insert, insertWith, lookup, toList)
> import Data.Maybe (fromMaybe)
> import System.IO (stderr, hPutStrLn)
> import Text.PrettyPrint.HughesPJ (Doc, ($$), text, vcat)

> import qualified Curry.AbstractCurry as AC
> import Curry.Base.MessageMonad
> import Curry.Base.Position
> import Curry.Base.Ident
> import Curry.ExtendedFlat.Type
> import qualified Curry.ExtendedFlat.Type as EF
> import Curry.Files.Filenames
> import Curry.Files.PathUtils
> import qualified Curry.IL as IL
> import Curry.Syntax

> import Base (ModuleEnv, PEnv, TCEnv, ValueEnv, TypeInfo (..), ValueInfo (..)
>   , bindAlias, initDCEnv, initIEnv, initPEnv, initTCEnv, qualLookupTC
>   , toType, fromQualType, ArityEnv, bindArities, initAEnv)

> import Check.InterfaceCheck (interfaceCheck)
> import Check.KindCheck (kindCheck)
> import Check.SyntaxCheck (syntaxCheck)
> import Check.PrecCheck (precCheck)
> import Check.TypeCheck (typeCheck)
> import Check.WarnCheck (warnCheck)

> import Env.CurryEnv
> import Env.TopEnv

> import Gen.GenAbstractCurry (genTypedAbstract, genUntypedAbstract)
> import Gen.GenFlatCurry (genFlatCurry, genFlatInterface)

> import Transform.CaseCompletion
> import Transform.Desugar (desugar)
> import Transform.Lift (lift)
> import Transform.Qual (qual)
> import Transform.Simplify (simplify)

> import CurryCompilerOpts (Options (..), Dump (..))
> import CurryToIL (ilTrans)
> import Eval (evalEnv)
> import Exports (expandInterface, exportInterface)
> import Imports (importInterface, importInterfaceIntf, importUnifyData)
> import Messages (errorAt, internalError)
> import Types
> import TypeSubst

\end{verbatim}
The function \texttt{compileModule} is the main entry-point of this
module for compiling a Curry source module. Depending on the command
line options it will emit either C code or FlatCurry code (standard
or in XML
representation) or AbstractCurry code (typed, untyped or with type
signatures) for the module. Usually the first step is to
check the module. Then the code is translated into the intermediate
language. If necessary, this phase will also update the module's
interface file. The resulting code then is either written out (in
FlatCurry or XML format) or translated further into C code.
The untyped  AbstractCurry representation is written
out directly after parsing and simple checking the source file.
The typed AbstractCurry code is written out after checking the module.

The compiler automatically loads the prelude when compiling any
module, except for the prelude itself, by adding an appropriate import
declaration to the module.

Since this modified version of the Muenster Curry Compiler is used
as a frontend for PAKCS, all functions for evaluating goals and generating C
code are obsolete and commented out.
\begin{verbatim}

> compileModule :: Options -> FilePath -> IO (Maybe FilePath)
> compileModule opts fn = do
>   -- read, parse and eventually add Prelude import
>   modul <- liftM (importPrelude opts fn . ok . parseModule likeFlat fn) (readModule fn)
>   -- generate module identifier from file name if missing
>   let m = patchModuleId fn modul
>   -- check whether module identifier and file name fit together
>   checkModuleId fn m
>   -- load the imported interfaces into a 'ModuleEnv'
>   mEnv <- loadInterfaces (importPaths opts) m
>   if uacy || src
>      then do
>        (tyEnv, tcEnv, _, m', _, _) <- simpleCheckModule opts mEnv m
>        if uacy
>           -- generate untyped AbstractCurry
>           then genAbstract opts fn tyEnv tcEnv m'
>           -- just output the parsed source
>           else do
>             let outputFile = fromMaybe (sourceRepName fn) (output opts)
>                 outputMod = showModule m'
>             writeModule (writeToSubdir opts) outputFile outputMod
>             return Nothing
>      else do
>        -- checkModule checks types, and then transModule introduces new
>        -- functions (by lambda lifting in 'desugar'). Consequence: The
>        -- types of the newly introduced functions are not inferred (hsi)
>        (tyEnv, tcEnv, aEnv, m', intf, _) <- checkModule opts mEnv m
>        let (il,aEnv',dumps) = transModule fcy False False
>                                 mEnv tyEnv tcEnv aEnv m'
>        mapM_ (doDump opts) dumps
>        genCode opts fn mEnv tyEnv tcEnv aEnv' intf m' il
>   where acy      = abstract opts
>         uacy     = untypedAbstract opts
>         fcy      = flat opts
>         xml      = flatXml opts
>         src      = parseOnly opts
>         likeFlat = fcy || xml || acy || uacy || src
>
>         genCode opts' fn' mEnv tyEnv tcEnv aEnv intf m' il
>            | fcy || xml = genFlat opts' fn' mEnv tyEnv tcEnv aEnv intf m' il
>            | acy        = genAbstract opts' fn' tyEnv tcEnv m'
>            | otherwise  = return Nothing

<<<<<<< HEAD
\end{verbatim}
A module which doesn't contain a \texttt{module ... where} declaration
obtains its filename as module identifier (unlike the definition in
Haskell and original MCC where a module obtains \texttt{main}).
\begin{verbatim}

> patchModuleId :: FilePath -> Module -> Module
> patchModuleId fn m@(Module mid mexports decls)
>   | moduleName mid == "main"
>     = Module (mkMIdent [takeBaseName fn]) mexports decls
>   | otherwise
>     = m
=======
> loadInterfaces :: [FilePath] -> Module -> IO ModuleEnv
> loadInterfaces paths (Module m _ ds) =
>   foldM (loadInterface paths [m]) Map.empty
>         [(p, m') | ImportDecl p m' _ _ _ <- ds]
>>>>>>> 9b52b090

> checkModuleId :: Monad m => FilePath -> Module -> m ()
> checkModuleId fn (Module mid _ _)
>   | last (moduleQualifiers mid) == takeBaseName fn
>     = return ()
>   | otherwise
>     = error $ "module \"" ++ moduleName mid
>               ++ "\" must be in a file \"" ++ moduleName mid
>               ++ ".curry\""

\end{verbatim}
An implicit import of the prelude is added to the declarations of
every module, except for the prelude itself, or when the import is disabled
by a compiler option. If no explicit import for the prelude is present,
the prelude is imported unqualified, otherwise
only a qualified import is added.
\begin{verbatim}

> importPrelude :: Options -> FilePath -> Module -> Module
> importPrelude opts fn (Module m es ds)
>   | m == preludeMIdent = Module m es ds
>   | xNoImplicitPrelude = Module m es ds
>   | otherwise          = Module m es ds'
>   where ids = [decl | decl@(ImportDecl _ _ _ _ _) <- ds]
>         ds' = ImportDecl (first fn) preludeMIdent
>                          (preludeMIdent `elem` map importedModule ids)
>                          Nothing Nothing : ds
>         importedModule (ImportDecl _ m' _ asM _) = fromMaybe m' asM
>         importedModule _ = error "Modules.importPrelude.importedModule: no pattern match"

> -- |Load the interface files into the 'ModuleEnv'
> loadInterfaces :: [FilePath] -> Module -> IO ModuleEnv
> loadInterfaces paths (Module m _ ds) =
>   foldM (loadInterface paths [m]) Map.empty
>         [(p, m') | ImportDecl p m' _ _ _ <- ds]

> simpleCheckModule :: Options -> ModuleEnv -> Module
>   -> IO (ValueEnv, TCEnv, ArityEnv, Module, Interface, [WarnMsg])
> simpleCheckModule opts mEnv (Module m es ds) =
>   do unless (noWarn opts) (printMessages msgs)
>      return (tyEnv'', tcEnv, aEnv'', modul, intf, msgs)
>   where (impDs,topDs) = partition isImportDecl ds
>         iEnv = foldr bindAlias initIEnv impDs
>         (pEnv,tcEnv,tyEnv,aEnv) = importModules mEnv impDs
>         msgs = warnCheck m tyEnv impDs topDs
>         withExt = withExtensions opts
>         (pEnv',topDs') = precCheck m pEnv
>                        $ syntaxCheck withExt m iEnv aEnv tyEnv tcEnv
>                        $ kindCheck m tcEnv topDs
>         ds' = impDs ++ qual m tyEnv topDs'
>         modul = (Module m es ds') --expandInterface (Module m es ds') tcEnv tyEnv
>         (_,tcEnv'',tyEnv'',aEnv'')
>            = qualifyEnv mEnv pEnv' tcEnv tyEnv aEnv
>         intf = exportInterface modul pEnv' tcEnv'' tyEnv''

> checkModule :: Options -> ModuleEnv -> Module
>      -> IO (ValueEnv,TCEnv,ArityEnv,Module,Interface,[WarnMsg])
> checkModule opts mEnv (Module m es ds) =
>   do unless (noWarn opts) (printMessages msgs)
>      when (m == mkMIdent ["field114..."])
>           (error (show es))
>      return (tyEnv''', tcEnv', aEnv'', modul, intf, msgs)
>   where (impDs,topDs) = partition isImportDecl ds
>         iEnv = foldr bindAlias initIEnv impDs
>         (pEnv,tcEnvI,tyEnvI,aEnv) = importModules mEnv impDs
>         tcEnv = if withExtensions opts
>	             then fmap (expandRecordTC tcEnvI) tcEnvI
>		     else tcEnvI
>         lEnv = importLabels mEnv impDs
>	  tyEnvL = addImportedLabels m lEnv tyEnvI
>	  tyEnv = if withExtensions opts
>	             then fmap (expandRecordTypes tcEnv) tyEnvL
>		     else tyEnvI
>         msgs = warnCheck m tyEnv impDs topDs
>	  withExt = withExtensions opts
>         -- fre: replaced the argument aEnv by aEnv'' in the
>         --      expression below. This fixed a bug that occured
>         --      when one imported a module qualified that
>         --      exported a function from another module.
>         --      However, there is now a cyclic dependecy
>         --      but tests didn't show any problems.
>         (pEnv',topDs') = precCheck m pEnv
>		           $ syntaxCheck withExt m iEnv aEnv'' tyEnv tcEnv
>			   $ kindCheck m tcEnv topDs
>         (tcEnv',tyEnv') = typeCheck m tcEnv tyEnv topDs'
>         ds' = impDs ++ qual m tyEnv' topDs'
>         modul = expandInterface (Module m es ds') tcEnv' tyEnv'
>         (pEnv'',tcEnv'',tyEnv'',aEnv'')
>            = qualifyEnv mEnv pEnv' tcEnv' tyEnv' aEnv
>         tyEnvL' = addImportedLabels m lEnv tyEnv''
>	  tyEnv''' = if withExtensions opts
>	                then fmap (expandRecordTypes tcEnv'') tyEnvL'
>		        else tyEnv''
>         --tyEnv''' = addImportedLabels m lEnv tyEnv''
>         intf = exportInterface modul pEnv'' tcEnv'' tyEnv'''

> transModule :: Bool -> Bool -> Bool -> ModuleEnv -> ValueEnv -> TCEnv
>      -> ArityEnv -> Module -> (IL.Module,ArityEnv,[(Dump,Doc)])
> transModule flat' _debug _trusted mEnv tyEnv tcEnv aEnv (Module m es ds) =
>     (il',aEnv',dumps)
>   where topDs = filter (not . isImportDecl) ds
>         evEnv = evalEnv topDs
>         (desugared,tyEnv') = desugar tyEnv tcEnv (Module m es topDs)
>         (simplified,tyEnv'') = simplify flat' tyEnv' evEnv desugared
>         (lifted,tyEnv''',evEnv') = lift tyEnv'' evEnv simplified
>         aEnv' = bindArities aEnv lifted
>         il = ilTrans flat' tyEnv''' tcEnv evEnv' lifted
>         il' = completeCase mEnv il
>         dumps = [(DumpRenamed,ppModule (Module m es ds)),
>	           (DumpTypes,ppTypes m (localBindings tyEnv)),
>	           (DumpDesugared,ppModule desugared),
>                  (DumpSimplified,ppModule simplified),
>                  (DumpLifted,ppModule lifted),
>                  (DumpIL,IL.ppModule il),
>	           (DumpCase,IL.ppModule il')
>	          ]

> qualifyEnv :: ModuleEnv -> PEnv -> TCEnv -> ValueEnv -> ArityEnv
>     -> (PEnv,TCEnv,ValueEnv,ArityEnv)
> qualifyEnv mEnv pEnv tcEnv tyEnv aEnv =
>   (foldr bindQual pEnv' (localBindings pEnv),
>    foldr bindQual tcEnv' (localBindings tcEnv),
>    foldr bindGlobal tyEnv' (localBindings tyEnv),
>    foldr bindQual aEnv' (localBindings aEnv))
>   where (pEnv',tcEnv',tyEnv',aEnv') =
>           foldl importInterface' initEnvs (Map.toList mEnv)
>         importInterface' (pEnv1,tcEnv1,tyEnv1,aEnv1) (m,ds) =
>           importInterfaceIntf (Interface m ds) pEnv1 tcEnv1 tyEnv1 aEnv1
>         bindQual (_,y) = qualBindTopEnv "Modules.qualifyEnv" (origName y) y
>         bindGlobal (x,y)
>           | uniqueId x == 0 = bindQual (x,y)
>           | otherwise = bindTopEnv "Modules.qualifyEnv" x y

\end{verbatim}

The function \texttt{importModules} brings the declarations of all
imported modules into scope for the current module.
\begin{verbatim}

> importModules :: ModuleEnv -> [Decl] -> (PEnv,TCEnv,ValueEnv,ArityEnv)
> importModules mEnv ds = (pEnv,importUnifyData tcEnv,tyEnv,aEnv)
>   where (pEnv,tcEnv,tyEnv,aEnv) = foldl importModule initEnvs ds
>         importModule (pEnv',tcEnv',tyEnv',aEnv') (ImportDecl p m q asM is) =
>           case Map.lookup m mEnv of
>             Just ds1 -> importInterface p (fromMaybe m asM) q is
>                                        (Interface m ds1) pEnv' tcEnv' tyEnv' aEnv'
>             Nothing -> internalError "importModule"
>         importModule t _ = t

> initEnvs :: (PEnv,TCEnv,ValueEnv,ArityEnv)
> initEnvs = (initPEnv,initTCEnv,initDCEnv,initAEnv)

\end{verbatim}
Unlike unsual identifiers like in functions, types etc. identifiers
of labels are always represented unqualified within the whole context
of compilation. Since the common type environment (type \texttt{ValueEnv})
has some problems with handling imported unqualified identifiers, it is
necessary to add the type information for labels seperately. For this reason
the function \texttt{importLabels} generates an environment containing
all imported labels and the function \texttt{addImportedLabels} adds this
content to a type environment.
\begin{verbatim}

> importLabels :: ModuleEnv -> [Decl] -> LabelEnv
> importLabels mEnv ds = foldl importLabelTypes Map.empty ds
>   where
>   importLabelTypes lEnv (ImportDecl p m _ asM is) =
>     case (Map.lookup m mEnv) of
>       Just ds' -> foldl (importLabelType p (fromMaybe m asM) is) lEnv ds'
>       Nothing -> internalError "importLabels"
>   importLabelTypes lEnv _ = lEnv
>
>   importLabelType p m is lEnv (ITypeDecl _ r _ (RecordType fs _)) =
>     foldl (insertLabelType p m r' (getImportSpec r' is)) lEnv fs
>     where r' = qualifyWith m (fromRecordExtId (unqualify r))
>   importLabelType _ _ _ lEnv _ = lEnv
>
>   insertLabelType _ _ r (Just (ImportTypeAll _)) lEnv ([l],ty) =
>     bindLabelType l r (toType [] ty) lEnv
>   insertLabelType _ _ r (Just (ImportTypeWith _ ls)) lEnv ([l],ty)
>     | l `elem` ls = bindLabelType l r (toType [] ty) lEnv
>     | otherwise   = lEnv
>   insertLabelType _ _ _ _ lEnv _ = lEnv
>
>   getImportSpec r (Just (Importing _ is')) =
>     find (isImported (unqualify r)) is'
>   getImportSpec r Nothing = Just (ImportTypeAll (unqualify r))
>   getImportSpec _ _ = Nothing
>
>   isImported r (Import r') = r == r'
>   isImported r (ImportTypeWith r' _) = r == r'
>   isImported r (ImportTypeAll r') = r == r'

> addImportedLabels :: ModuleIdent -> LabelEnv -> ValueEnv -> ValueEnv
> addImportedLabels m lEnv tyEnv =
>   foldr addLabelType tyEnv (concatMap snd (Map.toList lEnv))
>   where
>   addLabelType (LabelType l r ty) tyEnv' =
>     let m' = fromMaybe m (qualidMod r)
>     in  importTopEnv m' l
>                      (Label (qualify l) (qualQualify m' r) (polyType ty))
>	               tyEnv'

\end{verbatim}
Fully expand all (imported) record types within the type constructor
environment and the type environment.
Note: the record types for the current module are expanded within the
type check.
\begin{verbatim}

> expandRecordTC :: TCEnv -> TypeInfo -> TypeInfo
> expandRecordTC tcEnv (DataType qid n args) =
>   DataType qid n (map (maybe Nothing (Just . (expandData tcEnv))) args)
> expandRecordTC tcEnv (RenamingType qid n (Data ident m ty)) =
>   RenamingType qid n (Data ident m (expandRecords tcEnv ty))
> expandRecordTC tcEnv (AliasType qid n ty) =
>   AliasType qid n (expandRecords tcEnv ty)

> expandData :: TCEnv -> Data [Type] -> Data [Type]
> expandData tcEnv (Data ident n tys) =
>   Data ident n (map (expandRecords tcEnv) tys)

> expandRecordTypes :: TCEnv -> ValueInfo -> ValueInfo
> expandRecordTypes tcEnv (DataConstructor qid (ForAllExist n m ty)) =
>   DataConstructor qid (ForAllExist n m (expandRecords tcEnv ty))
> expandRecordTypes tcEnv (NewtypeConstructor qid (ForAllExist n m ty)) =
>   NewtypeConstructor qid (ForAllExist n m (expandRecords tcEnv ty))
> expandRecordTypes tcEnv (Value qid (ForAll n ty)) =
>   Value qid (ForAll n (expandRecords tcEnv ty))
> expandRecordTypes tcEnv (Label qid r (ForAll n ty)) =
>   Label qid r (ForAll n (expandRecords tcEnv ty))

> expandRecords :: TCEnv -> Type -> Type
> expandRecords tcEnv (TypeConstructor qid tys) =
>   case (qualLookupTC qid tcEnv) of
>     [AliasType _ _ rty@(TypeRecord _ _)]
>       -> expandRecords tcEnv
>            (expandAliasType (map (expandRecords tcEnv) tys) rty)
>     _ -> TypeConstructor qid (map (expandRecords tcEnv) tys)
> expandRecords tcEnv (TypeConstrained tys v) =
>   TypeConstrained (map (expandRecords tcEnv) tys) v
> expandRecords tcEnv (TypeArrow ty1 ty2) =
>   TypeArrow (expandRecords tcEnv ty1) (expandRecords tcEnv ty2)
> expandRecords tcEnv (TypeRecord fs rv) =
>   TypeRecord (map (\ (l,ty) -> (l,expandRecords tcEnv ty)) fs) rv
> expandRecords _ ty = ty

\end{verbatim}
If an import declaration for a module is found, the compiler first
checks whether an import for the module is already pending. In this
case the module imports are cyclic which is not allowed in Curry. The
compilation will therefore be aborted. Next, the compiler checks
whether the module has been imported already. If so, nothing needs to
be done, otherwise the interface will be searched in the import paths
and compiled.
\begin{verbatim}

> loadInterface :: [FilePath] -> [ModuleIdent] -> ModuleEnv ->
>     (Position, ModuleIdent) -> IO ModuleEnv
> loadInterface paths ctxt mEnv (p,m)
>   | m `elem` ctxt = errorAt p (cyclicImport m (takeWhile (/= m) ctxt))
>   | isLoaded m mEnv = return mEnv
>   | otherwise =
>       lookupInterface paths m >>=
>       maybe (errorAt p (interfaceNotFound m))
>             (compileInterface paths ctxt mEnv m)
>   where isLoaded m' mEnv' = maybe False (const True) (Map.lookup m' mEnv')

\end{verbatim}
After reading an interface, all imported interfaces are recursively
loaded and entered into the interface's environment. There is no need
to check FlatCurry-Interfaces, since these files contain automaticaly
generated FlatCurry terms (type \texttt{Prog}).
\begin{verbatim}

> compileInterface :: [FilePath] -> [ModuleIdent] -> ModuleEnv -> ModuleIdent
>                  -> FilePath -> IO ModuleEnv
> compileInterface paths ctxt mEnv m fn =
>   do
>     mintf <- readFlatInterface fn
>     let intf = fromMaybe (errorAt (first fn) (interfaceNotFound m)) mintf
>         (Prog modul _ _ _ _) = intf
>         m' = mkMIdent [modul]
>     unless (m' == m) (errorAt (first fn) (wrongInterface m m'))
>     mEnv' <- loadFlatInterfaces paths ctxt mEnv intf
>     return (bindFlatInterface intf mEnv')

> --loadIntfInterfaces :: [FilePath] -> [ModuleIdent] -> ModuleEnv -> Interface
> --                   -> IO ModuleEnv
> --loadIntfInterfaces paths ctxt mEnv (Interface m ds) =
> --  foldM (loadInterface paths (m:ctxt)) mEnv [(p,m) | IImportDecl p m <- ds]


> loadFlatInterfaces :: [FilePath] -> [ModuleIdent] -> ModuleEnv -> Prog
>                    -> IO ModuleEnv
> loadFlatInterfaces paths ctxt mEnv (Prog m is _ _ _) =
>   foldM (loadInterface paths ((mkMIdent [m]):ctxt))
>         mEnv
>         (map (\i -> (p, mkMIdent [i])) is)
>  where p = first m


Interface files are updated by the Curry builder when necessary.
(see module \texttt{CurryBuilder}).

-- ---------------------------------------------------------------------------
-- File Output
-- ---------------------------------------------------------------------------

> writeXML :: Bool -> Maybe FilePath -> FilePath -> CurryEnv -> IL.Module -> IO ()
> writeXML sub tfn sfn cEnv il = writeModule sub ofn (showln code)
>   where ofn  = fromMaybe (xmlName sfn) tfn
>         code = (IL.xmlModule cEnv il)

> writeFlat :: Options -> Maybe FilePath -> FilePath -> CurryEnv -> ModuleEnv
>              -> ValueEnv -> TCEnv -> ArityEnv -> IL.Module -> IO Prog
> writeFlat opts tfn sfn cEnv mEnv tyEnv tcEnv aEnv il
>   = writeFlatFile opts (genFlatCurry opts cEnv mEnv tyEnv tcEnv aEnv il)
>                        (fromMaybe (flatName sfn) tfn)

> writeFlatFile :: Options -> (Prog, [WarnMsg]) -> String -> IO Prog
> writeFlatFile opts (res, msgs) fname = do
>   unless (noWarn opts) (printMessages msgs)
>   if extendedFlat opts then writeExtendedFlat sub fname res
>                        else writeFlatCurry    sub fname res
>   return res
>   where sub = writeToSubdir opts

> writeTypedAbs :: Bool -> Maybe FilePath -> FilePath -> ValueEnv -> TCEnv -> Module -> IO ()
> writeTypedAbs sub tfn sfn tyEnv tcEnv modul
>   = AC.writeCurry sub fname (genTypedAbstract tyEnv tcEnv modul)
>   where fname = fromMaybe (acyName sfn) tfn

> writeUntypedAbs :: Bool -> Maybe FilePath -> FilePath -> ValueEnv -> TCEnv -> Module -> IO ()
> writeUntypedAbs sub tfn sfn tyEnv tcEnv modul
>   = AC.writeCurry sub fname (genUntypedAbstract tyEnv tcEnv modul)
>   where fname = fromMaybe (uacyName sfn) tfn

> showln :: Show a => a -> String
> showln x = shows x "\n"

\end{verbatim}
The \texttt{doDump} function writes the selected information to the
standard output.
\begin{verbatim}

> doDump :: Options -> (Dump,Doc) -> IO ()
> doDump opts (d, x) =
>   when (d `elem` dump opts)
>        (print (text hd $$ text (replicate (length hd) '=') $$ x))
>   where hd = dumpHeader d

> dumpHeader :: Dump -> String
> dumpHeader DumpRenamed = "Module after renaming"
> dumpHeader DumpTypes = "Types"
> dumpHeader DumpDesugared = "Source code after desugaring"
> dumpHeader DumpSimplified = "Source code after simplification"
> dumpHeader DumpLifted = "Source code after lifting"
> dumpHeader DumpIL = "Intermediate code"
> dumpHeader DumpCase = "Intermediate code after case simplification"


\end{verbatim}
The functions \texttt{genFlat} and \texttt{genAbstract} generate
flat and abstract curry representations depending on the specified option.
If the interface of a modified Curry module did not change, the corresponding
file name will be returned within the result of \texttt{genFlat} (depending
on the compiler flag "force") and other modules importing this module won't
be dependent on it any longer.
\begin{verbatim}

> genFlat :: Options -> FilePath -> ModuleEnv -> ValueEnv -> TCEnv -> ArityEnv
>            -> Interface -> Module -> IL.Module -> IO (Maybe FilePath)
> genFlat opts fname mEnv tyEnv tcEnv aEnv intf modul il
>   | flat opts
>     = do _ <- writeFlat opts Nothing fname cEnv mEnv tyEnv tcEnv aEnv il
>          let (flatInterface,intMsgs) = genFlatInterface opts cEnv mEnv tyEnv tcEnv aEnv il
>          if force opts
>            then
>              do writeInterface flatInterface intMsgs
>                 return Nothing
>            else
>               do mfint <- readFlatInterface fintName
>                  let flatIntf = fromMaybe emptyIntf mfint
>                  if mfint == mfint  -- necessary to close the file 'fintName'
>                        && not (interfaceCheck flatIntf flatInterface)
>                     then
>                        do writeInterface flatInterface intMsgs
>                           return Nothing
>                     else return Nothing
>   | flatXml opts
>     = writeXML (writeToSubdir opts) (output opts) fname cEnv il >>
>       return Nothing
>   | otherwise
>     = internalError "@Modules.genFlat: illegal option"
>  where
>    fintName = flatIntName fname
>    cEnv = curryEnv mEnv tcEnv intf modul
>    emptyIntf = Prog "" [] [] [] []
>    writeInterface intf' msgs = do
>      unless (noWarn opts) (printMessages msgs)
>      writeFlatCurry (writeToSubdir opts) fintName intf'


> genAbstract :: Options -> FilePath  -> ValueEnv -> TCEnv -> Module -> IO (Maybe FilePath)
> genAbstract opts@Options{writeToSubdir=sub} fname tyEnv tcEnv modul
>   | abstract opts
>   = do writeTypedAbs sub Nothing fname tyEnv tcEnv modul
>        return Nothing
>   | untypedAbstract opts
>   = do writeUntypedAbs sub Nothing fname tyEnv tcEnv modul
>        return Nothing
>   | otherwise
>   = internalError "@Modules.genAbstract: illegal option"

> printMessages :: [WarnMsg] -> IO ()
> printMessages []   = return ()
> printMessages msgs = hPutStrLn stderr $ unlines $ map showWarning msgs

\end{verbatim}
The function \texttt{ppTypes} is used for pretty-printing the types
from the type environment.
\begin{verbatim}

> ppTypes :: ModuleIdent -> [(Ident,ValueInfo)] -> Doc
> ppTypes m = vcat . map (ppIDecl . mkDecl) . filter (isValue . snd)
>   where mkDecl (v,Value _ (ForAll _ ty)) =
>           IFunctionDecl undefined (qualify v) (arrowArity ty)
>		      (fromQualType m ty)
>         mkDecl _ = error "Modules.ppTypes.mkDecl: no pattern match"
>         isValue (DataConstructor _ _) = False
>         isValue (NewtypeConstructor _ _) = False
>         isValue (Value _ _) = True
>         isValue (Label _ _ _) = False

\end{verbatim}
Error functions.
\begin{verbatim}

> interfaceNotFound :: ModuleIdent -> String
> interfaceNotFound m = "Interface for module " ++ moduleName m ++ " not found"

> cyclicImport :: ModuleIdent -> [ModuleIdent] -> String
> cyclicImport m [] = "Recursive import for module " ++ moduleName m
> cyclicImport m ms =
>   "Cyclic import dependency between modules " ++ moduleName m ++
>     modules "" ms
>   where modules comm [m1] = comm ++ " and " ++ moduleName m1
>         modules _ (m1:ms1) = ", " ++ moduleName m1 ++ modules "," ms1
>         modules _ [] = error "Modules.cyclicImport.modules: empty list"

> wrongInterface :: ModuleIdent -> ModuleIdent -> String
> wrongInterface m m' =
>   "Expected interface for " ++ show m ++ " but found " ++ show m'

\end{verbatim}

> bindFlatInterface :: Prog -> ModuleEnv -> ModuleEnv
> bindFlatInterface (Prog m imps ts fs os)
>    = Map.insert (mkMIdent [m])
>      ((map genIImportDecl imps)
>       ++ (map genITypeDecl ts')
>       ++ (map genIFuncDecl fs)
>       ++ (map genIOpDecl os))
>  where
>  genIImportDecl :: String -> IDecl
>  genIImportDecl imp = IImportDecl pos (mkMIdent [imp])
>
>  genITypeDecl :: TypeDecl -> IDecl
>  genITypeDecl (Type qn _ is cs)
>     | recordExt `isPrefixOf` localName qn
>       = ITypeDecl pos
>                   (genQualIdent qn)
>	            (map (genVarIndexIdent "a") is)
>	            (RecordType (map genLabeledType cs) Nothing)
>     | otherwise
>       = IDataDecl pos
>                   (genQualIdent qn)
>                   (map (genVarIndexIdent "a") is)
>                   (map (Just . genConstrDecl) cs)
>  genITypeDecl (TypeSyn qn _ is t)
>     = ITypeDecl pos
>                 (genQualIdent qn)
>                 (map (genVarIndexIdent "a") is)
>                 (genTypeExpr t)
>
>  genIFuncDecl :: FuncDecl -> IDecl
>  genIFuncDecl (Func qn a _ t _)
>     = IFunctionDecl pos (genQualIdent qn) a (genTypeExpr t)
>
>  genIOpDecl :: OpDecl -> IDecl
>  genIOpDecl (Op qn f p) = IInfixDecl pos (genInfix f) p  (genQualIdent qn)
>
>  genConstrDecl :: ConsDecl -> ConstrDecl
>  genConstrDecl (Cons qn _ _ ts1)
>     = ConstrDecl pos [] (mkIdent (localName qn)) (map genTypeExpr ts1)
>
>  genLabeledType :: EF.ConsDecl -> ([Ident],Curry.Syntax.TypeExpr)
>  genLabeledType (Cons qn _ _ [t])
>     = ([renameLabel (fromLabelExtId (mkIdent $ localName qn))], genTypeExpr t)
>  genLabeledType _ = error "Modules.bindFlatInterface.genLabeledType: no pattern match"
>
>  genTypeExpr :: EF.TypeExpr -> Curry.Syntax.TypeExpr
>  genTypeExpr (TVar i)
>     = VariableType (genVarIndexIdent "a" i)
>  genTypeExpr (FuncType t1 t2)
>     = ArrowType (genTypeExpr t1) (genTypeExpr t2)
>  genTypeExpr (TCons qn ts1)
>     = ConstructorType (genQualIdent qn) (map genTypeExpr ts1)
>
>  genInfix :: EF.Fixity -> Infix
>  genInfix EF.InfixOp  = Infix
>  genInfix EF.InfixlOp = InfixL
>  genInfix EF.InfixrOp = InfixR
>
>  genQualIdent :: EF.QName -> QualIdent
>  genQualIdent EF.QName { modName = modul, localName = lname } =
>    qualifyWith (mkMIdent [modul]) (mkIdent lname)
>
>  genVarIndexIdent :: String -> Int -> Ident
>  genVarIndexIdent v i = mkIdent (v ++ show i)
>
>  isSpecialPreludeType :: TypeDecl -> Bool
>  isSpecialPreludeType (Type EF.QName { modName = modul, localName = lname} _ _ _)
>     = (lname == "[]" || lname == "()") && modul == "Prelude"
>  isSpecialPreludeType _ = False
>
>  pos = first m
>  ts' = filter (not . isSpecialPreludeType) ts

\end{verbatim}
The label environment is used to store information of labels.
Unlike unsual identifiers like in functions, types etc. identifiers
of labels are always represented unqualified. Since the common type
environment (type \texttt{ValueEnv}) has some problems with handling
imported unqualified identifiers, it is necessary to process the type
information for labels seperately.
\begin{verbatim}

> data LabelInfo = LabelType Ident QualIdent Type deriving Show

> type LabelEnv = Map.Map Ident [LabelInfo]

> bindLabelType :: Ident -> QualIdent -> Type -> LabelEnv -> LabelEnv
> bindLabelType l r ty = Map.insertWith (++) l [LabelType l r ty]<|MERGE_RESOLUTION|>--- conflicted
+++ resolved
@@ -133,7 +133,6 @@
 >            | acy        = genAbstract opts' fn' tyEnv tcEnv m'
 >            | otherwise  = return Nothing
 
-<<<<<<< HEAD
 \end{verbatim}
 A module which doesn't contain a \texttt{module ... where} declaration
 obtains its filename as module identifier (unlike the definition in
@@ -146,12 +145,11 @@
 >     = Module (mkMIdent [takeBaseName fn]) mexports decls
 >   | otherwise
 >     = m
-=======
+
 > loadInterfaces :: [FilePath] -> Module -> IO ModuleEnv
 > loadInterfaces paths (Module m _ ds) =
 >   foldM (loadInterface paths [m]) Map.empty
 >         [(p, m') | ImportDecl p m' _ _ _ <- ds]
->>>>>>> 9b52b090
 
 > checkModuleId :: Monad m => FilePath -> Module -> m ()
 > checkModuleId fn (Module mid _ _)
