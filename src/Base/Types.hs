{- |
    Module      :  $Header$
    Description :  Internal representation of types
    Copyright   :  (c) 2002 - 2004 Wolfgang Lux
                                   Martin Engelke
                       2015        Jan Tikovsky
<<<<<<< HEAD
                       2016        Finn Teegen
    License     :  OtherLicense
=======
    License     :  BSD-3-clause
>>>>>>> 6f4485f3

    Maintainer  :  bjp@informatik.uni-kiel.de
    Stability   :  experimental
    Portability :  portable

   This module modules provides the definitions for the internal
   representation of types in the compiler along with some helper functions.
-}

-- TODO: Use MultiParamTypeClasses ?

module Base.Types
<<<<<<< HEAD
  ( -- * Representation of types
    Type (..), applyType, unapplyType, rootOfType
  , isArrowType, arrowArity, arrowArgs, arrowBase, arrowUnapply
  , IsType (..), typeConstrs
  , qualifyType, unqualifyType, qualifyTC
    -- * Representation of predicate, predicate sets and predicated types
  , Pred (..), qualifyPred, unqualifyPred
  , PredSet, emptyPredSet, partitionPredSet, minPredSet, maxPredSet
  , qualifyPredSet, unqualifyPredSet
  , PredType (..), predType, unpredType, qualifyPredType, unqualifyPredType
    -- * Representation of data constructors
=======
  ( -- * Representation of Types
    Type (..), isArrowType, arrowArity, arrowArgs, arrowBase, arrowUnapply
  , fromType, typeVars, typeConstrs, typeSkolems, equTypes, qualifyType
  , unqualifyType
    -- * Representation of Data Constructors
>>>>>>> 6f4485f3
  , DataConstr (..), constrIdent, constrTypes, recLabels, recLabelTypes
  , tupleData
    -- * Representation of class methods
  , ClassMethod (..), methodName, methodArity, methodType
    -- * Representation of quantification
  , TypeScheme (..), ExistTypeScheme (..), monoType, polyType, typeScheme
  , rawType
    -- * Predefined types
  , arrowType, unitType, predUnitType, boolType, predBoolType, charType
  , intType, predIntType, floatType, predFloatType, stringType, predStringType
  , listType, consType, ioType, tupleType
  , numTypes, fractionalTypes
  , predefTypes
  ) where

import qualified Data.Set.Extra as Set

import Curry.Base.Ident
import Curry.Base.Pretty   (Pretty(..))
import qualified Curry.Syntax as CS
import Curry.Syntax.Pretty (ppTypeExpr)

import Text.PrettyPrint

import Base.Messages (internalError)

import Env.Class (ClassEnv, allSuperClasses)

-- ---------------------------------------------------------------------------
-- Types
-- ---------------------------------------------------------------------------

-- A type is either a type constructor, a type variable, an application
-- of a type to another type, or an arrow type. Although the latter could
-- be expressed by using 'TypeApply' with the function type constructor,
-- we currently use 'TypeArrow' because arrow types are used so frequently.

-- The 'TypeConstrained' case is used for representing type variables that
-- are restricted to a particular set of types. At present, this is used
-- for typing integer literals, which are restricted to types 'Int' and
-- 'Float'. If the type is not restricted, it defaults to the first type
-- from the constraint list.

-- The case 'TypeSkolem' is used for handling skolem types, which
-- result from the use of existentially quantified data constructors.

-- Type variables are represented with deBruijn style indices. Universally
-- quantified type variables are assigned indices in the order of their
-- occurrence in the type from left to right. This leads to a canonical
-- representation of types where alpha-equivalence of two types
-- coincides with equality of the representation.

-- Note that even though 'TypeConstrained' variables use indices
-- as well, these variables must never be quantified.

-- Note further that the order of constructors is important for the derived
-- 'Ord' instance. In particular, it is essential that the type variable
-- is considered less than the type application (see predicates and predicate
-- sets below for more information).

data Type
  = TypeConstructor QualIdent
  | TypeVariable Int
  | TypeConstrained [Type] Int
  | TypeSkolem Int
  | TypeApply Type Type
  | TypeArrow Type Type
  | TypeForall [Int] Type
  deriving (Eq, Ord, Show)

-- The function 'applyType' applies a type to a list of argument types,
-- whereas applications of the function type constructor to two arguments
-- are converted into an arrow type. The function 'unapplyType' decomposes
-- a type into a root type and a list of argument types.

applyType :: Type -> [Type] -> Type
applyType (TypeConstructor tc) tys
  | tc == qArrowId && length tys == 2 = TypeArrow (tys !! 0) (tys !! 1)
applyType (TypeApply (TypeConstructor tc) ty) tys
  | tc == qArrowId && length tys == 1 = TypeArrow ty (head tys)
applyType ty tys = foldl TypeApply ty tys

unapplyType :: Bool -> Type -> (Type, [Type])
unapplyType dflt ty = unapply ty []
  where
    unapply (TypeConstructor     tc) tys  = (TypeConstructor tc, tys)
    unapply (TypeApply      ty1 ty2) tys  = unapply ty1 (ty2 : tys)
    unapply (TypeVariable        tv) tys  = (TypeVariable tv, tys)
    unapply (TypeArrow      ty1 ty2) tys  =
      (TypeConstructor qArrowId, ty1 : ty2 : tys)
    unapply (TypeConstrained tys tv) tys'
      | dflt      = unapply (head tys) tys'
      | otherwise = (TypeConstrained tys tv, tys')
    unapply (TypeSkolem           k) tys  = (TypeSkolem k, tys)
    unapply (TypeForall     tvs ty') tys  = (TypeForall tvs ty', tys)

-- The function 'rootOfType' returns the name of the type constructor at the
-- root of a type. This function must not be applied to a type whose root is
-- a type variable or a skolem type.

rootOfType :: Type -> QualIdent
rootOfType ty = case fst (unapplyType True ty) of
  TypeConstructor tc -> tc
  _ -> internalError $ "Base.Types.rootOfType: " ++ show ty

instance Pretty Type where
  pPrint = ppTypeExpr 0 . fromType

fromType :: Type -> CS.TypeExpr
fromType (TypeConstructor tc tys)
  | isTupleId c                    = CS.TupleType tys'
  | c == unitId && null tys        = CS.TupleType []
  | c == listId && length tys == 1 = CS.ListType (head tys')
  | otherwise                      = CS.ConstructorType tc tys'
  where c    = unqualify tc
        tys' = map fromType tys
fromType (TypeVariable tv)         = CS.VariableType
   (if tv >= 0 then identSupply !! tv else mkIdent ('_' : show (-tv)))
fromType (TypeConstrained tys _)   = fromType (head tys)
fromType (TypeArrow     ty1 ty2)   =
  CS.ArrowType (fromType ty1) (fromType ty2)
fromType (TypeSkolem          k)   =
  CS.VariableType $ mkIdent $ "_?" ++ show k

-- The function 'isArrowType' checks whether a type is a function
-- type t_1 -> t_2 -> ... -> t_n. The function 'arrowArity' computes
-- the arity n of a function type, 'arrowArgs' computes the types
-- t_1 ... t_n-1 and 'arrowBase' returns the type t_n. 'arrowUnapply'
-- combines 'arrowArgs' and 'arrowBase' in one call.

isArrowType :: Type -> Bool
isArrowType (TypeArrow _ _) = True
isArrowType _               = False

arrowArity :: Type -> Int
arrowArity = length. arrowArgs

arrowArgs :: Type -> [Type]
arrowArgs = fst . arrowUnapply

arrowBase :: Type -> Type
arrowBase = snd. arrowUnapply

arrowUnapply :: Type -> ([Type], Type)
arrowUnapply (TypeArrow ty1 ty2) = (ty1 : tys, ty)
  where (tys, ty) = arrowUnapply ty2
arrowUnapply ty                  = ([], ty)

-- The function 'typeConstrs' returns a list of all type constructors
-- occuring in a type t.

typeConstrs :: Type -> [QualIdent]
typeConstrs ty = constrs ty [] where
  constrs (TypeConstructor  tc) tcs = tc : tcs
  constrs (TypeApply   ty1 ty2) tcs = constrs ty1 (constrs ty2 tcs)
  constrs (TypeVariable      _) tcs = tcs
  constrs (TypeConstrained _ _) tcs = tcs
  constrs (TypeArrow   ty1 ty2) tcs = constrs ty1 (constrs ty2 tcs)
  constrs (TypeSkolem        _) tcs = tcs
  constrs (TypeForall    _ ty') tcs = constrs ty' tcs

-- The methods 'typeVars' and 'typeSkolems' return a list of all type
-- variables and skolems occurring in a type t, respectively. Note that
-- 'TypeConstrained' variables are not included in the set of type
-- variables because they cannot be generalized.

class IsType t where
  typeVars :: t -> [Int]
  typeSkolems :: t -> [Int]

instance IsType Type where
  typeVars = typeVars'
  typeSkolems = typeSkolems'

typeVars' :: Type -> [Int]
typeVars' ty = vars ty [] where
  vars (TypeConstructor   _) tvs = tvs
  vars (TypeApply   ty1 ty2) tvs = vars ty1 (vars ty2 tvs)
  vars (TypeVariable     tv) tvs = tv : tvs
  vars (TypeConstrained _ _) tvs = tvs
  vars (TypeArrow   ty1 ty2) tvs = vars ty1 (vars ty2 tvs)
  vars (TypeSkolem        _) tvs = tvs
  vars (TypeForall tvs' ty') tvs = filter (`notElem` tvs') (typeVars' ty') ++ tvs

typeSkolems' :: Type -> [Int]
typeSkolems' ty = skolems ty [] where
  skolems (TypeConstructor   _) sks = sks
  skolems (TypeApply   ty1 ty2) sks = skolems ty1 (skolems ty2 sks)
  skolems (TypeVariable      _) sks = sks
  skolems (TypeConstrained _ _) sks = sks
  skolems (TypeArrow   ty1 ty2) sks = skolems ty1 (skolems ty2 sks)
  skolems (TypeSkolem        k) sks = k : sks
  skolems (TypeForall    _ ty') sks = skolems ty' sks

-- The functions 'qualifyType' and 'unqualifyType' add/remove the
-- qualification with a module identifier for type constructors.

qualifyType :: ModuleIdent -> Type -> Type
qualifyType m (TypeConstructor     tc) = TypeConstructor (qualifyTC m tc)
qualifyType m (TypeApply      ty1 ty2) =
  TypeApply (qualifyType m ty1) (qualifyType m ty2)
qualifyType _ tv@(TypeVariable      _) = tv
qualifyType m (TypeConstrained tys tv) =
  TypeConstrained (map (qualifyType m) tys) tv
qualifyType m (TypeArrow      ty1 ty2) =
  TypeArrow (qualifyType m ty1) (qualifyType m ty2)
qualifyType _ ts@(TypeSkolem        _) = ts
qualifyType m (TypeForall      tvs ty) = TypeForall tvs (qualifyType m ty)

unqualifyType :: ModuleIdent -> Type -> Type
unqualifyType m (TypeConstructor     tc) = TypeConstructor (qualUnqualify m tc)
unqualifyType m (TypeApply      ty1 ty2) =
  TypeApply (unqualifyType m ty1) (unqualifyType m ty2)
unqualifyType _ tv@(TypeVariable      _) = tv
unqualifyType m (TypeConstrained tys tv) =
  TypeConstrained (map (unqualifyType m) tys) tv
unqualifyType m (TypeArrow      ty1 ty2) =
  TypeArrow (unqualifyType m ty1) (unqualifyType m ty2)
unqualifyType _ ts@(TypeSkolem        _) = ts
unqualifyType m (TypeForall      tvs ty) = TypeForall tvs (unqualifyType m ty)

qualifyTC :: ModuleIdent -> QualIdent -> QualIdent
qualifyTC m tc | isPrimTypeId tc = tc
               | otherwise       = qualQualify m tc

-- ---------------------------------------------------------------------------
-- Predicates
-- ---------------------------------------------------------------------------

data Pred = Pred QualIdent Type
  deriving (Eq, Show)

-- We provide a custom 'Ord' instance for predicates here where we consider
-- the type component of the predicate before the class component (see predicate
-- sets below for more information).

instance Ord Pred where
  Pred qcls1 ty1 `compare` Pred qcls2 ty2 = case ty1 `compare` ty2 of
    LT -> LT
    EQ -> qcls1 `compare` qcls2
    GT -> GT

instance IsType Pred where
  typeVars (Pred _ ty) = typeVars ty
  typeSkolems (Pred _ ty) = typeSkolems ty

qualifyPred :: ModuleIdent -> Pred -> Pred
qualifyPred m (Pred qcls ty) = Pred (qualQualify m qcls) (qualifyType m ty)

unqualifyPred :: ModuleIdent -> Pred -> Pred
unqualifyPred m (Pred qcls ty) =
  Pred (qualUnqualify m qcls) (unqualifyType m ty)

-- ---------------------------------------------------------------------------
-- Predicate sets
-- ---------------------------------------------------------------------------

-- A predicate set is an ordered set of predicates. This way, we do not
-- have to manually take care of duplicate predicates and have automatically
-- achieved a canonical representation (as only original names for type classes
-- are used). Having the order on types and predicates in mind, we have also
-- ensured that a class method's implicit class constraint is always the minimum
-- element of a method's predicate set, thus making it very easy to remove it.

type PredSet = Set.Set Pred

instance (IsType a, Ord a) => IsType (Set.Set a) where
  typeVars = concat . Set.toList . Set.map typeVars
  typeSkolems = concat . Set.toList . Set.map typeSkolems

emptyPredSet :: PredSet
emptyPredSet = Set.empty

partitionPredSet :: PredSet -> (PredSet, PredSet)
partitionPredSet = Set.partition $ \(Pred _ ty) -> isTypeVariable ty
  where
    isTypeVariable (TypeVariable _) = True
    isTypeVariable (TypeApply ty _) = isTypeVariable ty
    isTypeVariable _                = False

-- The function 'minPredSet' transforms a predicate set by removing all
-- predicates from the predicate set which are implied by other predicates
-- according to the super class hierarchy. Inversely, the function 'maxPredSet'
-- adds all predicates to a predicate set which are implied by the predicates
-- in the given predicate set.

minPredSet :: ClassEnv -> PredSet -> PredSet
minPredSet clsEnv ps =
  ps `Set.difference` Set.concatMap implied ps
  where implied (Pred cls ty) = Set.fromList
          [Pred cls' ty | cls' <- tail (allSuperClasses cls clsEnv)]

maxPredSet :: ClassEnv -> PredSet -> PredSet
maxPredSet clsEnv ps = Set.concatMap implied ps
  where implied (Pred cls ty) = Set.fromList
          [Pred cls' ty | cls' <- allSuperClasses cls clsEnv]

qualifyPredSet :: ModuleIdent -> PredSet -> PredSet
qualifyPredSet m = Set.map (qualifyPred m)

unqualifyPredSet :: ModuleIdent -> PredSet -> PredSet
unqualifyPredSet m = Set.map (unqualifyPred m)

-- ---------------------------------------------------------------------------
-- Predicated types
-- ---------------------------------------------------------------------------

data PredType = PredType PredSet Type
  deriving (Eq, Show)

-- When enumarating the type variables and skolems of a predicated type, we
-- consider the type variables occuring in the predicate set after the ones
-- occuring in the type itself.

instance IsType PredType where
  typeVars (PredType ps ty) = typeVars ty ++ typeVars ps
  typeSkolems (PredType ps ty) = typeSkolems ty ++ typeSkolems ps

predType :: Type -> PredType
predType = PredType emptyPredSet

unpredType :: PredType -> Type
unpredType (PredType _ ty) = ty

qualifyPredType :: ModuleIdent -> PredType -> PredType
qualifyPredType m (PredType ps ty) =
  PredType (qualifyPredSet m ps) (qualifyType m ty)

unqualifyPredType :: ModuleIdent -> PredType -> PredType
unqualifyPredType m (PredType ps ty) =
  PredType (unqualifyPredSet m ps) (unqualifyType m ty)

-- ---------------------------------------------------------------------------
-- Data constructors
-- ---------------------------------------------------------------------------

-- The type 'DataConstr' is used to represent value or record constructors
-- introduced by data or newtype declarations. The 'Int' denotes the number
-- of existentially quantified type variables in the types.

data DataConstr = DataConstr   Ident Int PredSet [Type]
                | RecordConstr Ident Int PredSet [Ident] [Type]
  deriving (Eq, Show)

instance Pretty DataConstr where
  pPrint (DataConstr i _ tys)      = pPrint i <+> hsep (map pPrint tys)
  pPrint (RecordConstr i _ ls tys) =     pPrint i
                                     <+> braces (hsep (punctuate comma pLs))
    where
      pLs = zipWith (\l ty -> pPrint l <+> colon <> colon <+> pPrint ty) ls tys

constrIdent :: DataConstr -> Ident
constrIdent (DataConstr     c _ _ _) = c
constrIdent (RecordConstr c _ _ _ _) = c

constrTypes :: DataConstr -> [Type]
constrTypes (DataConstr     _ _ _ tys) = tys
constrTypes (RecordConstr _ _ _ _ tys) = tys

recLabels :: DataConstr -> [Ident]
recLabels (DataConstr      _ _ _ _) = []
recLabels (RecordConstr _ _ _ ls _) = ls

recLabelTypes :: DataConstr -> [Type]
recLabelTypes (DataConstr       _ _ _ _) = []
recLabelTypes (RecordConstr _ _ _ _ tys) = tys

tupleData :: [DataConstr]
tupleData = [DataConstr (tupleId n) 0 emptyPredSet (take n tvs) | n <- [2 ..]]
  where tvs = map TypeVariable [0 ..]

-- ---------------------------------------------------------------------------
-- Class methods
-- ---------------------------------------------------------------------------

-- The type 'ClassMethod' is used to represent class methods introduced
-- by class declarations. The 'Maybe Int' denotes the arity of the provided
-- default implementation.

data ClassMethod = ClassMethod Ident (Maybe Int) PredType
  deriving (Eq, Show)

methodName :: ClassMethod -> Ident
methodName (ClassMethod f _ _) = f

methodArity :: ClassMethod -> Maybe Int
methodArity (ClassMethod _ a _) = a

methodType :: ClassMethod -> PredType
methodType (ClassMethod _ _ pty) = pty

-- ---------------------------------------------------------------------------
-- Quantification
-- ---------------------------------------------------------------------------

-- We support two kinds of quantifications of types here, universally
-- quantified type schemes (forall alpha . tau(alpha)) and universally
-- and existentially quantified type schemes
-- (forall alpha exists eta . tau(alpha,eta)). In both, quantified type
-- variables are assigned ascending indices starting from 0. Therefore it
-- is sufficient to record the numbers of quantified type variables in
-- the 'ForAll' and 'ForAllExist' constructors. In case of
-- the latter, the first of the two numbers is the number of universally
-- quantified variables and the second the number of existentially
-- quantified variables.

data TypeScheme = ForAll Int PredType deriving (Eq, Show)
data ExistTypeScheme = ForAllExist Int Int PredType deriving (Eq, Show)

instance IsType TypeScheme where
  typeVars (ForAll _ pty) = [tv | tv <- typeVars pty, tv < 0]
  typeSkolems (ForAll _ pty) = typeSkolems pty

instance IsType ExistTypeScheme where
  typeVars (ForAllExist _ _ pty) = [tv | tv <- typeVars pty, tv < 0]
  typeSkolems (ForAllExist _ _ pty) = typeSkolems pty

instance Pretty TypeScheme where
  pPrint (ForAll _ ty) = pPrint ty

instance Pretty ExistTypeScheme where
  pPrint (ForAllExist _ _ ty) = pPrint ty

-- The functions 'monoType' and 'polyType' translate a type tau into a
-- monomorphic type scheme and a polymorphic type scheme, respectively.
-- 'polyType' assumes that all universally quantified variables in the type are
-- assigned indices starting with 0 and does not renumber the variables.

monoType :: Type -> TypeScheme
monoType = ForAll 0 . predType

polyType :: Type -> TypeScheme
polyType = typeScheme . predType

typeScheme :: PredType -> TypeScheme
typeScheme pty = ForAll (maximum (-1 : typeVars pty) + 1) pty

-- The function 'rawType' strips the quantifier and predicate set from a
-- type scheme.

rawType :: TypeScheme -> Type
rawType (ForAll _ (PredType _ ty)) = ty

-- ---------------------------------------------------------------------------
-- Predefined types
-- ---------------------------------------------------------------------------

primType :: QualIdent -> [Type] -> Type
primType = applyType . TypeConstructor

arrowType :: Type -> Type -> Type
arrowType ty1 ty2 = primType qArrowId [ty1, ty2]

unitType :: Type
unitType = primType qUnitId []

predUnitType :: PredType
predUnitType = predType unitType

boolType :: Type
boolType = primType qBoolId []

predBoolType :: PredType
predBoolType = predType boolType

charType :: Type
charType = primType qCharId []

intType :: Type
intType = primType qIntId []

predIntType :: PredType
predIntType = predType intType

floatType :: Type
floatType = primType qFloatId []

predFloatType :: PredType
predFloatType = predType floatType

stringType :: Type
stringType = listType charType

predStringType :: PredType
predStringType = predType stringType

listType :: Type -> Type
listType ty = primType qListId [ty]

consType :: Type -> Type
consType ty = TypeArrow ty (TypeArrow (listType ty) (listType ty))

ioType :: Type -> Type
ioType ty = primType qIOId [ty]

tupleType :: [Type] -> Type
tupleType tys = primType (qTupleId (length tys)) tys

-- 'numTypes' and 'fractionalTypes' define the eligible types for
-- numeric literals in patterns.

numTypes :: [Type]
numTypes = [intType, floatType]

fractionalTypes :: [Type]
fractionalTypes = drop 1 numTypes

predefTypes :: [(Type, [DataConstr])]
predefTypes =
  [ (arrowType a b, [])
  , (unitType     , [ DataConstr unitId 0 emptyPredSet [] ])
  , (listType a   , [ DataConstr nilId  0 emptyPredSet []
                    , DataConstr consId 0 emptyPredSet [a, listType a]
                    ])
  ]
  where a = TypeVariable 0
        b = TypeVariable 1<|MERGE_RESOLUTION|>--- conflicted
+++ resolved
@@ -4,12 +4,8 @@
     Copyright   :  (c) 2002 - 2004 Wolfgang Lux
                                    Martin Engelke
                        2015        Jan Tikovsky
-<<<<<<< HEAD
                        2016        Finn Teegen
-    License     :  OtherLicense
-=======
     License     :  BSD-3-clause
->>>>>>> 6f4485f3
 
     Maintainer  :  bjp@informatik.uni-kiel.de
     Stability   :  experimental
@@ -22,7 +18,6 @@
 -- TODO: Use MultiParamTypeClasses ?
 
 module Base.Types
-<<<<<<< HEAD
   ( -- * Representation of types
     Type (..), applyType, unapplyType, rootOfType
   , isArrowType, arrowArity, arrowArgs, arrowBase, arrowUnapply
@@ -34,13 +29,6 @@
   , qualifyPredSet, unqualifyPredSet
   , PredType (..), predType, unpredType, qualifyPredType, unqualifyPredType
     -- * Representation of data constructors
-=======
-  ( -- * Representation of Types
-    Type (..), isArrowType, arrowArity, arrowArgs, arrowBase, arrowUnapply
-  , fromType, typeVars, typeConstrs, typeSkolems, equTypes, qualifyType
-  , unqualifyType
-    -- * Representation of Data Constructors
->>>>>>> 6f4485f3
   , DataConstr (..), constrIdent, constrTypes, recLabels, recLabelTypes
   , tupleData
     -- * Representation of class methods
@@ -59,11 +47,6 @@
 import qualified Data.Set.Extra as Set
 
 import Curry.Base.Ident
-import Curry.Base.Pretty   (Pretty(..))
-import qualified Curry.Syntax as CS
-import Curry.Syntax.Pretty (ppTypeExpr)
-
-import Text.PrettyPrint
 
 import Base.Messages (internalError)
 
@@ -146,25 +129,6 @@
   TypeConstructor tc -> tc
   _ -> internalError $ "Base.Types.rootOfType: " ++ show ty
 
-instance Pretty Type where
-  pPrint = ppTypeExpr 0 . fromType
-
-fromType :: Type -> CS.TypeExpr
-fromType (TypeConstructor tc tys)
-  | isTupleId c                    = CS.TupleType tys'
-  | c == unitId && null tys        = CS.TupleType []
-  | c == listId && length tys == 1 = CS.ListType (head tys')
-  | otherwise                      = CS.ConstructorType tc tys'
-  where c    = unqualify tc
-        tys' = map fromType tys
-fromType (TypeVariable tv)         = CS.VariableType
-   (if tv >= 0 then identSupply !! tv else mkIdent ('_' : show (-tv)))
-fromType (TypeConstrained tys _)   = fromType (head tys)
-fromType (TypeArrow     ty1 ty2)   =
-  CS.ArrowType (fromType ty1) (fromType ty2)
-fromType (TypeSkolem          k)   =
-  CS.VariableType $ mkIdent $ "_?" ++ show k
-
 -- The function 'isArrowType' checks whether a type is a function
 -- type t_1 -> t_2 -> ... -> t_n. The function 'arrowArity' computes
 -- the arity n of a function type, 'arrowArgs' computes the types
@@ -385,13 +349,6 @@
                 | RecordConstr Ident Int PredSet [Ident] [Type]
   deriving (Eq, Show)
 
-instance Pretty DataConstr where
-  pPrint (DataConstr i _ tys)      = pPrint i <+> hsep (map pPrint tys)
-  pPrint (RecordConstr i _ ls tys) =     pPrint i
-                                     <+> braces (hsep (punctuate comma pLs))
-    where
-      pLs = zipWith (\l ty -> pPrint l <+> colon <> colon <+> pPrint ty) ls tys
-
 constrIdent :: DataConstr -> Ident
 constrIdent (DataConstr     c _ _ _) = c
 constrIdent (RecordConstr c _ _ _ _) = c
@@ -458,12 +415,6 @@
   typeVars (ForAllExist _ _ pty) = [tv | tv <- typeVars pty, tv < 0]
   typeSkolems (ForAllExist _ _ pty) = typeSkolems pty
 
-instance Pretty TypeScheme where
-  pPrint (ForAll _ ty) = pPrint ty
-
-instance Pretty ExistTypeScheme where
-  pPrint (ForAllExist _ _ ty) = pPrint ty
-
 -- The functions 'monoType' and 'polyType' translate a type tau into a
 -- monomorphic type scheme and a polymorphic type scheme, respectively.
 -- 'polyType' assumes that all universally quantified variables in the type are
