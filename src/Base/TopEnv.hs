{- |
    Module      :  $Header$
    Description :  Top-Level Environments
    Copyright   :   1999 - 2003 Wolfgang Lux
                    2005        Martin Engelke
                    2011 - 2012 Björn Peemöller
<<<<<<< HEAD
                    2016        Finn Teegen
    License     :  OtherLicense
=======
    License     :  BSD-3-clause
>>>>>>> 6f4485f3

    Maintainer  :  bjp@informatik.uni-kiel.de
    Stability   :  experimental
    Portability :  portable

    The module 'TopEnv' implements environments for qualified and
    possibly ambiguous identifiers. An identifier is ambiguous if two
    different entities are imported under the same name or if a local
    definition uses the same name as an imported entity. Following an idea
    presented in a paper by Diatchki, Jones and Hallgren (2002),
    an identifier is associated with a list of entities in order to handle
    ambiguous names properly.

    In general, two entities are considered equal if the names of their
    original definitions match. However, in the case of algebraic data
    types it is possible to hide some or all of their data constructors on
    import and export, respectively. In this case we have to merge both
    imports such that all data constructors which are visible through any
    import path are visible in the current module. The class
    Entity is used to handle this merge.

    The code in this module ensures that the list of entities returned by
    the functions 'lookupTopEnv' and 'qualLookupTopEnv' contains exactly one
    element for each imported entity regardless of how many times and
    from which module(s) it was imported. Thus, the result of these function
    is a list with exactly one element if and only if the identifier is
    unambiguous. The module names associated with an imported entity identify
    the modules from which the entity was imported.
-}

module Base.TopEnv
  ( -- * Data types
    TopEnv (..), Entity (..)
    -- * creation and insertion
  , emptyTopEnv, predefTopEnv, importTopEnv, qualImportTopEnv
  , bindTopEnv, qualBindTopEnv, rebindTopEnv
<<<<<<< HEAD
  , qualRebindTopEnv, unbindTopEnv, qualUnbindTopEnv
  , lookupTopEnv, qualLookupTopEnv, qualElemTopEnv
  , allImports, moduleImports, localBindings, allLocalBindings, allBindings
  , allEntities
=======
  , qualRebindTopEnv, unbindTopEnv, lookupTopEnv, qualLookupTopEnv
  , allImports, moduleImports, localBindings, allLocalBindings
  , allBindings, allEntities, qualElemTopEnv
>>>>>>> 6f4485f3
  ) where

import           Control.Arrow        (second)
import qualified Data.Map      as Map
  (Map, empty, insert, findWithDefault, lookup, toList)

import Curry.Base.Ident
import Base.Messages (internalError)

class Entity a where
 origName :: a -> QualIdent
 merge    :: a -> a -> Maybe a
 merge x y
   | origName x == origName y = Just x
   | otherwise                = Nothing

data Source = Local | Import [ModuleIdent] deriving (Eq, Show)

-- |Top level environment
newtype TopEnv a = TopEnv { topEnvMap :: Map.Map QualIdent [(Source, a)] }
  deriving Show

instance Functor TopEnv where
  fmap f (TopEnv env) = TopEnv (fmap (map (second f)) env)

-- local helper
entities :: QualIdent -> Map.Map QualIdent [(Source, a)] -> [(Source, a)]
entities = Map.findWithDefault []

-- |Empty 'TopEnv'
emptyTopEnv :: TopEnv a
emptyTopEnv = TopEnv Map.empty

-- |Insert an 'Entity' into a 'TopEnv' as a predefined 'Entity'
predefTopEnv :: QualIdent -> a -> TopEnv a -> TopEnv a
predefTopEnv k v (TopEnv env) = case Map.lookup k env of
  Just  _ -> internalError $ "TopEnv.predefTopEnv " ++ show k
  Nothing -> TopEnv $ Map.insert k [(Import [], v)] env

-- |Insert an 'Entity' as unqualified into a 'TopEnv'
importTopEnv :: Entity a => ModuleIdent -> Ident -> a -> TopEnv a
             -> TopEnv a
importTopEnv m x y env = addImport m (qualify x) y env

-- |Insert an 'Entity' as qualified into a 'TopEnv'
qualImportTopEnv :: Entity a => ModuleIdent -> Ident -> a -> TopEnv a
                 -> TopEnv a
qualImportTopEnv m x y env = addImport m (qualifyWith m x) y env

-- local helper
addImport :: Entity a => ModuleIdent -> QualIdent -> a -> TopEnv a
          -> TopEnv a
addImport m k v (TopEnv env) = TopEnv $
  Map.insert k (mergeImport v (entities k env)) env
  where
  mergeImport :: Entity a => a -> [(Source, a)] -> [(Source, a)]
  mergeImport y []                         = [(Import [m], y)]
  mergeImport y (loc@(Local    ,  _) : xs) = loc : mergeImport y xs
  mergeImport y (imp@(Import ms, y') : xs) = case merge y y' of
    Just y'' -> (Import (m : ms), y'') : xs
    Nothing  -> imp : mergeImport y xs

bindTopEnv :: Ident -> a -> TopEnv a -> TopEnv a
bindTopEnv x y env = qualBindTopEnv (qualify x) y env

qualBindTopEnv :: QualIdent -> a -> TopEnv a -> TopEnv a
qualBindTopEnv x y (TopEnv env)
  = TopEnv $ Map.insert x (bindLocal y (entities x env)) env
  where
  bindLocal y' ys
    | null [ y'' | (Local, y'') <- ys ] = (Local, y') : ys
    | otherwise = internalError $ "qualBindTopEnv " ++ show x

rebindTopEnv :: Ident -> a -> TopEnv a -> TopEnv a
rebindTopEnv = qualRebindTopEnv . qualify

qualRebindTopEnv :: QualIdent -> a -> TopEnv a -> TopEnv a
qualRebindTopEnv x y (TopEnv env) =
  TopEnv $ Map.insert x (rebindLocal (entities x env)) env
  where
  rebindLocal []                = internalError
                                $ "TopEnv.qualRebindTopEnv " ++ show x
  rebindLocal ((Local, _) : ys) = (Local, y) : ys
  rebindLocal (imported   : ys) = imported   : rebindLocal ys

unbindTopEnv :: Ident -> TopEnv a -> TopEnv a
unbindTopEnv x (TopEnv env) =
  TopEnv $ Map.insert x' (unbindLocal (entities x' env)) env
  where x' = qualify x
        unbindLocal [] = internalError $ "TopEnv.unbindTopEnv " ++ show x
        unbindLocal ((Local, _) : ys) = ys
        unbindLocal (imported   : ys) = imported : unbindLocal ys

qualUnbindTopEnv :: QualIdent -> TopEnv a -> TopEnv a
qualUnbindTopEnv x (TopEnv env) =
  TopEnv $ Map.insert x (unbind (entities x env)) env
  where unbind [] = internalError $ "TopEnv.qualUnbindTopEnv " ++ show x
        unbind _  = []

lookupTopEnv :: Ident -> TopEnv a -> [a]
lookupTopEnv = qualLookupTopEnv . qualify

qualLookupTopEnv :: QualIdent -> TopEnv a -> [a]
qualLookupTopEnv x (TopEnv env) = map snd (entities x env)

qualElemTopEnv :: QualIdent -> TopEnv a -> Bool
qualElemTopEnv x env = not (null (qualLookupTopEnv x env))

allImports :: TopEnv a -> [(QualIdent, a)]
allImports (TopEnv env) =
  [ (x, y) | (x, ys) <- Map.toList env, (Import _, y) <- ys ]

unqualBindings :: TopEnv a -> [(Ident, (Source, a))]
unqualBindings (TopEnv env) =
  [ (x', y) | (x, ys) <- filter (not . isQualified . fst) (Map.toList env)
            , let x' = unqualify x, y <- ys]

moduleImports :: ModuleIdent -> TopEnv a -> [(Ident, a)]
moduleImports m env =
  [(x, y) | (x, (Import ms, y)) <- unqualBindings env, m `elem` ms]

localBindings :: TopEnv a -> [(Ident, a)]
localBindings env = [ (x, y) | (x, (Local, y)) <- unqualBindings env ]

allLocalBindings :: TopEnv a -> [(QualIdent, a)]
allLocalBindings (TopEnv env) = [ (x, y) | (x, ys)    <- Map.toList env
                                         , (Local, y) <- ys ]

allBindings :: TopEnv a -> [(QualIdent, a)]
<<<<<<< HEAD
allBindings (TopEnv env) = [(x, y) | (x, ys) <- Map.toList env, (_, y) <- ys]
=======
allBindings (TopEnv env) = [ (x, y) | (x, ys)    <- Map.toList env
                                    , (_, y) <- ys ]

allEntities :: TopEnv a -> [a]
allEntities (TopEnv env) = [ y | (_, ys) <- Map.toList env, (_, y) <- ys]
>>>>>>> 6f4485f3

allEntities :: TopEnv a -> [a]
allEntities (TopEnv env) = [ y | (_, ys) <- Map.toList env, (_, y) <- ys]<|MERGE_RESOLUTION|>--- conflicted
+++ resolved
@@ -4,12 +4,8 @@
     Copyright   :   1999 - 2003 Wolfgang Lux
                     2005        Martin Engelke
                     2011 - 2012 Björn Peemöller
-<<<<<<< HEAD
                     2016        Finn Teegen
-    License     :  OtherLicense
-=======
     License     :  BSD-3-clause
->>>>>>> 6f4485f3
 
     Maintainer  :  bjp@informatik.uni-kiel.de
     Stability   :  experimental
@@ -46,16 +42,10 @@
     -- * creation and insertion
   , emptyTopEnv, predefTopEnv, importTopEnv, qualImportTopEnv
   , bindTopEnv, qualBindTopEnv, rebindTopEnv
-<<<<<<< HEAD
   , qualRebindTopEnv, unbindTopEnv, qualUnbindTopEnv
   , lookupTopEnv, qualLookupTopEnv, qualElemTopEnv
   , allImports, moduleImports, localBindings, allLocalBindings, allBindings
   , allEntities
-=======
-  , qualRebindTopEnv, unbindTopEnv, lookupTopEnv, qualLookupTopEnv
-  , allImports, moduleImports, localBindings, allLocalBindings
-  , allBindings, allEntities, qualElemTopEnv
->>>>>>> 6f4485f3
   ) where
 
 import           Control.Arrow        (second)
@@ -185,15 +175,7 @@
                                          , (Local, y) <- ys ]
 
 allBindings :: TopEnv a -> [(QualIdent, a)]
-<<<<<<< HEAD
 allBindings (TopEnv env) = [(x, y) | (x, ys) <- Map.toList env, (_, y) <- ys]
-=======
-allBindings (TopEnv env) = [ (x, y) | (x, ys)    <- Map.toList env
-                                    , (_, y) <- ys ]
-
-allEntities :: TopEnv a -> [a]
-allEntities (TopEnv env) = [ y | (_, ys) <- Map.toList env, (_, y) <- ys]
->>>>>>> 6f4485f3
 
 allEntities :: TopEnv a -> [a]
 allEntities (TopEnv env) = [ y | (_, ys) <- Map.toList env, (_, y) <- ys]