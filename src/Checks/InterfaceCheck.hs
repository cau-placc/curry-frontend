{- |
    Module      :  $Header$
    Description :  Checks consistency of interface files
    Copyright   :  (c) 2000 - 2007 Wolfgang Lux
                       2015        Jan Tikovsky
                       2016        Finn Teegen
    License     :  BSD-3-clause

    Maintainer  :  bjp@informatik.uni-kiel.de
    Stability   :  experimental
    Portability :  portable

   Interface files include declarations of all entities that are exported
   by the module, but defined in another module. Since these declarations
   can become inconsistent if client modules are not recompiled properly,
   the compiler checks that all imported declarations in an interface
   agree with their original definitions.

   One may ask why we include imported declarations at all, if the
   compiler always has to compare those declarations with the original
   definitions. The main reason for this is that it helps to avoid
   unnecessary recompilations of client modules. As an example, consider
   the three modules:

     module A where { data T = C }
     module B(T(..)) where { import A }
     module C where { import B; f = C }

   where module B could be considered as a public interface of module A,
   which restricts access to type A.T and its constructor C.
   The client module C imports this type via the public interface B.
   If now module A is changed by adding a definition of a new global function

     module A where { data T = C; f = C }

   module B must be recompiled because A's interface is changed.
   On the other hand, module C need not be recompiled because the change in
   A does not affect B's interface. By including the declaration of type A.T
   in B's interface, the compiler can trivially check that B's interface
   remains unchanged and therefore the client module C is not recompiled.

   Another reason for including imported declarations in interfaces is
   that the compiler in principle could avoid loading interfaces of
   modules that are imported only indirectly, which would save processing
   time and allow distributing binary packages of a library with a public
   interface module only. However, this has not been implemented yet.
-}

module Checks.InterfaceCheck (interfaceCheck) where

import           Control.Monad            (unless)
import qualified Control.Monad.State as S
import           Data.List                (sort)
import           Data.Maybe               (fromMaybe, isJust, isNothing)

import Curry.Base.Ident
import Curry.Base.SpanInfo
import Curry.Base.Pretty
import Curry.Syntax

import Base.CurryKinds (toKind', toClassKind)
import Base.CurryTypes
import Base.Messages (Message, spanInfoMessage, internalError)
import Base.TopEnv
import Base.Types

import Env.Class
import Env.Instance
import Env.OpPrec
import Env.TypeConstructor
import Env.Value

data ICState = ICState
  { moduleIdent :: ModuleIdent
  , precEnv     :: OpPrecEnv
  , tyConsEnv   :: TCEnv
  , classEnv    :: ClassEnv
  , instEnv     :: InstEnv
  , valueEnv    :: ValueEnv
  , errors      :: [Message]
  }

type IC = S.State ICState

getModuleIdent :: IC ModuleIdent
getModuleIdent = S.gets moduleIdent

getPrecEnv :: IC OpPrecEnv
getPrecEnv = S.gets precEnv

getTyConsEnv :: IC TCEnv
getTyConsEnv = S.gets tyConsEnv

getClassEnv :: IC ClassEnv
getClassEnv = S.gets classEnv

getInstEnv :: IC InstEnv
getInstEnv = S.gets instEnv

getValueEnv :: IC ValueEnv
getValueEnv = S.gets valueEnv

-- |Report a syntax error
report :: Message -> IC ()
report msg = S.modify $ \s -> s { errors = msg : errors s }

ok :: IC ()
ok = return ()

interfaceCheck :: OpPrecEnv -> TCEnv -> ClassEnv -> InstEnv -> ValueEnv
               -> Interface -> [Message]
interfaceCheck pEnv tcEnv clsEnv inEnv tyEnv (Interface m _ ds o) =
  reverse (errors s)
  where s = S.execState (mapM_ checkImport ds) initState
        m' = applyOriginPragma o m
        initState = ICState m' pEnv tcEnv clsEnv inEnv tyEnv []

checkImport :: IDecl -> IC ()
checkImport (IInfixDecl _ fix pr op _) = checkPrecInfo check op op
  where check (PrecInfo op' (OpPrec fix' pr')) =
          op == op' && fix == fix' && pr == pr'
checkImport (HidingDataDecl _ tc k tvs _) =
  checkTypeInfo "hidden data type" check tc tc
  where check (DataType     tc' k' _)
          | tc == tc' && toKind' k (length tvs) == k' = Just ok
        check (RenamingType tc' k' _)
          | tc == tc' && toKind' k (length tvs) == k' = Just ok
        check _ = Nothing
checkImport (IDataDecl _ tc k tvs cs _ _) = checkTypeInfo "data type" check tc tc
  where check (DataType     tc' k' cs')
          | tc == tc' && toKind' k (length tvs) == k' &&
            (null cs || map constrId cs == map constrIdent cs')
          = Just (mapM_ (checkConstrImport tc tvs) cs)
        check (RenamingType tc' k'   _)
          | tc == tc' && toKind' k (length tvs) == k' && null cs
          = Just ok
        check _ = Nothing
checkImport (INewtypeDecl _ tc k tvs nc _ _) = checkTypeInfo "newtype" check tc tc
  where check (RenamingType tc' k' nc')
          | tc == tc' && toKind' k (length tvs) == k' &&
            nconstrId nc == constrIdent nc'
          = Just (checkNewConstrImport tc tvs nc)
        check _ = Nothing
checkImport (ITypeDecl _ tc k tvs ty _) = do
  m <- getModuleIdent
  let check (AliasType tc' k' n' ty')
        | tc == tc' && toKind' k (length tvs) == k' &&
          length tvs == n' && toQualType m tvs ty == ty'
        = Just ok
      check _ = Nothing
  checkTypeInfo "synonym type" check tc tc
<<<<<<< HEAD
checkImport (IFunctionDecl _ f (Just tvs) n ty) = do
=======
checkImport (IFunctionDecl _ f (Just tv) n ty _) = do
>>>>>>> 0f202496
  m <- getModuleIdent
  let check (Value f' cm' n' (ForAll _ ty')) =
        f == f' && isJust cm' && n' == n &&
        toQualPredType m tvs ICC ty == ty'
      check _ = False
  checkValueInfo "method" check f f
checkImport (IFunctionDecl _ f Nothing n ty _) = do
  m <- getModuleIdent
  let check (Value f' cm' n' (ForAll _ ty')) =
        f == f' && isNothing cm' && n' == n &&
        toQualPredType m [] OPred ty == ty'
      check _ = False
  checkValueInfo "function" check f f
<<<<<<< HEAD
checkImport (HidingClassDecl _ cx cls k clsvars funDeps) = do
=======
checkImport (HidingClassDecl _ cx cls k _ _) = do
>>>>>>> 0f202496
  clsEnv <- getClassEnv
  let check (TypeClass cls' k' _)
        | cls == cls' && toClassKind k (length clsvars) == k' &&
          toPredList clsvars OPred cx == superClasses cls' clsEnv &&
          map (toFunDep clsvars) funDeps == classFunDeps cls' clsEnv
        = Just ok
      check _ = Nothing
  checkTypeInfo "hidden type class" check cls cls
<<<<<<< HEAD
checkImport (IClassDecl _ cx cls k clsvars funDeps ms _) = do
=======
checkImport (IClassDecl _ cx cls k clsvar ms _ _) = do
>>>>>>> 0f202496
  clsEnv <- getClassEnv
  let check (TypeClass cls' k' fs)
        | cls == cls' && toClassKind k (length clsvars) == k' &&
          toPredList clsvars OPred cx == superClasses cls' clsEnv &&
          map (toFunDep clsvars) funDeps == classFunDeps cls' clsEnv &&
          map (\m -> (imethod m, imethodArity m)) ms ==
            map (\f -> (methodName f, methodArity f)) fs
        = Just $ mapM_ (checkMethodImport cls clsvars) ms
      check _ = Nothing
  checkTypeInfo "type class" check cls cls
<<<<<<< HEAD
checkImport (IInstanceDecl _ cx cls tys is m) =
  checkInstInfo check cls (cls, tys') m
  where PredTypes ps tys' = toPredTypes [] OPred cx tys
=======
checkImport (IInstanceDecl _ cx cls ty is m _) =
  checkInstInfo check cls (cls, typeConstr ty) m
  where PredType ps _ = toPredType [] $ QualTypeExpr NoSpanInfo cx ty
>>>>>>> 0f202496
        check ps' is' = ps == ps' && sort is == sort is'

checkConstrImport :: QualIdent -> [Ident] -> ConstrDecl -> IC ()
checkConstrImport tc tvs (ConstrDecl _ c tys) = do
  m <- getModuleIdent
  let qc = qualifyLike tc c
      check (DataConstructor c' _ _ (ForAll uqvs pty)) =
        qc == c' && length tvs == uqvs &&
        qualifyPredType m (toConstrType tc tvs tys) == pty
      check _ = False
  checkValueInfo "data constructor" check c qc
checkConstrImport tc tvs (ConOpDecl _ ty1 op ty2) = do
  m <- getModuleIdent
  let qc = qualifyLike tc op
      check (DataConstructor c' _ _ (ForAll uqvs pty)) =
        qc == c' && length tvs == uqvs &&
        qualifyPredType m (toConstrType tc tvs [ty1, ty2]) == pty
      check _ = False
  checkValueInfo "data constructor" check op qc
checkConstrImport tc tvs (RecordDecl _ c fs) = do
  m <- getModuleIdent
  let qc = qualifyLike tc c
      (ls, tys) = unzip [(l, ty) | FieldDecl _ labels ty <- fs, l <- labels]
      check (DataConstructor c' _ ls' (ForAll uqvs pty)) =
        qc == c' && length tvs == uqvs && ls == ls' &&
        qualifyPredType m (toConstrType tc tvs tys) == pty
      check _ = False
  checkValueInfo "data constructor" check c qc

checkNewConstrImport :: QualIdent -> [Ident] -> NewConstrDecl -> IC ()
checkNewConstrImport tc tvs (NewConstrDecl _ c ty) = do
  m <- getModuleIdent
  let qc = qualifyLike tc c
      check (NewtypeConstructor c' _ (ForAll uqvs (PredType _ ty'))) =
        qc == c' && length tvs == uqvs && toQualType m tvs ty == head (arrowArgs ty')
      check _ = False
  checkValueInfo "newtype constructor" check c qc
checkNewConstrImport tc tvs (NewRecordDecl _ c (l, ty)) = do
  m <- getModuleIdent
  let qc = qualifyLike tc c
      check (NewtypeConstructor c' l' (ForAll uqvs (PredType _ ty'))) =
        qc == c' && length tvs == uqvs && l == l' &&
        toQualType m tvs ty == head (arrowArgs ty')
      check _ = False
  checkValueInfo "newtype constructor" check c qc

checkMethodImport :: QualIdent -> [Ident] -> IMethodDecl -> IC ()
checkMethodImport qcls clsvars (IMethodDecl _ f _ qty) =
  checkValueInfo "method" check f qf
  where qf = qualifyLike qcls f
        check (Value f' cm' _ (ForAll _ pty)) =
          qf == f' && isJust cm' &&
          toMethodType qcls clsvars qty == pty
        check _ = False

checkPrecInfo :: HasSpanInfo s => (PrecInfo -> Bool) -> s -> QualIdent -> IC ()
checkPrecInfo check p op = do
  pEnv <- getPrecEnv
  let checkInfo m op' = case qualLookupTopEnv op pEnv of
        []     -> report $ errNoPrecedence p m op'
        [prec] -> unless (check prec)
                         (report $ errImportConflict p "precedence" m op')
        _      -> internalError "checkPrecInfo"
  checkImported checkInfo op

checkTypeInfo :: HasSpanInfo s => String -> (TypeInfo -> Maybe (IC ())) -> s
              -> QualIdent -> IC ()
checkTypeInfo what check p tc = do
  tcEnv <- getTyConsEnv
  let checkInfo m tc' = case qualLookupTopEnv tc tcEnv of
        []   -> report $ errNotExported p what m tc'
        [ti] -> fromMaybe (report $ errImportConflict p what m tc') (check ti)
        _    -> internalError "checkTypeInfo"
  checkImported checkInfo tc

checkInstInfo :: HasSpanInfo s => (PredList -> [(Ident, Int)] -> Bool) -> s
              -> InstIdent -> Maybe ModuleIdent -> IC ()
checkInstInfo check p i mm = do
  inEnv <- getInstEnv
  let checkInfo m _ = case lookupInstExact i inEnv of
        Just (m', ps, is)
          | m /= m'   -> report $ errNoInstance p m i
          | otherwise ->
            unless (check ps is) $ report $ errInstanceConflict p m i
        Nothing -> report $ errNoInstance p m i
  checkImported checkInfo (maybe qualify qualifyWith mm anonId)

checkValueInfo :: HasSpanInfo a => String -> (ValueInfo -> Bool) -> a
               -> QualIdent -> IC ()
checkValueInfo what check p x = do
  tyEnv <- getValueEnv
  let checkInfo m x' = case qualLookupTopEnv x tyEnv of
        []   -> report $ errNotExported p' what m x'
        [vi] -> unless (check vi)
                  (report $ errImportConflict p' what m x')
        _    -> internalError "checkValueInfo"
  checkImported checkInfo x
  where p' = getSpanInfo p

checkImported :: (ModuleIdent -> Ident -> IC ()) -> QualIdent -> IC ()
checkImported _ (QualIdent _ Nothing  _) = ok
checkImported f (QualIdent _ (Just m) x) = f m x

-- ---------------------------------------------------------------------------
-- Error messages
-- ---------------------------------------------------------------------------

errNotExported :: HasSpanInfo s => s -> String -> ModuleIdent -> Ident -> Message
errNotExported p what m x = spanInfoMessage p $
  text "Inconsistent module interfaces"
  $+$ text "Module" <+> text (moduleName m)
  <+> text "does not export"<+> text what <+> text (escName x)

errNoPrecedence :: HasSpanInfo s => s -> ModuleIdent -> Ident -> Message
errNoPrecedence p m x = spanInfoMessage p $
  text "Inconsistent module interfaces"
  $+$ text "Module" <+> text (moduleName m)
  <+> text "does not define a precedence for" <+> text (escName x)

errNoInstance :: HasSpanInfo s => s -> ModuleIdent -> InstIdent -> Message
errNoInstance p m i = spanInfoMessage p $
  text "Inconsistent module interfaces"
  $+$ text "Module" <+> text (moduleName m)
  <+> text "does not define an instance for" <+> ppInstIdent i

errImportConflict :: HasSpanInfo s => s -> String -> ModuleIdent -> Ident -> Message
errImportConflict p what m x = spanInfoMessage p $
  text "Inconsistent module interfaces"
  $+$ text "Declaration of" <+> text what <+> text (escName x)
  <+> text "does not match its definition in module" <+> text (moduleName m)

errInstanceConflict :: HasSpanInfo s => s -> ModuleIdent -> InstIdent -> Message
errInstanceConflict p m i = spanInfoMessage p $
  text "Inconsistent module interfaces"
  $+$ text "Declaration of instance" <+> ppInstIdent i
  <+> text "does not match its definition in module" <+> text (moduleName m)<|MERGE_RESOLUTION|>--- conflicted
+++ resolved
@@ -149,11 +149,7 @@
         = Just ok
       check _ = Nothing
   checkTypeInfo "synonym type" check tc tc
-<<<<<<< HEAD
-checkImport (IFunctionDecl _ f (Just tvs) n ty) = do
-=======
-checkImport (IFunctionDecl _ f (Just tv) n ty _) = do
->>>>>>> 0f202496
+checkImport (IFunctionDecl _ f (Just tvs) n ty _) = do
   m <- getModuleIdent
   let check (Value f' cm' n' (ForAll _ ty')) =
         f == f' && isJust cm' && n' == n &&
@@ -167,11 +163,7 @@
         toQualPredType m [] OPred ty == ty'
       check _ = False
   checkValueInfo "function" check f f
-<<<<<<< HEAD
-checkImport (HidingClassDecl _ cx cls k clsvars funDeps) = do
-=======
-checkImport (HidingClassDecl _ cx cls k _ _) = do
->>>>>>> 0f202496
+checkImport (HidingClassDecl _ cx cls k clsvars funDeps _) = do
   clsEnv <- getClassEnv
   let check (TypeClass cls' k' _)
         | cls == cls' && toClassKind k (length clsvars) == k' &&
@@ -180,11 +172,7 @@
         = Just ok
       check _ = Nothing
   checkTypeInfo "hidden type class" check cls cls
-<<<<<<< HEAD
-checkImport (IClassDecl _ cx cls k clsvars funDeps ms _) = do
-=======
-checkImport (IClassDecl _ cx cls k clsvar ms _ _) = do
->>>>>>> 0f202496
+checkImport (IClassDecl _ cx cls k clsvars funDeps ms _ _) = do
   clsEnv <- getClassEnv
   let check (TypeClass cls' k' fs)
         | cls == cls' && toClassKind k (length clsvars) == k' &&
@@ -195,15 +183,9 @@
         = Just $ mapM_ (checkMethodImport cls clsvars) ms
       check _ = Nothing
   checkTypeInfo "type class" check cls cls
-<<<<<<< HEAD
-checkImport (IInstanceDecl _ cx cls tys is m) =
+checkImport (IInstanceDecl _ cx cls tys is m _) =
   checkInstInfo check cls (cls, tys') m
   where PredTypes ps tys' = toPredTypes [] OPred cx tys
-=======
-checkImport (IInstanceDecl _ cx cls ty is m _) =
-  checkInstInfo check cls (cls, typeConstr ty) m
-  where PredType ps _ = toPredType [] $ QualTypeExpr NoSpanInfo cx ty
->>>>>>> 0f202496
         check ps' is' = ps == ps' && sort is == sort is'
 
 checkConstrImport :: QualIdent -> [Ident] -> ConstrDecl -> IC ()
