{- |
    Module      :  $Header$
    Description :  Check the export specification of a module
    Copyright   :  (c) 1999 - 2004 Wolfgang Lux
                       2011 - 2015 Björn Peemöller
    License     :  OtherLicense

    Maintainer  :  bjp@informatik.uni-kiel.de
    Stability   :  experimental
    Portability :  portable

    This module implements a check of the export specification.
-}
module Checks.ExportCheck (exportCheck) where

import           Control.Applicative        ((<$>))
import           Control.Monad              (unless)
import qualified Control.Monad.State as S   (State, runState, gets, modify)
import           Data.List                  (nub, union)
import qualified Data.Map            as Map (Map, elems, empty, insertWith
                                            , toList)
import           Data.Maybe                 (fromMaybe)
import qualified Data.Set            as Set (Set, empty, fromList, insert
                                            , member, toList)

import Curry.Base.Ident
import Curry.Base.Position
import Curry.Base.Pretty
import Curry.Syntax

import Base.Messages       (Message, internalError, posMessage)
import Base.TopEnv         (origName, localBindings, moduleImports)
import Base.Types          (DataConstr (..), Type (..))
import Base.Utils          (findMultiples)

import Env.ModuleAlias     (AliasEnv)
import Env.TypeConstructor (TCEnv, TypeInfo (..), qualLookupTC)
import Env.Value           (ValueEnv, ValueInfo (..), lookupValue
                           , qualLookupValue)

-- ---------------------------------------------------------------------------
-- Check and expansion of the export statement
-- ---------------------------------------------------------------------------

exportCheck :: ModuleIdent -> AliasEnv -> TCEnv -> ValueEnv
            -> Maybe ExportSpec -> (Maybe ExportSpec, [Message])
exportCheck m aEnv tcEnv tyEnv spec = case expErrs of
  [] -> (Just $ Exporting NoPos exports, ambiErrs)
  ms -> (spec, ms)
  where
  (exports, expErrs) = runECM ((joinExports . canonExports tcEnv)
                         <$> expandSpec spec) initState
  initState          = ECState m imported tcEnv tyEnv []
  imported           = Set.fromList $ Map.elems aEnv

  ambiErrs = map errMultipleType  (findMultiples exportedTypes)
          ++ map errMultipleName (findMultiples exportedValues)

  exportedTypes  = [unqualify tc | ExportTypeWith tc _ <- exports]
  exportedValues = [c | ExportTypeWith _ cs <- exports, c <- cs]
                ++ [unqualify f | Export f <- exports]

data ECState = ECState
  { moduleIdent  :: ModuleIdent
  , importedMods :: Set.Set ModuleIdent
  , tyConsEnv    :: TCEnv
  , valueEnv     :: ValueEnv
  , errors       :: [Message]
  }

type ECM a = S.State ECState a

runECM :: ECM a -> ECState -> (a, [Message])
runECM ecm s = let (a, s') = S.runState ecm s in (a, reverse $ errors s')

getModuleIdent :: ECM ModuleIdent
getModuleIdent = S.gets moduleIdent

getImportedModules :: ECM (Set.Set ModuleIdent)
getImportedModules = S.gets importedMods

getTyConsEnv :: ECM TCEnv
getTyConsEnv = S.gets tyConsEnv

getValueEnv :: ECM ValueEnv
getValueEnv = S.gets valueEnv

report :: Message -> ECM ()
report err = S.modify (\ s -> s { errors = err : errors s })

-- While checking all export specifications, the compiler expands
-- specifications of the form @T(..)@ into @T(C_1,...,C_m,l_1,...,l_n)@,
-- where @C_1,...,C_m@ are the data constructors of type @T@ and @l_1,...,l_n@
-- its field labels, and replaces an export specification
-- @module M@ by specifications for all entities which are defined
-- in module @M@ and imported into the current module with their
-- unqualified name. In order to distinguish exported type constructors
-- from exported functions, the former are translated into the equivalent
-- form @T()@. Note that the export specification @x@ may
-- export a type constructor @x@ /and/ a global function
-- @x@ at the same time.
--
-- /Note:/ This frontend allows redeclaration and export of imported
-- identifiers.

-- |Expand export specification
expandSpec :: Maybe ExportSpec -> ECM [Export]
expandSpec Nothing                 = expandLocalModule
expandSpec (Just (Exporting _ es)) = concat <$> mapM expandExport es

-- |Expand single export
expandExport :: Export -> ECM [Export]
expandExport (Export             x) = expandThing x
expandExport (ExportTypeWith tc cs) = expandTypeWith tc cs
expandExport (ExportTypeAll     tc) = expandTypeAll tc
expandExport (ExportModule      em) = expandModule em

-- |Expand export of type constructor / function
expandThing :: QualIdent -> ECM [Export]
expandThing tc = do
  tcEnv <- getTyConsEnv
  case qualLookupTC tc tcEnv of
    []  -> expandThing' tc Nothing
    [t] -> expandThing' tc (Just [ExportTypeWith (origName t) []])
    ts  -> report (errAmbiguousType tc ts) >> return []

-- |Expand export of data cons / function
expandThing' :: QualIdent -> Maybe [Export] -> ECM [Export]
expandThing' f tcExport = do
  tyEnv <- getValueEnv
  case qualLookupValue f tyEnv of
    []             -> justTcOr errUndefinedName
    [Value f' _ _] -> return $ Export f' : fromMaybe [] tcExport
    [Label l  _ _] -> return $ Export l  : fromMaybe [] tcExport
    [_]            -> justTcOr errExportDataConstr
    _              -> do
      m <- getModuleIdent
      case qualLookupValue (qualQualify m f) tyEnv of
        []             -> justTcOr errUndefinedName
        [Value f' _ _] -> return $ Export f' : fromMaybe [] tcExport
        [Label l  _ _] -> return $ Export l  : fromMaybe [] tcExport
        [_]            -> justTcOr errExportDataConstr
        fs             -> report (errAmbiguousName f fs) >> return []
  where justTcOr errFun = case tcExport of
          Nothing -> report (errFun f) >> return []
          Just tc -> return tc
          
-- |Expand type constructor with explicit data constructors and record labels
expandTypeWith :: QualIdent -> [Ident] -> ECM [Export]
expandTypeWith tc xs = do
  tcEnv <- getTyConsEnv
  case qualLookupTC tc tcEnv of
    [] -> report (errUndefinedType tc) >> return []
<<<<<<< HEAD
    [t@(DataType _ _ cs)]    -> do
      mapM_ (checkElement (concatMap visibleElems cs)) xs'
      return [ExportTypeWith (origName t) xs']
    [t@(RenamingType _ _ c)] -> do
      mapM_ (checkElement (visibleElems c)) xs'
      return [ExportTypeWith (origName t) xs']
    [_] -> report (errNonDataType tc)   >> return []
    _   -> report (errAmbiguousType tc) >> return []
=======
    [t] | isDataType   t -> do mapM_ (checkConstr $ constrs t) nubCons
                               return [ExportTypeWith (origName t) nubCons]
        | isRecordType t -> do mapM_ (checkLabel  $ labels  t) nubCons
                               return [ExportTypeWith (origName t)
                                        (map renameLabel nubCons)]
        | otherwise      -> report (errNonDataType tc) >> return []
    ts -> report (errAmbiguousType tc ts) >> return []
>>>>>>> efc6fb5a
  where
  xs' = nub xs
  -- check if given identifier is constructor or label of type tc
  checkElement cs' c = do
    unless (c `elem` cs') $ report $ errUndefinedElement tc c
    return c

-- |Expand type constructor with explicit data constructors
-- expandTypeWith :: QualIdent -> [Ident] -> ECM [Export]
-- expandTypeWith tc cs = do
--   tcEnv <- getTyConsEnv
--   case qualLookupTC tc tcEnv of
--     [] -> report (errUndefinedType tc) >> return []
--     [t] | isDataType   t -> do mapM_ (checkConstr $ constrs t) nubCons
--                                return [ExportTypeWith (origName t) nubCons]
--         | isRecordType t -> do mapM_ (checkLabel  $ labels  t) nubCons
--                                return [ExportTypeWith (origName t)
--                                         (map renameLabel nubCons)]
--         | otherwise      -> report (errNonDataType tc) >> return []
--     _  -> report (errAmbiguousType tc) >> return []
--   where
--   nubCons = nub cs
--   checkConstr cs' c = unless (c `elem` cs')
--                       (report $ errUndefinedDataConstr tc c)
--   checkLabel ls l   = unless (renameLabel l `elem` ls)
--                       (report $ errUndefinedLabel tc l)

-- |Expand type constructor with all data constructors and record labels
expandTypeAll :: QualIdent -> ECM [Export]
expandTypeAll tc = do
  tcEnv <- getTyConsEnv
  case qualLookupTC tc tcEnv of
<<<<<<< HEAD
    [] -> report (errUndefinedType tc) >> return []
    [t@(DataType     _ _ _)] -> return $ [exportType t]
    [t@(RenamingType _ _ _)] -> return $ [exportType t]
    [_] -> report (errNonDataType tc)   >> return []
    _   -> report (errAmbiguousType tc) >> return []
=======
    []  -> report (errUndefinedType tc) >> return []
    [t] -> do
      tyEnv <- getValueEnv
      if isDataType t || isRecordType t
        then return [exportType tyEnv t]
        else report (errNonDataType tc) >> return []
    ts  -> report (errAmbiguousType tc ts) >> return []
>>>>>>> efc6fb5a

-- |Expand type constructor with all data constructors
-- expandTypeAll :: QualIdent -> ECM [Export]
-- expandTypeAll tc = do
--   tcEnv <- getTyConsEnv
--   case qualLookupTC tc tcEnv of
--     []  -> report (errUndefinedType tc) >> return []
--     [t] -> do
--       tyEnv <- getValueEnv
--       if isDataType t || isRecordType t
--         then return [exportType tyEnv t]
--         else report (errNonDataType tc) >> return []
--     _   -> report (errAmbiguousType tc) >> return []

expandModule :: ModuleIdent -> ECM [Export]
expandModule em = do
  isLocal   <- (em ==)         <$> getModuleIdent
  isForeign <- (Set.member em) <$> getImportedModules
  locals    <- if isLocal   then expandLocalModule       else return []
  foreigns  <- if isForeign then expandImportedModule em else return []
  unless (isLocal || isForeign) $ report $ errModuleNotImported em
  return $ locals ++ foreigns

expandLocalModule :: ECM [Export]
expandLocalModule = do
  tcEnv <- getTyConsEnv
  tyEnv <- getValueEnv
  return $ [exportType t | (_, t) <- localBindings tcEnv] ++
    [ Export f' | (f, Value f' _ _) <- localBindings tyEnv
    , f == unRenameIdent f] ++
    [ Export l' | (l, Label l' _ _) <- localBindings tyEnv
    , l == unRenameIdent l]

-- |Expand a module export
expandImportedModule :: ModuleIdent -> ECM [Export]
expandImportedModule m = do
  tcEnv <- getTyConsEnv
  tyEnv <- getValueEnv
  return $ [exportType t |       (_, t) <- moduleImports m tcEnv]
        ++ [Export f | (_, Value f _ _) <- moduleImports m tyEnv]
        ++ [Export l | (_, Label l _ _) <- moduleImports m tyEnv]

exportType :: TypeInfo -> Export
exportType t = ExportTypeWith tc xs
  where tc = origName t
        xs = elements t

-- exportType :: ValueEnv -> TypeInfo -> Export
-- exportType tyEnv t
--   | isRecordType t
--   = let ls = labels t
--         r  = origName t
--     in  case lookupValue (head ls) tyEnv of
--       [Label _ r' _]  -> if r == r' then ExportTypeWith r ls
--                                     else ExportTypeWith r []
--       _               -> internalError "Exports.exportType"
--   | otherwise      = ExportTypeWith (origName t) (constrs t)

-- For compatibility with Haskell, we allow exporting field labels but
-- not constructors individually as well as together with their types.
-- Thus, given the declaration @data T a = C { l :: a }@
-- the export lists @(T(C,l))@ and @(T(C),l)@ are equivalent and both
-- export the constructor @C@ and the field label @l@ together with the
-- type @T@. However, it is also possible to export the label @l@
-- without exporting its type @T@. In this case, the label is exported
-- just like a top-level function (namely the implicit record selection
-- function corresponding to the label). In order to avoid ambiguities
-- in the interface, we convert an individual export of a label @l@ into
-- the form @T(l)@ whenever its type @T@ occurs in the export list as well.

canonExports :: TCEnv -> [Export] -> [Export]
canonExports tcEnv es = map (canonExport (canonLabels tcEnv es)) es

canonExport :: Map.Map QualIdent Export -> Export -> Export
canonExport ls (Export x)             = fromMaybe (Export x) (Map.lookup x ls)
canonExport _  (ExportTypeWith tc xs) = ExportTypeWith tc xs
canonExport _  e                      = internalError $
  "Checks.ExportCheck.canonExport: " ++ show e

canonLabels :: TCEnv -> [Export] -> Map.Map QualIdent Export
canonLabels tcEnv es = foldr bindLabels Map.empty (allEntities tcEnv)
  where
    tcs = [tc | ExportTypeWith tc _ <- es]
    bindLabels t ls
      | tc' `elem` tcs = foldr (bindLabel tc') ls (elements t)
      | otherwise     = ls
        where
          tc'            = origName t
          bindLabel tc x = Map.insert (qualifyLike tc x) (ExportTypeWith tc [x])

<<<<<<< HEAD
-- The expanded list of exported entities may contain duplicates. These
-- are removed by the function joinExports. In particular, this
-- function removes any field labels from the list of exported values
-- which are also exported along with their types.

=======
-- The expanded list of exported entities may contain duplicates.
-- These are removed by the function \texttt{joinExports}.
>>>>>>> efc6fb5a
joinExports :: [Export] -> [Export]
joinExports es =  [ExportTypeWith tc cs | (tc, cs) <- joinedTypes]
               ++ [Export f             | f        <- joinedFuncs]
  where joinedTypes = Map.toList $ foldr joinType Map.empty es
        joinedFuncs = Set.toList $ foldr joinFun  Set.empty es

joinType :: Export -> Map.Map QualIdent [Ident] -> Map.Map QualIdent [Ident]
joinType (Export             _) tcs = tcs
joinType (ExportTypeWith tc cs) tcs = Map.insertWith union tc cs tcs
joinType export                   _ = internalError $
  "Checks.ExportCheck.joinType: " ++ show export

joinFun :: Export -> Set.Set QualIdent -> Set.Set QualIdent
joinFun (Export           f) fs = f `Set.insert` fs
joinFun (ExportTypeWith _ _) fs = fs
joinFun export                _ = internalError $
  "Checks.ExportCheck.joinFun: " ++ show export

-- ---------------------------------------------------------------------------
-- Auxiliary definitions
-- ---------------------------------------------------------------------------

<<<<<<< HEAD
-- constrs :: TypeInfo -> [Ident]
-- constrs (DataType _ _ cs)  = [c | Just (DataConstr c _ _) <- cs]
-- constrs (RenamingType _ _ (DataConstr c _ _)) = [c]
-- constrs (AliasType _ _ _)  = []
=======
constrs :: TypeInfo -> [Ident]
constrs (DataType     _ _ cs) = [c | Just (DataConstr c _ _) <- cs  ]
constrs (RenamingType _ _ nc) = [c |      (DataConstr c _ _) <- [nc]]
constrs (AliasType    _ _ _ ) = []

labels :: TypeInfo -> [Ident]
labels (AliasType _ _ (TypeRecord fs)) = map fst fs
labels _                               = []
>>>>>>> efc6fb5a

elements :: TypeInfo -> [Ident]
elements (DataType    _ _ cs) = concatMap visibleElems cs
elements (RenamingType _ _ c) = visibleElems c
elements (AliasType    _ _ _) = []

-- get visible constructor and label identifiers for given constructor
visibleElems :: DataConstr -> [Ident]
visibleElems (DataConstr      c _ _) = [c]
visibleElems (RecordConstr c _ ls _) = c : ls

-- ---------------------------------------------------------------------------
-- Error messages
-- ---------------------------------------------------------------------------

errModuleNotImported :: ModuleIdent -> Message
errModuleNotImported m = posMessage m $ hsep $ map text
  ["Module", escModuleName m, "not imported"]

errUndefinedType :: QualIdent -> Message
<<<<<<< HEAD
errUndefinedType tc = posMessage tc $ hsep $ map text
  ["Type", qualName tc, "in export list is not defined"]
  
errUndefinedElement :: QualIdent -> Ident -> Message
errUndefinedElement tc c = posMessage c $ hsep $ map text
  [ idName c, "is not a constructor or label of type ", qualName tc ]
=======
errUndefinedType = errUndefined "Type"
>>>>>>> efc6fb5a

errUndefinedName :: QualIdent -> Message
errUndefinedName = errUndefined "Name"

errUndefined :: String -> QualIdent -> Message
errUndefined what tc = posMessage tc $ hsep $ map text
  ["Undefined", what, escQualName tc, "in export list"]

errMultipleType :: [Ident] -> Message
errMultipleType = errMultiple "type"

errMultipleName :: [Ident] -> Message
errMultipleName = errMultiple "name"

errMultiple :: String -> [Ident] -> Message
errMultiple _    []     = internalError
  "Checks.ExportCheck.errMultiple: empty list"
errMultiple what (i:is) = posMessage i $
  text "Multiple exports of" <+> text what <+> text (escName i) <+> text "at:"
  $+$ nest 2 (vcat (map showPos (i:is)))
  where showPos = text . showLine . idPosition

errAmbiguousType :: QualIdent -> [TypeInfo] -> Message
errAmbiguousType tc tcs = errAmbiguous "type" tc (map origName tcs)

errAmbiguousName :: QualIdent -> [ValueInfo] -> Message
errAmbiguousName x vs = errAmbiguous "name" x (map origName vs)

errAmbiguous :: String -> QualIdent -> [QualIdent] -> Message
errAmbiguous what qn qns = posMessage qn
  $   text "Ambiguous" <+> text what <+> text (escQualName qn)
  $+$ text "It could refer to:"
  $+$ nest 2 (vcat (map (text . escQualName) qns))

errExportDataConstr :: QualIdent -> Message
errExportDataConstr c = posMessage c $ hsep $ map text
  ["Data constructor", escQualName c, "outside type export in export list"]

errNonDataType :: QualIdent -> Message
errNonDataType tc = posMessage tc $ hsep $ map text
  [escQualName tc, "is not a data type"]

<<<<<<< HEAD
-- errUndefinedDataConstr :: QualIdent -> Ident -> Message
-- errUndefinedDataConstr tc c = posMessage c $ hsep $ map text
--   [idName c, "is not a data constructor of type", qualName tc]

-- errUndefinedLabel :: QualIdent -> Ident -> Message
-- errUndefinedLabel r l = posMessage l $ hsep $ map text
--   [idName l, "is not a label of the record", qualName r]
=======
errUndefinedDataConstr :: QualIdent -> Ident -> Message
errUndefinedDataConstr tc c = posMessage c $ hsep $ map text
  [escName c, "is not a data constructor of type", escQualName tc]

errUndefinedLabel :: QualIdent -> Ident -> Message
errUndefinedLabel r l = posMessage l $ hsep $ map text
  [escName l, "is not a label of the record", escQualName r]
>>>>>>> efc6fb5a
<|MERGE_RESOLUTION|>--- conflicted
+++ resolved
@@ -17,8 +17,8 @@
 import           Control.Monad              (unless)
 import qualified Control.Monad.State as S   (State, runState, gets, modify)
 import           Data.List                  (nub, union)
-import qualified Data.Map            as Map (Map, elems, empty, insertWith
-                                            , toList)
+import qualified Data.Map            as Map (Map, elems, empty, insert
+                                            , insertWith, lookup, toList)
 import           Data.Maybe                 (fromMaybe)
 import qualified Data.Set            as Set (Set, empty, fromList, insert
                                             , member, toList)
@@ -29,14 +29,13 @@
 import Curry.Syntax
 
 import Base.Messages       (Message, internalError, posMessage)
-import Base.TopEnv         (origName, localBindings, moduleImports)
-import Base.Types          (DataConstr (..), Type (..))
+import Base.TopEnv         (allEntities, origName, localBindings, moduleImports)
+import Base.Types          (DataConstr (..))
 import Base.Utils          (findMultiples)
 
 import Env.ModuleAlias     (AliasEnv)
 import Env.TypeConstructor (TCEnv, TypeInfo (..), qualLookupTC)
-import Env.Value           (ValueEnv, ValueInfo (..), lookupValue
-                           , qualLookupValue)
+import Env.Value           (ValueEnv, ValueInfo (..), qualLookupValue)
 
 -- ---------------------------------------------------------------------------
 -- Check and expansion of the export statement
@@ -144,31 +143,21 @@
   where justTcOr errFun = case tcExport of
           Nothing -> report (errFun f) >> return []
           Just tc -> return tc
-          
+
 -- |Expand type constructor with explicit data constructors and record labels
 expandTypeWith :: QualIdent -> [Ident] -> ECM [Export]
 expandTypeWith tc xs = do
   tcEnv <- getTyConsEnv
   case qualLookupTC tc tcEnv of
     [] -> report (errUndefinedType tc) >> return []
-<<<<<<< HEAD
     [t@(DataType _ _ cs)]    -> do
       mapM_ (checkElement (concatMap visibleElems cs)) xs'
       return [ExportTypeWith (origName t) xs']
     [t@(RenamingType _ _ c)] -> do
       mapM_ (checkElement (visibleElems c)) xs'
       return [ExportTypeWith (origName t) xs']
-    [_] -> report (errNonDataType tc)   >> return []
-    _   -> report (errAmbiguousType tc) >> return []
-=======
-    [t] | isDataType   t -> do mapM_ (checkConstr $ constrs t) nubCons
-                               return [ExportTypeWith (origName t) nubCons]
-        | isRecordType t -> do mapM_ (checkLabel  $ labels  t) nubCons
-                               return [ExportTypeWith (origName t)
-                                        (map renameLabel nubCons)]
-        | otherwise      -> report (errNonDataType tc) >> return []
-    ts -> report (errAmbiguousType tc ts) >> return []
->>>>>>> efc6fb5a
+    [_] -> report (errNonDataType tc)      >> return []
+    ts  -> report (errAmbiguousType tc ts) >> return []
   where
   xs' = nub xs
   -- check if given identifier is constructor or label of type tc
@@ -176,59 +165,16 @@
     unless (c `elem` cs') $ report $ errUndefinedElement tc c
     return c
 
--- |Expand type constructor with explicit data constructors
--- expandTypeWith :: QualIdent -> [Ident] -> ECM [Export]
--- expandTypeWith tc cs = do
---   tcEnv <- getTyConsEnv
---   case qualLookupTC tc tcEnv of
---     [] -> report (errUndefinedType tc) >> return []
---     [t] | isDataType   t -> do mapM_ (checkConstr $ constrs t) nubCons
---                                return [ExportTypeWith (origName t) nubCons]
---         | isRecordType t -> do mapM_ (checkLabel  $ labels  t) nubCons
---                                return [ExportTypeWith (origName t)
---                                         (map renameLabel nubCons)]
---         | otherwise      -> report (errNonDataType tc) >> return []
---     _  -> report (errAmbiguousType tc) >> return []
---   where
---   nubCons = nub cs
---   checkConstr cs' c = unless (c `elem` cs')
---                       (report $ errUndefinedDataConstr tc c)
---   checkLabel ls l   = unless (renameLabel l `elem` ls)
---                       (report $ errUndefinedLabel tc l)
-
 -- |Expand type constructor with all data constructors and record labels
 expandTypeAll :: QualIdent -> ECM [Export]
 expandTypeAll tc = do
   tcEnv <- getTyConsEnv
   case qualLookupTC tc tcEnv of
-<<<<<<< HEAD
     [] -> report (errUndefinedType tc) >> return []
     [t@(DataType     _ _ _)] -> return $ [exportType t]
     [t@(RenamingType _ _ _)] -> return $ [exportType t]
-    [_] -> report (errNonDataType tc)   >> return []
-    _   -> report (errAmbiguousType tc) >> return []
-=======
-    []  -> report (errUndefinedType tc) >> return []
-    [t] -> do
-      tyEnv <- getValueEnv
-      if isDataType t || isRecordType t
-        then return [exportType tyEnv t]
-        else report (errNonDataType tc) >> return []
+    [_] -> report (errNonDataType tc)      >> return []
     ts  -> report (errAmbiguousType tc ts) >> return []
->>>>>>> efc6fb5a
-
--- |Expand type constructor with all data constructors
--- expandTypeAll :: QualIdent -> ECM [Export]
--- expandTypeAll tc = do
---   tcEnv <- getTyConsEnv
---   case qualLookupTC tc tcEnv of
---     []  -> report (errUndefinedType tc) >> return []
---     [t] -> do
---       tyEnv <- getValueEnv
---       if isDataType t || isRecordType t
---         then return [exportType tyEnv t]
---         else report (errNonDataType tc) >> return []
---     _   -> report (errAmbiguousType tc) >> return []
 
 expandModule :: ModuleIdent -> ECM [Export]
 expandModule em = do
@@ -262,17 +208,6 @@
 exportType t = ExportTypeWith tc xs
   where tc = origName t
         xs = elements t
-
--- exportType :: ValueEnv -> TypeInfo -> Export
--- exportType tyEnv t
---   | isRecordType t
---   = let ls = labels t
---         r  = origName t
---     in  case lookupValue (head ls) tyEnv of
---       [Label _ r' _]  -> if r == r' then ExportTypeWith r ls
---                                     else ExportTypeWith r []
---       _               -> internalError "Exports.exportType"
---   | otherwise      = ExportTypeWith (origName t) (constrs t)
 
 -- For compatibility with Haskell, we allow exporting field labels but
 -- not constructors individually as well as together with their types.
@@ -306,16 +241,11 @@
           tc'            = origName t
           bindLabel tc x = Map.insert (qualifyLike tc x) (ExportTypeWith tc [x])
 
-<<<<<<< HEAD
 -- The expanded list of exported entities may contain duplicates. These
 -- are removed by the function joinExports. In particular, this
 -- function removes any field labels from the list of exported values
 -- which are also exported along with their types.
 
-=======
--- The expanded list of exported entities may contain duplicates.
--- These are removed by the function \texttt{joinExports}.
->>>>>>> efc6fb5a
 joinExports :: [Export] -> [Export]
 joinExports es =  [ExportTypeWith tc cs | (tc, cs) <- joinedTypes]
                ++ [Export f             | f        <- joinedFuncs]
@@ -338,22 +268,6 @@
 -- Auxiliary definitions
 -- ---------------------------------------------------------------------------
 
-<<<<<<< HEAD
--- constrs :: TypeInfo -> [Ident]
--- constrs (DataType _ _ cs)  = [c | Just (DataConstr c _ _) <- cs]
--- constrs (RenamingType _ _ (DataConstr c _ _)) = [c]
--- constrs (AliasType _ _ _)  = []
-=======
-constrs :: TypeInfo -> [Ident]
-constrs (DataType     _ _ cs) = [c | Just (DataConstr c _ _) <- cs  ]
-constrs (RenamingType _ _ nc) = [c |      (DataConstr c _ _) <- [nc]]
-constrs (AliasType    _ _ _ ) = []
-
-labels :: TypeInfo -> [Ident]
-labels (AliasType _ _ (TypeRecord fs)) = map fst fs
-labels _                               = []
->>>>>>> efc6fb5a
-
 elements :: TypeInfo -> [Ident]
 elements (DataType    _ _ cs) = concatMap visibleElems cs
 elements (RenamingType _ _ c) = visibleElems c
@@ -373,16 +287,11 @@
   ["Module", escModuleName m, "not imported"]
 
 errUndefinedType :: QualIdent -> Message
-<<<<<<< HEAD
-errUndefinedType tc = posMessage tc $ hsep $ map text
-  ["Type", qualName tc, "in export list is not defined"]
-  
+errUndefinedType = errUndefined "Type"
+
 errUndefinedElement :: QualIdent -> Ident -> Message
 errUndefinedElement tc c = posMessage c $ hsep $ map text
   [ idName c, "is not a constructor or label of type ", qualName tc ]
-=======
-errUndefinedType = errUndefined "Type"
->>>>>>> efc6fb5a
 
 errUndefinedName :: QualIdent -> Message
 errUndefinedName = errUndefined "Name"
@@ -423,22 +332,4 @@
 
 errNonDataType :: QualIdent -> Message
 errNonDataType tc = posMessage tc $ hsep $ map text
-  [escQualName tc, "is not a data type"]
-
-<<<<<<< HEAD
--- errUndefinedDataConstr :: QualIdent -> Ident -> Message
--- errUndefinedDataConstr tc c = posMessage c $ hsep $ map text
---   [idName c, "is not a data constructor of type", qualName tc]
-
--- errUndefinedLabel :: QualIdent -> Ident -> Message
--- errUndefinedLabel r l = posMessage l $ hsep $ map text
---   [idName l, "is not a label of the record", qualName r]
-=======
-errUndefinedDataConstr :: QualIdent -> Ident -> Message
-errUndefinedDataConstr tc c = posMessage c $ hsep $ map text
-  [escName c, "is not a data constructor of type", escQualName tc]
-
-errUndefinedLabel :: QualIdent -> Ident -> Message
-errUndefinedLabel r l = posMessage l $ hsep $ map text
-  [escName l, "is not a label of the record", escQualName r]
->>>>>>> efc6fb5a
+  [escQualName tc, "is not a data type"]