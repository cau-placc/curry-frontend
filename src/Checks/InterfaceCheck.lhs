--- conflicted
+++ resolved
@@ -147,26 +147,16 @@
 > checkConstrImport tc tvs (ConstrDecl p evs c tys) = do
 >   m <- getModuleIdent
 >   let qc = qualifyLike tc c
-<<<<<<< HEAD
->       checkConstr (DataConstructor c' _ (ForAllExist cx m' n' ty')) =
->         qc == c' && length evs == m' && length tvs == n' &&
-=======
->       checkConstr (DataConstructor c' _ (ForAllExist uqvs eqvs ty')) =
+>       checkConstr (DataConstructor c' _ (ForAllExist cx uqvs eqvs ty')) =
 >         qc == c' && length evs == eqvs && length tvs == uqvs &&
->>>>>>> dc822382
 >         toQualTypes m tvs tys == arrowArgs ty'
 >       checkConstr _ = False
 >   checkValueInfo "data constructor" checkConstr p qc
 > checkConstrImport tc tvs (ConOpDecl p evs ty1 op ty2) = do
 >   m <- getModuleIdent
 >   let qc = qualifyLike tc op
-<<<<<<< HEAD
->       checkConstr (DataConstructor c' _ (ForAllExist cx m' n' ty')) =
->         qc == c' && length evs == m' && length tvs == n' &&
-=======
->       checkConstr (DataConstructor c' _ (ForAllExist uqvs eqvs ty')) =
+>       checkConstr (DataConstructor c' _ (ForAllExist cx uqvs eqvs ty')) =
 >         qc == c' && length evs == eqvs && length tvs == uqvs &&
->>>>>>> dc822382
 >         toQualTypes m tvs [ty1,ty2] == arrowArgs ty'
 >       checkConstr _ = False
 >   checkValueInfo "data constructor" checkConstr p qc
@@ -175,13 +165,8 @@
 > checkNewConstrImport tc tvs (NewConstrDecl p evs c ty) = do
 >   m <- getModuleIdent
 >   let qc = qualifyLike tc c
-<<<<<<< HEAD
->       checkNewConstr (NewtypeConstructor c' (ForAllExist cx m' n' ty')) =
->           qc == c' && length evs == m' && length tvs == n' &&
-=======
->       checkNewConstr (NewtypeConstructor c' (ForAllExist uqvs eqvs ty')) =
+>       checkNewConstr (NewtypeConstructor c' (ForAllExist cx uqvs eqvs ty')) =
 >           qc == c' && length evs == eqvs && length tvs == uqvs &&
->>>>>>> dc822382
 >           toQualType m tvs ty == head (arrowArgs ty')
 >       checkNewConstr _ = False
 >   checkValueInfo "newtype constructor" checkNewConstr p qc
