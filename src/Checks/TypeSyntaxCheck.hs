--- conflicted
+++ resolved
@@ -210,11 +210,11 @@
   rename decl                           = return decl
 
 instance Rename ConstrDecl where
-  rename (ConstrDecl p c tys)     = withLocalEnv $ do
+  rename (ConstrDecl p c tys)     = withLocalEnv $
     ConstrDecl p c <$> rename tys
-  rename (ConOpDecl p ty1 op ty2) = withLocalEnv $ do
+  rename (ConOpDecl p ty1 op ty2) = withLocalEnv $
     ConOpDecl p <$> rename ty1 <*> pure op <*> rename ty2
-  rename (RecordDecl p c fs)      = withLocalEnv $ do
+  rename (RecordDecl p c fs)      = withLocalEnv $
     RecordDecl p c <$> rename fs
 
 instance Rename FieldDecl where
@@ -309,9 +309,7 @@
 bindVars = mapM_ bindVar
 
 lookupVar :: Ident -> TSCM (Maybe Ident)
-lookupVar tv = do
-  env <- getRenameEnv
-  return $ Map.lookup tv env
+lookupVar tv = Map.lookup tv <$> getRenameEnv
 
 --------------------------------------------------------------------------------
 -- Type Syntax Check
@@ -359,14 +357,9 @@
   mapM_ (checkClassMethod clsvar) ds'
   return $ ClassDecl p cx' cls clsvar ds'
 checkDecl (InstanceDecl p cx qcls inst ds) = do
-<<<<<<< HEAD
-  checkClass qcls
+  checkClass True qcls
   cxty <- checkType $ ContextType NoSpanInfo cx inst
   let ContextType _ cx' inst' = cxty
-=======
-  checkClass True qcls
-  QualTypeExpr _ cx' inst' <- checkQualType $ QualTypeExpr NoSpanInfo cx inst
->>>>>>> f8de5f36
   checkSimpleContext cx'
   checkInstanceType p inst'
   InstanceDecl p cx' qcls inst' <$> mapM checkDecl ds
@@ -433,7 +426,7 @@
 checkConstrainedClsVar tv (ContextType _ cx ty)
   = (||) <$> return (tv `elem` fv cx) <*> checkConstrainedClsVar tv ty
 checkConstrainedClsVar tv (ForallType _ vs ty)
-  | not (tv `elem` vs) = checkConstrainedClsVar tv ty
+  | tv `notElem` vs = checkConstrainedClsVar tv ty
 checkConstrainedClsVar _  _                     = return False
 
 checkInstanceType :: SpanInfo -> InstanceType -> TSCM ()
@@ -455,7 +448,7 @@
 checkTypeVars _    []       = ok
 checkTypeVars what (tv:tvs) = do
   unless (isAnonId tv) $ do
-    isTypeConstrOrClass <- (not . null . lookupTypeKind tv) <$> getTypeEnv
+    isTypeConstrOrClass <- not . null . lookupTypeKind tv <$> getTypeEnv
     when isTypeConstrOrClass $ report $ errNoVariable tv what
     when (tv `elem` tvs) $ report $ errNonLinear tv what
   checkTypeVars what tvs
@@ -557,15 +550,6 @@
   m <- getModuleIdent
   tEnv <- getTypeEnv
   case qualLookupTypeKind qcls tEnv of
-<<<<<<< HEAD
-    []          -> report $ errUndefinedClass qcls
-    [Class _ _] -> ok
-    [_]         -> report $ errUndefinedClass qcls
-    tks         -> case qualLookupTypeKind (qualQualify m qcls) tEnv of
-      [Class _ _] -> ok
-      [_]         -> report $ errUndefinedClass qcls
-      _           -> report $ errAmbiguousIdent qcls $ map origName tks
-=======
     [] -> report $ errUndefinedClass qcls
     [Class c _]
       | c == qDataId -> when (isInstDecl && m /= preludeMIdent) $ report $
@@ -579,7 +563,6 @@
         | otherwise    -> ok
       [_] -> report $ errUndefinedClass qcls
       _ -> report $ errAmbiguousIdent qcls $ map origName tks
->>>>>>> f8de5f36
 
 checkClosedType :: [Ident] -> TypeExpr -> TSCM TypeExpr
 checkClosedType tvs ty = do
@@ -717,7 +700,7 @@
   ["Type variable", idName tv, "occurs more than once in", what]
 
 errNoVariable :: Ident -> String -> Message
-errNoVariable tv what = posMessage tv $ hsep $ map text $
+errNoVariable tv what = posMessage tv $ hsep $ map text
   ["Type constructor or type class identifier", idName tv, "used in", what]
 
 errUnboundVariable :: Ident -> Message
