{- |
    Module      :  $Header$
    Description :  Checks for irregular code
    Copyright   :  (c) 2006        Martin Engelke
                       2011 - 2014 Björn Peemöller
                       2014 - 2015 Jan Tikovsky
                       2016 - 2017 Finn Teegen
    License     :  BSD-3-clause

    Maintainer  :  bjp@informatik.uni-kiel.de
    Stability   :  experimental
    Portability :  portable

    This module searches for potentially irregular code and generates
    warning messages.
-}
{-# LANGUAGE CPP #-}
module Checks.WarnCheck (warnCheck) where

#if __GLASGOW_HASKELL__ >= 804
import Prelude hiding ((<>))
#endif

import           Control.Monad
  (filterM, foldM_, guard, liftM, liftM2, when, unless)
import           Control.Monad.State.Strict    (State, execState, gets, modify)
import qualified Data.IntSet         as IntSet
  (IntSet, empty, insert, notMember, singleton, union, unions)
import qualified Data.Map            as Map    (empty, insert, lookup, (!))
import           Data.Maybe
  (catMaybes, fromMaybe, listToMaybe)
import           Data.List
  ((\\), intersect, intersectBy, nub, sort, unionBy)
import           Data.Char
  (isLower, isUpper, toLower, toUpper, isAlpha)
import qualified Data.Set.Extra as Set

import Curry.Base.Ident
import Curry.Base.Position
import Curry.Base.Pretty
import Curry.Base.SpanInfo
import Curry.Syntax
import Curry.Syntax.Utils  (typeVariables)
import Curry.Syntax.Pretty (ppDecl, ppPattern, ppExpr, ppIdent, ppConstraint)

import Base.CurryTypes (ppTypeScheme, fromPred, toPredSet)
import Base.Messages   (Message, posMessage, internalError)
import Base.NestEnv    ( NestEnv, emptyEnv, localNestEnv, nestEnv, unnestEnv
                       , qualBindNestEnv, qualInLocalNestEnv, qualLookupNestEnv
                       , qualModifyNestEnv)

import Base.Types
import Base.Utils (findMultiples)
import Env.ModuleAlias
import Env.Class (ClassEnv, classMethods, hasDefaultImpl)
import Env.TypeConstructor ( TCEnv, TypeInfo (..), lookupTypeInfo
                           , qualLookupTypeInfo, getOrigName )
import Env.Value (ValueEnv, ValueInfo (..), qualLookupValue)

import CompilerOpts

-- Find potentially incorrect code in a Curry program and generate warnings
-- for the following issues:
--   - multiply imported modules, multiply imported/hidden values
--   - unreferenced variables
--   - shadowing variables
--   - idle case alternatives
--   - overlapping case alternatives
--   - non-adjacent function rules
--   - wrong case mode
--   - redundant context
warnCheck :: WarnOpts -> CaseMode -> AliasEnv -> ValueEnv -> TCEnv -> ClassEnv
          -> Module a -> [Message]
warnCheck wOpts cOpts aEnv valEnv tcEnv clsEnv mdl
  = runOn (initWcState mid aEnv valEnv tcEnv clsEnv (wnWarnFlags wOpts) cOpts) $ do
      checkImports   is
      checkDeclGroup ds
      checkExports   es
      checkMissingTypeSignatures ds
      checkModuleAlias is
      checkCaseMode  ds
<<<<<<< HEAD
  where Module _ _ mid es is ds = fmap (const ()) mdl
=======
      checkRedContext ds
  where Module _ mid es is ds = fmap (const ()) mdl
>>>>>>> df8a6f12

type ScopeEnv = NestEnv IdInfo

-- Current state of generating warnings
data WcState = WcState
  { moduleId    :: ModuleIdent
  , scope       :: ScopeEnv
  , aliasEnv    :: AliasEnv
  , valueEnv    :: ValueEnv
  , tyConsEnv   :: TCEnv
  , classEnv    :: ClassEnv
  , warnFlags   :: [WarnFlag]
  , caseMode    :: CaseMode
  , warnings    :: [Message]
  }

-- The monadic representation of the state allows the usage of monadic
-- syntax (do expression) for dealing easier and safer with its
-- contents.
type WCM = State WcState

initWcState :: ModuleIdent -> AliasEnv -> ValueEnv -> TCEnv -> ClassEnv
            -> [WarnFlag] -> CaseMode -> WcState
initWcState mid ae ve te ce wf cm = WcState mid emptyEnv ae ve te ce wf cm []

getModuleIdent :: WCM ModuleIdent
getModuleIdent = gets moduleId

modifyScope :: (ScopeEnv -> ScopeEnv) -> WCM ()
modifyScope f = modify $ \s -> s { scope = f $ scope s }

warnFor :: WarnFlag -> WCM () -> WCM ()
warnFor f act = do
  warn <- gets $ \s -> f `elem` warnFlags s
  when warn act

report :: Message -> WCM ()
report w = modify $ \ s -> s { warnings = w : warnings s }

unAlias :: QualIdent -> WCM QualIdent
unAlias q = do
  aEnv <- gets aliasEnv
  case qidModule q of
    Nothing -> return q
    Just m  -> case Map.lookup m aEnv of
      Nothing -> return q
      Just m' -> return $ qualifyWith m' (unqualify q)

ok :: WCM ()
ok = return ()

-- |Run a 'WCM' action and return the list of messages
runOn :: WcState -> WCM a -> [Message]
runOn s f = sort $ warnings $ execState f s

-- ---------------------------------------------------------------------------
-- checkExports
-- ---------------------------------------------------------------------------

checkExports :: Maybe ExportSpec -> WCM () -- TODO checks
checkExports Nothing                      = ok
checkExports (Just (Exporting _ exports)) = do
  mapM_ visitExport exports
  reportUnusedGlobalVars
    where
      visitExport (Export _ qid) = visitQId qid
      visitExport _              = ok

-- ---------------------------------------------------------------------------
-- checkImports
-- ---------------------------------------------------------------------------

-- Check import declarations for multiply imported modules and multiply
-- imported/hidden values.
-- The function uses a map of the already imported or hidden entities to
-- collect the entities throughout multiple import statements.
checkImports :: [ImportDecl] -> WCM ()
checkImports = warnFor WarnMultipleImports . foldM_ checkImport Map.empty
  where
  checkImport env (ImportDecl pos mid _ _ spec) = case Map.lookup mid env of
    Nothing   -> setImportSpec env mid $ fromImpSpec spec
    Just ishs -> checkImportSpec env pos mid ishs spec

  checkImportSpec env _ mid (_, _)    Nothing = do
    report $ warnMultiplyImportedModule mid
    return env

  checkImportSpec env _ mid (is, hs) (Just (Importing _ is'))
    | null is && any (`notElem` hs) is' = do
        report $ warnMultiplyImportedModule mid
        setImportSpec env mid (is', hs)
    | null iis  = setImportSpec env mid (is' ++ is, hs)
    | otherwise = do
        mapM_ (report . (warnMultiplyImportedSymbol mid) . impName) iis
        setImportSpec env mid (unionBy cmpImport is' is, hs)
    where iis = intersectBy cmpImport is' is

  checkImportSpec env _ mid (is, hs) (Just (Hiding _ hs'))
    | null ihs  = setImportSpec env mid (is, hs' ++ hs)
    | otherwise = do
        mapM_ (report . (warnMultiplyHiddenSymbol mid) . impName) ihs
        setImportSpec env mid (is, unionBy cmpImport hs' hs)
    where ihs = intersectBy cmpImport hs' hs

  fromImpSpec Nothing                 = ([], [])
  fromImpSpec (Just (Importing _ is)) = (is, [])
  fromImpSpec (Just (Hiding    _ hs)) = ([], hs)

  setImportSpec env mid ishs = return $ Map.insert mid ishs env

  cmpImport (ImportTypeWith _ id1 cs1) (ImportTypeWith _ id2 cs2)
    = id1 == id2 && null (intersect cs1 cs2)
  cmpImport i1 i2 = (impName i1) == (impName i2)

  impName (Import           _ v) = v
  impName (ImportTypeAll    _ t) = t
  impName (ImportTypeWith _ t _) = t

warnMultiplyImportedModule :: ModuleIdent -> Message
warnMultiplyImportedModule mid = posMessage mid $ hsep $ map text
  ["Module", moduleName mid, "is imported more than once"]

warnMultiplyImportedSymbol :: ModuleIdent -> Ident -> Message
warnMultiplyImportedSymbol mid ident = posMessage ident $ hsep $ map text
  [ "Symbol", escName ident, "from module", moduleName mid
  , "is imported more than once" ]

warnMultiplyHiddenSymbol :: ModuleIdent -> Ident -> Message
warnMultiplyHiddenSymbol mid ident = posMessage ident $ hsep $ map text
  [ "Symbol", escName ident, "from module", moduleName mid
  , "is hidden more than once" ]

-- ---------------------------------------------------------------------------
-- checkDeclGroup
-- ---------------------------------------------------------------------------

checkDeclGroup :: [Decl ()] -> WCM ()
checkDeclGroup ds = do
  mapM_ insertDecl   ds
  mapM_ checkDecl    ds
  checkRuleAdjacency ds

checkLocalDeclGroup :: [Decl ()] -> WCM ()
checkLocalDeclGroup ds = do
  mapM_ checkLocalDecl ds
  checkDeclGroup       ds

-- ---------------------------------------------------------------------------
-- Find function rules which are disjoined
-- ---------------------------------------------------------------------------

checkRuleAdjacency :: [Decl a] -> WCM ()
checkRuleAdjacency decls = warnFor WarnDisjoinedRules
                         $ foldM_ check (mkIdent "", Map.empty) decls
  where
  check (prevId, env) (FunctionDecl p _ f _) = do
    cons <- isConsId f
    if cons || prevId == f
      then return (f, env)
      else case Map.lookup f env of
        Nothing -> return (f, Map.insert f p env)
        Just p' -> do
          report $ warnDisjoinedFunctionRules f (spanInfo2Pos p')
          return (f, env)
  check (_    , env) _                     = return (mkIdent "", env)

warnDisjoinedFunctionRules :: Ident -> Position -> Message
warnDisjoinedFunctionRules ident pos = posMessage ident $ hsep (map text
  [ "Rules for function", escName ident, "are disjoined" ])
  <+> parens (text "first occurrence at" <+> text (showLine pos))

checkDecl :: Decl () -> WCM ()
checkDecl (DataDecl        _ _ vs cs _) = inNestedScope $ do
  mapM_ insertTypeVar   vs
  mapM_ checkConstrDecl cs
  reportUnusedTypeVars  vs
checkDecl (NewtypeDecl     _ _ vs nc _) = inNestedScope $ do
  mapM_ insertTypeVar   vs
  checkNewConstrDecl nc
  reportUnusedTypeVars vs
checkDecl (TypeDecl          _ _ vs ty) = inNestedScope $ do
  mapM_ insertTypeVar  vs
  checkTypeExpr ty
  reportUnusedTypeVars vs
checkDecl (FunctionDecl      p _ f eqs) = checkFunctionDecl p f eqs
checkDecl (PatternDecl         _ p rhs) = checkPattern p >> checkRhs rhs
checkDecl (DefaultDecl           _ tys) = mapM_ checkTypeExpr tys
checkDecl (ClassDecl        _ _ _ _ ds) = mapM_ checkDecl ds
checkDecl (InstanceDecl p cx cls ty ds) = do
  checkOrphanInstance p cx cls ty
  checkMissingMethodImplementations p cls ds
  mapM_ checkDecl ds
checkDecl _                             = ok

--TODO: shadowing und context etc.
checkConstrDecl :: ConstrDecl -> WCM ()
checkConstrDecl (ConstrDecl     _ vs _ c tys) = inNestedScope $ do
  mapM_ checkTypeShadowing vs
  mapM_ insertTypeVar vs
  visitId c
  mapM_ checkTypeExpr tys
  reportUnusedTypeVars vs
checkConstrDecl (ConOpDecl _ vs _ ty1 op ty2) = inNestedScope $ do
  mapM_ checkTypeShadowing vs
  mapM_ insertTypeVar vs
  visitId op
  mapM_ checkTypeExpr [ty1, ty2]
  reportUnusedTypeVars vs
checkConstrDecl (RecordDecl      _ vs _ c fs) = inNestedScope $ do
  mapM_ checkTypeShadowing vs
  mapM_ insertTypeVar vs
  visitId c
  mapM_ checkTypeExpr tys
  reportUnusedTypeVars vs
  where
    tys = [ty | FieldDecl _ _ ty <- fs]

checkNewConstrDecl :: NewConstrDecl -> WCM ()
checkNewConstrDecl (NewConstrDecl _ c      ty) = do
  visitId c
  checkTypeExpr ty
checkNewConstrDecl (NewRecordDecl _ c (_, ty)) = do
  visitId c
  checkTypeExpr ty

checkTypeExpr :: TypeExpr -> WCM ()
checkTypeExpr (ConstructorType     _ qid) = visitQTypeId qid
checkTypeExpr (ApplyType       _ ty1 ty2) = mapM_ checkTypeExpr [ty1, ty2]
checkTypeExpr (VariableType          _ v) = visitTypeId v
checkTypeExpr (TupleType           _ tys) = mapM_ checkTypeExpr tys
checkTypeExpr (ListType             _ ty) = checkTypeExpr ty
checkTypeExpr (ArrowType       _ ty1 ty2) = mapM_ checkTypeExpr [ty1, ty2]
checkTypeExpr (ParenType            _ ty) = checkTypeExpr ty
checkTypeExpr (ForallType        _ vs ty) = do
  mapM_ insertTypeVar vs
  checkTypeExpr ty

-- Checks locally declared identifiers (i.e. functions and logic variables)
-- for shadowing
checkLocalDecl :: Decl a -> WCM ()
checkLocalDecl (FunctionDecl _ _ f _) = checkShadowing f
checkLocalDecl (FreeDecl        _ vs) = mapM_ (checkShadowing . varIdent) vs
checkLocalDecl (PatternDecl    _ p _) = checkPattern p
checkLocalDecl _                      = ok

checkFunctionDecl :: SpanInfo -> Ident -> [Equation ()] -> WCM ()
checkFunctionDecl _ _ []  = ok
checkFunctionDecl p f eqs = inNestedScope $ do
  mapM_ checkEquation eqs
  checkFunctionPatternMatch p f eqs

checkFunctionPatternMatch :: SpanInfo -> Ident -> [Equation ()] -> WCM ()
checkFunctionPatternMatch spi f eqs = do
  let pats = map (\(Equation _ lhs _) -> snd (flatLhs lhs)) eqs
  (nonExhaustive, overlapped, nondet) <- checkPatternMatching pats
  unless (null nonExhaustive) $ warnFor WarnIncompletePatterns $ report $
    warnMissingPattern p ("an equation for " ++ escName f) nonExhaustive
  when (nondet || not (null overlapped)) $ warnFor WarnOverlapping $ report $
    warnNondetOverlapping p ("Function " ++ escName f)
  where p = spanInfo2Pos spi

-- Check an equation for warnings.
-- This is done in a seperate scope as the left-hand-side may introduce
-- new variables.
checkEquation :: Equation () -> WCM ()
checkEquation (Equation _ lhs rhs) = inNestedScope $ do
  checkLhs lhs
  checkRhs rhs
  reportUnusedVars

checkLhs :: Lhs a -> WCM ()
checkLhs (FunLhs    _ _ ts) = do
  mapM_ checkPattern ts
  mapM_ (insertPattern False) ts
checkLhs (OpLhs spi t1 op t2) = checkLhs (FunLhs spi op [t1, t2])
checkLhs (ApLhs   _ lhs ts) = do
  checkLhs lhs
  mapM_ checkPattern ts
  mapM_ (insertPattern False) ts

checkPattern :: Pattern a -> WCM ()
checkPattern (VariablePattern          _ _ v) = checkShadowing v
checkPattern (ConstructorPattern    _ _ _ ps) = mapM_ checkPattern ps
checkPattern (InfixPattern     spi a p1 f p2) =
  checkPattern (ConstructorPattern spi a f [p1, p2])
checkPattern (ParenPattern               _ p) = checkPattern p
checkPattern (RecordPattern         _ _ _ fs) = mapM_ (checkField checkPattern) fs
checkPattern (TuplePattern              _ ps) = mapM_ checkPattern ps
checkPattern (ListPattern             _ _ ps) = mapM_ checkPattern ps
checkPattern (AsPattern                _ v p) = checkShadowing v >> checkPattern p
checkPattern (LazyPattern                _ p) = checkPattern p
checkPattern (FunctionPattern       _ _ _ ps) = mapM_ checkPattern ps
checkPattern (InfixFuncPattern spi a p1 f p2) =
  checkPattern (FunctionPattern spi a f [p1, p2])
checkPattern _                            = ok

-- Check the right-hand-side of an equation.
-- Because local declarations may introduce new variables, we need
-- another scope nesting.
checkRhs :: Rhs () -> WCM ()
checkRhs (SimpleRhs _ e ds) = inNestedScope $ do
  checkLocalDeclGroup ds
  checkExpr e
  reportUnusedVars
checkRhs (GuardedRhs _ ce ds) = inNestedScope $ do
  checkLocalDeclGroup ds
  mapM_ checkCondExpr ce
  reportUnusedVars

checkCondExpr :: CondExpr () -> WCM ()
checkCondExpr (CondExpr _ c e) = checkExpr c >> checkExpr e

checkExpr :: Expression () -> WCM ()
checkExpr (Variable            _ _ v) = visitQId v
checkExpr (Paren                 _ e) = checkExpr e
checkExpr (Typed               _ e _) = checkExpr e
checkExpr (Record           _ _ _ fs) = mapM_ (checkField checkExpr) fs
checkExpr (RecordUpdate       _ e fs) = do
  checkExpr e
  mapM_ (checkField checkExpr) fs
checkExpr (Tuple                _ es) = mapM_ checkExpr es
checkExpr (List               _ _ es) = mapM_ checkExpr es
checkExpr (ListCompr         _ e sts) = checkStatements sts e
checkExpr (EnumFrom              _ e) = checkExpr e
checkExpr (EnumFromThen      _ e1 e2) = mapM_ checkExpr [e1, e2]
checkExpr (EnumFromTo        _ e1 e2) = mapM_ checkExpr [e1, e2]
checkExpr (EnumFromThenTo _ e1 e2 e3) = mapM_ checkExpr [e1, e2, e3]
checkExpr (UnaryMinus            _ e) = checkExpr e
checkExpr (Apply             _ e1 e2) = mapM_ checkExpr [e1, e2]
checkExpr (InfixApply     _ e1 op e2) = do
  visitQId (opName op)
  mapM_ checkExpr [e1, e2]
checkExpr (LeftSection         _ e _) = checkExpr e
checkExpr (RightSection        _ _ e) = checkExpr e
checkExpr (Lambda             _ ps e) = inNestedScope $ do
  mapM_ checkPattern ps
  mapM_ (insertPattern False) ps
  checkExpr e
  reportUnusedVars
checkExpr (Let                _ ds e) = inNestedScope $ do
  checkLocalDeclGroup ds
  checkExpr e
  reportUnusedVars
checkExpr (Do                _ sts e) = checkStatements sts e
checkExpr (IfThenElse     _ e1 e2 e3) = mapM_ checkExpr [e1, e2, e3]
checkExpr (Case          _ ct e alts) = do
  checkExpr e
  mapM_ checkAlt alts
  checkCaseAlts ct alts
checkExpr _                       = ok

checkStatements :: [Statement ()] -> Expression () -> WCM ()
checkStatements []     e = checkExpr e
checkStatements (s:ss) e = inNestedScope $ do
  checkStatement s >> checkStatements ss e
  reportUnusedVars

checkStatement :: Statement () -> WCM ()
checkStatement (StmtExpr   _ e) = checkExpr e
checkStatement (StmtDecl  _ ds) = checkLocalDeclGroup ds
checkStatement (StmtBind _ p e) = do
  checkPattern p >> insertPattern False p
  checkExpr e

checkAlt :: Alt () -> WCM ()
checkAlt (Alt _ p rhs) = inNestedScope $ do
  checkPattern p >> insertPattern False p
  checkRhs rhs
  reportUnusedVars

checkField :: (a -> WCM ()) -> Field a -> WCM ()
checkField check (Field _ _ x) = check x

-- -----------------------------------------------------------------------------
-- Check for orphan instances
-- -----------------------------------------------------------------------------

checkOrphanInstance :: SpanInfo -> Context -> QualIdent -> TypeExpr -> WCM ()
checkOrphanInstance p cx cls ty = warnFor WarnOrphanInstances $ do
  m <- getModuleIdent
  tcEnv <- gets tyConsEnv
  let ocls = getOrigName m cls tcEnv
      otc  = getOrigName m tc  tcEnv
  unless (isLocalIdent m ocls || isLocalIdent m otc) $ report $
    warnOrphanInstance (spanInfo2Pos p) $ ppDecl $ InstanceDecl p cx cls ty []
  where tc = typeConstr ty

warnOrphanInstance :: Position -> Doc -> Message
warnOrphanInstance p doc = posMessage p $ text "Orphan instance:" <+> doc

-- -----------------------------------------------------------------------------
-- Check for missing method implementations
-- -----------------------------------------------------------------------------

checkMissingMethodImplementations :: SpanInfo -> QualIdent -> [Decl a] -> WCM ()
checkMissingMethodImplementations p cls ds = warnFor WarnMissingMethods $ do
  m <- getModuleIdent
  tcEnv <- gets tyConsEnv
  clsEnv <- gets classEnv
  let ocls = getOrigName m cls tcEnv
      ms   = classMethods ocls clsEnv
  mapM_ (report . warnMissingMethodImplementation (spanInfo2Pos p)) $
    filter ((null fs ||) . not . flip (hasDefaultImpl ocls) clsEnv) $ ms \\ fs
  where fs = map unRenameIdent $ concatMap impls ds

warnMissingMethodImplementation :: Position -> Ident -> Message
warnMissingMethodImplementation p f = posMessage p $ hsep $ map text
  ["No explicit implementation for method", escName f]

-- -----------------------------------------------------------------------------
-- Check for missing type signatures
-- -----------------------------------------------------------------------------

-- |Check if every top-level function has an accompanying type signature.
-- For external function declarations, this check is already performed
-- during syntax checking.
checkMissingTypeSignatures :: [Decl a] -> WCM ()
checkMissingTypeSignatures ds = warnFor WarnMissingSignatures $ do
  let typedFs   = [f | TypeSig       _ fs _ <- ds, f <- fs]
      untypedFs = [f | FunctionDecl _ _ f _ <- ds, f `notElem` typedFs]
  unless (null untypedFs) $ do
    mid   <- getModuleIdent
    tyScs <- mapM getTyScheme untypedFs
    mapM_ report $ zipWith (warnMissingTypeSignature mid) untypedFs tyScs

getTyScheme :: Ident -> WCM TypeScheme
getTyScheme q = do
  m     <- getModuleIdent
  tyEnv <- gets valueEnv
  return $ case qualLookupValue (qualifyWith m q) tyEnv of
    [Value  _ _ _ tys] -> tys
    _ -> internalError $ "Checks.WarnCheck.getTyScheme: " ++ show q

warnMissingTypeSignature :: ModuleIdent -> Ident -> TypeScheme -> Message
warnMissingTypeSignature mid i tys = posMessage i $ fsep
  [ text "Top-level binding with no type signature:"
  , nest 2 $ text (showIdent i) <+> text "::" <+> ppTypeScheme mid tys
  ]

-- -----------------------------------------------------------------------------
-- Check for overlapping module alias names
-- -----------------------------------------------------------------------------

-- check if module aliases in import declarations overlap with the module name
-- or another module alias

checkModuleAlias :: [ImportDecl] -> WCM ()
checkModuleAlias is = do
  mid <- getModuleIdent
  let alias      = catMaybes [a | ImportDecl _ _ _ a _ <- is]
      modClash   = [a | a <- alias, a == mid]
      aliasClash = findMultiples alias
  unless (null   modClash) $ mapM_ (report . warnModuleNameClash) modClash
  unless (null aliasClash) $ mapM_ (report . warnAliasNameClash ) aliasClash

warnModuleNameClash :: ModuleIdent -> Message
warnModuleNameClash mid = posMessage mid $ hsep $ map text
  ["The module alias", escModuleName mid
  , "overlaps with the current module name"]

warnAliasNameClash :: [ModuleIdent] -> Message
warnAliasNameClash []         = internalError
  "WarnCheck.warnAliasNameClash: empty list"
warnAliasNameClash mids = posMessage (head mids) $ text
  "Overlapping module aliases" $+$ nest 2 (vcat (map myppAlias mids))
  where myppAlias mid =
          ppLine (getPosition mid) <> text ":" <+> text (escModuleName mid)

-- -----------------------------------------------------------------------------
-- Check for overlapping/unreachable and non-exhaustive case alternatives
-- -----------------------------------------------------------------------------

checkCaseAlts :: CaseType -> [Alt ()] -> WCM ()
checkCaseAlts _  []                   = ok
checkCaseAlts ct alts@(Alt spi _ _ : _) = do
  let pats = map (\(Alt _ pat _) -> [pat]) alts
  (nonExhaustive, overlapped, nondet) <- checkPatternMatching pats
  case ct of
    Flex -> do
      unless (null nonExhaustive) $ warnFor WarnIncompletePatterns $ report $
        warnMissingPattern p "an fcase alternative" nonExhaustive
      when (nondet || not (null overlapped)) $ warnFor WarnOverlapping $ report
        $ warnNondetOverlapping p "An fcase expression"
    Rigid -> do
      unless (null nonExhaustive) $ warnFor WarnIncompletePatterns $ report $
        warnMissingPattern p "a case alternative" nonExhaustive
      unless (null overlapped) $ warnFor WarnOverlapping $ report $
        warnUnreachablePattern p overlapped
  where p = spanInfo2Pos spi

-- -----------------------------------------------------------------------------
-- Check for non-exhaustive and overlapping patterns.
-- For an example, consider the following function definition:
-- @
-- f [True]    = 0
-- f (False:_) = 1
-- @
-- In this declaration, the following patterns are not matched:
-- @
-- [] _
-- (True:_:_)
-- @
-- This is identified and reported by the following code,, both for pattern
-- matching in function declarations and (f)case expressions.
-- -----------------------------------------------------------------------------

checkPatternMatching :: [[Pattern ()]]
                     -> WCM ([ExhaustivePats], [[Pattern ()]], Bool)
checkPatternMatching pats = do
  -- 1. We simplify the patterns by removing syntactic sugar temporarily
  --    for a simpler implementation.
  simplePats <- mapM (mapM simplifyPat) pats
  -- 2. We compute missing and used pattern matching alternatives
  (missing, used, nondet) <- processEqs (zip [1..] simplePats)
  -- 3. If any, we report the missing patterns, whereby we re-add the syntactic
  --    sugar removed in step (1) for a more precise output.
  nonExhaustive <- mapM tidyExhaustivePats missing
  let overlap = [ eqn | (i, eqn) <- zip [1..] pats, i `IntSet.notMember` used]
  return (nonExhaustive , overlap, nondet)

-- |Simplify a 'Pattern' until it only consists of
--   * Variables
--   * Integer, Float or Char literals
--   * Constructors
-- All other patterns like as-patterns, list patterns and alike are desugared.
simplifyPat :: Pattern () -> WCM (Pattern ())
simplifyPat p@(LiteralPattern        _ _ l) = return $ case l of
  String s -> simplifyListPattern $ map (LiteralPattern NoSpanInfo () . Char) s
  _        -> p
simplifyPat (NegativePattern       spi a l) =
  return $ LiteralPattern spi a (negateLit l)
  where
  negateLit (Int   n) = Int   (-n)
  negateLit (Float d) = Float (-d)
  negateLit x         = x
simplifyPat v@(VariablePattern       _ _ _) = return v
simplifyPat (ConstructorPattern spi a c ps) =
  ConstructorPattern spi a c `liftM` mapM simplifyPat ps
simplifyPat (InfixPattern    spi a p1 c p2) =
  ConstructorPattern spi a c `liftM` mapM simplifyPat [p1, p2]
simplifyPat (ParenPattern              _ p) = simplifyPat p
simplifyPat (RecordPattern        _ _ c fs) = do
  (_, ls) <- getAllLabels c
  let ps = map (getPattern (map field2Tuple fs)) ls
  simplifyPat (ConstructorPattern NoSpanInfo () c ps)
  where
    getPattern fs' l' =
      fromMaybe wildPat (lookup l' [(unqualify l, p) | (l, p) <- fs'])
simplifyPat (TuplePattern            _ ps) =
  ConstructorPattern NoSpanInfo () (qTupleId (length ps))
    `liftM` mapM simplifyPat ps
simplifyPat (ListPattern           _ _ ps) =
  simplifyListPattern `liftM` mapM simplifyPat ps
simplifyPat (AsPattern             _ _ p) = simplifyPat p
simplifyPat (LazyPattern             _ _) = return wildPat
simplifyPat (FunctionPattern     _ _ _ _) = return wildPat
simplifyPat (InfixFuncPattern  _ _ _ _ _) = return wildPat

getAllLabels :: QualIdent -> WCM (QualIdent, [Ident])
getAllLabels c = do
  tyEnv <- gets valueEnv
  case qualLookupValue c tyEnv of
    [DataConstructor qc _ ls _] -> return (qc, ls)
    _                           -> internalError $
          "Checks.WarnCheck.getAllLabels: " ++ show c

-- |Create a simplified list pattern by applying @:@ and @[]@.
simplifyListPattern :: [Pattern ()] -> Pattern ()
simplifyListPattern =
  foldr (\p1 p2 -> ConstructorPattern NoSpanInfo () qConsId [p1, p2])
        (ConstructorPattern NoSpanInfo () qNilId [])

-- |'ExhaustivePats' describes those pattern missing for an exhaustive
-- pattern matching, where a value can be thought of as a missing equation.
-- The first component contains the unmatched patterns, while the second
-- pattern contains an identifier and the literals matched for this identifier.
--
-- This is necessary when checking literal patterns because of the sheer
-- number of possible patterns. Missing literals are therefore converted
-- into the form @ ... x ... with x `notElem` [l1, ..., ln]@.
type EqnPats = [Pattern ()]
type EqnNo   = Int
type EqnInfo = (EqnNo, EqnPats)

type ExhaustivePats = (EqnPats, [(Ident, [Literal])])
type EqnSet  = IntSet.IntSet

-- |Compute the missing pattern by inspecting the first patterns and
-- categorize them as literal, constructor or variable patterns.
processEqs :: [EqnInfo] -> WCM ([ExhaustivePats], EqnSet, Bool)
processEqs []              = return ([], IntSet.empty, False)
processEqs eqs@((n, ps):_)
  | null ps                    = return ([], IntSet.singleton n, length eqs > 1)
  | any isLitPat firstPats     = processLits eqs
  | any isConPat firstPats     = processCons eqs
  | all isVarPat firstPats     = processVars eqs
  | otherwise                  = internalError "Checks.WarnCheck.processEqs"
  where firstPats = map firstPat eqs

-- |Literal patterns are checked by extracting the matched literals
--  and constructing a pattern for any missing case.
processLits :: [EqnInfo] -> WCM ([ExhaustivePats], EqnSet, Bool)
processLits []       = error "WarnCheck.processLits"
processLits qs@(q:_) = do
  -- Check any patterns starting with the literals used
  (missing1, used1, nd1) <- processUsedLits usedLits qs
  if null defaults
    then return $ (defaultPat : missing1, used1, nd1)
    else do
      -- Missing patterns for the default alternatives
      (missing2, used2, nd2) <- processEqs defaults
      return ( [ (wildPat : ps, cs) | (ps, cs) <- missing2 ] ++ missing1
             , IntSet.union used1 used2, nd1 || nd2 )
  where
  -- The literals occurring in the patterns
  usedLits   = nub $ concatMap (getLit . firstPat) qs
  -- default alternatives (variable pattern)
  defaults   = [ shiftPat q' | q' <- qs, isVarPat (firstPat q') ]
  -- Pattern for all non-matched literals
  defaultPat = ( VariablePattern NoSpanInfo () newVar :
                   replicate (length (snd q) - 1) wildPat
               , [(newVar, usedLits)]
               )
  newVar     = mkIdent "x"

-- |Construct exhaustive patterns starting with the used literals
processUsedLits :: [Literal] -> [EqnInfo]
                -> WCM ([ExhaustivePats], EqnSet, Bool)
processUsedLits lits qs = do
  (eps, idxs, nds) <- unzip3 `liftM` mapM process lits
  return (concat eps, IntSet.unions idxs, or nds)
  where
  process lit = do
    let qs' = [shiftPat q | q <- qs, isVarLit lit (firstPat q)]
        ovlp = length qs' > 1
    (missing, used, nd) <- processEqs qs'
    return ( map (\(xs, ys) -> (LiteralPattern NoSpanInfo () lit : xs, ys))
                 missing
           , used
           , nd && ovlp
           )

-- |Constructor patterns are checked by extracting the matched constructors
--  and constructing a pattern for any missing case.
processCons :: [EqnInfo] -> WCM ([ExhaustivePats], EqnSet, Bool)
processCons []       = error "WarnCheck.processCons"
processCons qs@(q:_) = do
  -- Compute any missing patterns starting with the used constructors
  (missing1, used1, nd) <- processUsedCons used_cons qs
  -- Determine unused constructors
  unused   <- getUnusedCons (map fst used_cons)
  if null unused
    then return (missing1, used1, nd)
    else if null defaults
      then return $ (map defaultPat unused ++ missing1, used1, nd)
      else do
        -- Missing patterns for the default alternatives
        (missing2, used2, nd2) <- processEqs defaults
        return ( [ (mkPattern c : ps, cs) | c <- unused, (ps, cs) <- missing2 ]
                  ++ missing1
               , IntSet.union used1 used2, nd || nd2)
  where
  -- used constructors (occurring in a pattern)
  used_cons    = nub $ concatMap (getCon . firstPat) qs
  -- default alternatives (variable pattern)
  defaults     = [ shiftPat q' | q' <- qs, isVarPat (firstPat q') ]
  -- Pattern for a non-matched constructors
  defaultPat c = (mkPattern c : replicate (length (snd q) - 1) wildPat, [])
  mkPattern  c = ConstructorPattern NoSpanInfo ()
                  (qualifyLike (fst $ head used_cons) (constrIdent c))
                  (replicate (length $ constrTypes c) wildPat)

-- |Construct exhaustive patterns starting with the used constructors
processUsedCons :: [(QualIdent, Int)] -> [EqnInfo]
                -> WCM ([ExhaustivePats], EqnSet, Bool)
processUsedCons cons qs = do
  (eps, idxs, nds) <- unzip3 `liftM` mapM process cons
  return (concat eps, IntSet.unions idxs, or nds)
  where
  process (c, a) = do
    let qs' = [ removeFirstCon c a q | q <- qs , isVarCon c (firstPat q)]
        ovlp = length qs' > 1
    (missing, used, nd) <- processEqs qs'
    return (map (\(xs, ys) -> (makeCon c a xs, ys)) missing, used, nd && ovlp)

  makeCon c a ps = let (args, rest) = splitAt a ps
                   in ConstructorPattern NoSpanInfo () c args : rest

  removeFirstCon c a (n, p:ps)
    | isVarPat p = (n, replicate a wildPat ++ ps)
    | isCon c  p = (n, patArgs p           ++ ps)
  removeFirstCon _ _ _ = internalError "Checks.WarnCheck.removeFirstCon"

-- |Variable patterns are exhaustive, so they are checked by simply
-- checking the following patterns.
processVars :: [EqnInfo] -> WCM ([ExhaustivePats], EqnSet, Bool)
processVars []               = error "WarnCheck.processVars"
processVars eqs@((n, _) : _) = do
  let ovlp = length eqs > 1
  (missing, used, nd) <- processEqs (map shiftPat eqs)
  return ( map (\(xs, ys) -> (wildPat : xs, ys)) missing
         , IntSet.insert n used, nd && ovlp)

-- |Return the constructors of a type not contained in the list of constructors.
getUnusedCons :: [QualIdent] -> WCM [DataConstr]
getUnusedCons []       = internalError "Checks.WarnCheck.getUnusedCons"
getUnusedCons qs@(q:_) = do
  allCons <- getConTy q >>= getTyCons . rootOfType . arrowBase
  return [c | c <- allCons, (constrIdent c) `notElem` map unqualify qs]

-- |Retrieve the type of a given constructor.
getConTy :: QualIdent -> WCM Type
getConTy q = do
  tyEnv <- gets valueEnv
  tcEnv <- gets tyConsEnv
  case qualLookupValue q tyEnv of
    [DataConstructor  _ _ _ (ForAllExist _ _ (PredType _ ty))] -> return ty
    [NewtypeConstructor _ _ (ForAllExist _ _ (PredType _ ty))] -> return ty
    _ -> case qualLookupTypeInfo q tcEnv of
      [AliasType _ _ _ ty] -> return ty
      _ -> internalError $ "Checks.WarnCheck.getConTy: " ++ show q

-- |Retrieve all constructors of a given type.
getTyCons :: QualIdent -> WCM [DataConstr]
getTyCons tc = do
  tc'   <- unAlias tc
  tcEnv <- gets tyConsEnv
  return $ case lookupTypeInfo (unqualify tc) tcEnv of
    [DataType     _ _ cs] -> cs
    [RenamingType _ _ nc] -> [nc]
    _ -> case qualLookupTypeInfo tc' tcEnv of
      [DataType     _ _ cs] -> cs
      [RenamingType _ _ nc] -> [nc]
      err -> internalError $ "Checks.WarnCheck.getTyCons: " ++
                               show tc ++ ' ' : show err ++ '\n' : show tcEnv

-- |Resugar the exhaustive patterns previously desugared at 'simplifyPat'.
tidyExhaustivePats :: ExhaustivePats -> WCM ExhaustivePats
tidyExhaustivePats (xs, ys) = mapM tidyPat xs >>= \xs' -> return (xs', ys)

-- |Resugar a pattern previously desugared at 'simplifyPat', i.e.
--   * Convert a tuple constructor pattern into a tuple pattern
--   * Convert a list constructor pattern representing a finite list
--     into a list pattern
tidyPat :: Pattern () -> WCM (Pattern ())
tidyPat p@(LiteralPattern        _ _ _) = return p
tidyPat p@(VariablePattern       _ _ _) = return p
tidyPat p@(ConstructorPattern _ _ c ps)
  | isQTupleId c                      =
    TuplePattern NoSpanInfo `liftM` mapM tidyPat ps
  | c == qConsId && isFiniteList p    =
    ListPattern NoSpanInfo () `liftM` mapM tidyPat (unwrapFinite p)
  | c == qConsId                      = unwrapInfinite p
  | otherwise                         =
    ConstructorPattern NoSpanInfo () c `liftM` mapM tidyPat ps
  where
  isFiniteList (ConstructorPattern _ _ d []     ) = d == qNilId
  isFiniteList (ConstructorPattern _ _ d [_, e2])
                                   | d == qConsId = isFiniteList e2
  isFiniteList _                                  = False

  unwrapFinite (ConstructorPattern _ _ _ []     ) = []
  unwrapFinite (ConstructorPattern _ _ _ [p1,p2]) = p1 : unwrapFinite p2
  unwrapFinite pat
    = internalError $ "WarnCheck.tidyPat.unwrapFinite: " ++ show pat

  unwrapInfinite (ConstructorPattern _ a d [p1,p2]) =
    liftM2 (flip (InfixPattern NoSpanInfo a) d) (tidyPat p1) (unwrapInfinite p2)
  unwrapInfinite p0                                 = return p0

tidyPat p = internalError $ "Checks.WarnCheck.tidyPat: " ++ show p

-- |Get the first pattern of a list.
firstPat :: EqnInfo -> Pattern ()
firstPat (_, []   ) = internalError "Checks.WarnCheck.firstPat: empty list"
firstPat (_, (p:_)) = p

-- |Drop the first pattern of a list.
shiftPat :: EqnInfo -> EqnInfo
shiftPat (_, []    ) = internalError "Checks.WarnCheck.shiftPat: empty list"
shiftPat (n, (_:ps)) = (n, ps)

-- |Wildcard pattern.
wildPat :: Pattern ()
wildPat = VariablePattern NoSpanInfo () anonId

-- |Retrieve any literal out of a pattern.
getLit :: Pattern a -> [Literal]
getLit (LiteralPattern _ _ l) = [l]
getLit _                      = []

-- |Retrieve the constructor name and its arity for a pattern.
getCon :: Pattern a -> [(QualIdent, Int)]
getCon (ConstructorPattern _ _ c ps) = [(c, length ps)]
getCon _                             = []

-- |Is a pattern a variable or literal pattern?
isVarLit :: Literal -> Pattern a -> Bool
isVarLit l p = isVarPat p || isLit l p

-- |Is a pattern a variable or a constructor pattern with the given constructor?
isVarCon :: QualIdent -> Pattern a -> Bool
isVarCon c p = isVarPat p || isCon c p

-- |Is a pattern a pattern matching for the given constructor?
isCon :: QualIdent -> Pattern a -> Bool
isCon c (ConstructorPattern _ _ d _) = c == d
isCon _ _                            = False

-- |Is a pattern a pattern matching for the given literal?
isLit :: Literal -> Pattern a -> Bool
isLit l (LiteralPattern _ _ m) = l == m
isLit _ _                      = False

-- |Is a pattern a literal pattern?
isLitPat :: Pattern a -> Bool
isLitPat (LiteralPattern  _ _ _) = True
isLitPat _                       = False

-- |Is a pattern a variable pattern?
isVarPat :: Pattern a -> Bool
isVarPat (VariablePattern _ _ _) = True
isVarPat _                       = False

-- |Is a pattern a constructor pattern?
isConPat :: Pattern a -> Bool
isConPat (ConstructorPattern _ _ _ _) = True
isConPat _                            = False

-- |Retrieve the arguments of a pattern.
patArgs :: Pattern a -> [Pattern a]
patArgs (ConstructorPattern _ _ _ ps) = ps
patArgs _                             = []

-- |Warning message for non-exhaustive patterns.
-- To shorten the output only the first 'maxPattern' are printed,
-- additional pattern are abbreviated by dots.
warnMissingPattern :: Position -> String -> [ExhaustivePats] -> Message
warnMissingPattern p loc pats = posMessage p
  $   text "Pattern matches are non-exhaustive"
  $+$ text "In" <+> text loc <> char ':'
  $+$ nest 2 (text "Patterns not matched:" $+$ nest 2 (vcat (ppExPats pats)))
  where
  ppExPats ps
    | length ps > maxPattern = ppPats ++ [text "..."]
    | otherwise              = ppPats
    where ppPats = map ppExPat (take maxPattern ps)
  ppExPat (ps, cs)
    | null cs   = ppPats
    | otherwise = ppPats <+> text "with" <+> hsep (map ppCons cs)
    where ppPats = hsep (map (ppPattern 2) ps)
  ppCons (i, lits) = ppIdent i <+> text "`notElem`"
            <+> ppExpr 0 (List NoSpanInfo () (map (Literal NoSpanInfo ()) lits))

-- |Warning message for unreachable patterns.
-- To shorten the output only the first 'maxPattern' are printed,
-- additional pattern are abbreviated by dots.
warnUnreachablePattern :: Position  -> [[Pattern a]] -> Message
warnUnreachablePattern p pats = posMessage p
  $   text "Pattern matches are potentially unreachable"
  $+$ text "In a case alternative:"
  $+$ nest 2 (vcat (ppExPats pats) <+> text "->" <+> text "...")
  where
  ppExPats ps
    | length ps > maxPattern = ppPats ++ [text "..."]
    | otherwise              = ppPats
    where ppPats = map ppPat (take maxPattern ps)
  ppPat ps = hsep (map (ppPattern 2) ps)

-- |Maximum number of missing patterns to be shown.
maxPattern :: Int
maxPattern = 4

warnNondetOverlapping :: Position -> String -> Message
warnNondetOverlapping p loc = posMessage p $
  text loc <+> text "is potentially non-deterministic due to overlapping rules"

-- -----------------------------------------------------------------------------

checkShadowing :: Ident -> WCM ()
checkShadowing x = warnFor WarnNameShadowing $
  shadowsVar x >>= maybe ok (report . warnShadowing x)

checkTypeShadowing :: Ident -> WCM ()
checkTypeShadowing x = warnFor WarnNameShadowing $
  shadowsTypeVar x >>= maybe ok (report . warnTypeShadowing x)

reportUnusedVars :: WCM ()
reportUnusedVars = reportAllUnusedVars WarnUnusedBindings

reportUnusedGlobalVars :: WCM ()
reportUnusedGlobalVars = reportAllUnusedVars WarnUnusedGlobalBindings

reportAllUnusedVars :: WarnFlag -> WCM ()
reportAllUnusedVars wFlag = warnFor wFlag $ do
  unused <- returnUnrefVars
  unless (null unused) $ mapM_ report $ map warnUnrefVar unused

reportUnusedTypeVars :: [Ident] -> WCM ()
reportUnusedTypeVars vs = warnFor WarnUnusedBindings $ do
  unused <- filterM isUnrefTypeVar vs
  unless (null unused) $ mapM_ report $ map warnUnrefTypeVar unused

-- ---------------------------------------------------------------------------
-- For detecting unreferenced variables, the following functions update the
-- current check state by adding identifiers occuring in declaration left hand
-- sides.

insertDecl :: Decl a -> WCM ()
insertDecl (DataDecl     _ d _ cs _) = do
  insertTypeConsId d
  mapM_ insertConstrDecl cs
insertDecl (ExternalDataDecl  _ d _) = insertTypeConsId d
insertDecl (NewtypeDecl  _ d _ nc _) = do
  insertTypeConsId d
  insertNewConstrDecl nc
insertDecl (TypeDecl       _ t _ ty) = do
  insertTypeConsId t
  insertTypeExpr ty
insertDecl (FunctionDecl    _ _ f _) = do
  cons <- isConsId f
  unless cons $ insertVar f
insertDecl (ExternalDecl       _ vs) = mapM_ (insertVar . varIdent) vs
insertDecl (PatternDecl       _ p _) = insertPattern False p
insertDecl (FreeDecl           _ vs) = mapM_ (insertVar . varIdent) vs
insertDecl (ClassDecl _ _ cls _  ds) = do
  insertTypeConsId cls
  mapM_ insertVar $ concatMap methods ds
insertDecl _                         = ok

insertTypeExpr :: TypeExpr -> WCM ()
insertTypeExpr (VariableType       _ _) = ok
insertTypeExpr (ConstructorType    _ _) = ok
insertTypeExpr (ApplyType    _ ty1 ty2) = mapM_ insertTypeExpr [ty1,ty2]
insertTypeExpr (TupleType        _ tys) = mapM_ insertTypeExpr tys
insertTypeExpr (ListType          _ ty) = insertTypeExpr ty
insertTypeExpr (ArrowType    _ ty1 ty2) = mapM_ insertTypeExpr [ty1,ty2]
insertTypeExpr (ParenType         _ ty) = insertTypeExpr ty
insertTypeExpr (ForallType      _ _ ty) = insertTypeExpr ty

insertConstrDecl :: ConstrDecl -> WCM ()
insertConstrDecl (ConstrDecl _ _ _    c _) = insertConsId c
insertConstrDecl (ConOpDecl  _ _ _ _ op _) = insertConsId op
insertConstrDecl (RecordDecl _ _ _    c _) = insertConsId c

insertNewConstrDecl :: NewConstrDecl -> WCM ()
insertNewConstrDecl (NewConstrDecl _ c _) = insertConsId c
insertNewConstrDecl (NewRecordDecl _ c _) = insertConsId c

-- 'fp' indicates whether 'checkPattern' deals with the arguments
-- of a function pattern or not.
-- Since function patterns are not recognized before syntax check, it is
-- necessary to determine whether a constructor pattern represents a
-- constructor or a function.
insertPattern :: Bool -> Pattern a -> WCM ()
insertPattern fp (VariablePattern       _ _ v) = do
  cons <- isConsId v
  unless cons $ do
    var <- isVarId v
    if and [fp, var, not (isAnonId v)] then visitId v else insertVar v
insertPattern fp (ConstructorPattern _ _ c ps) = do
  cons <- isQualConsId c
  mapM_ (insertPattern (not cons || fp)) ps
insertPattern fp (InfixPattern    spi a p1 c p2)
  = insertPattern fp (ConstructorPattern spi a c [p1, p2])
insertPattern fp (ParenPattern          _ p) = insertPattern fp p
insertPattern fp (RecordPattern    _ _ _ fs) = mapM_ (insertFieldPattern fp) fs
insertPattern fp (TuplePattern         _ ps) = mapM_ (insertPattern fp) ps
insertPattern fp (ListPattern        _ _ ps) = mapM_ (insertPattern fp) ps
insertPattern fp (AsPattern           _ v p) = insertVar v >> insertPattern fp p
insertPattern fp (LazyPattern           _ p) = insertPattern fp p
insertPattern _  (FunctionPattern  _ _ f ps) = do
  visitQId f
  mapM_ (insertPattern True) ps
insertPattern _  (InfixFuncPattern spi a p1 f p2)
  = insertPattern True (FunctionPattern spi a f [p1, p2])
insertPattern _ _ = ok

insertFieldPattern :: Bool -> Field (Pattern a) -> WCM ()
insertFieldPattern fp (Field _ _ p) = insertPattern fp p

-- ---------------------------------------------------------------------------

-- Data type for distinguishing identifiers as either (type) constructors or
-- (type) variables (including functions).
data IdInfo
  = ConsInfo           -- ^ Constructor
  | VarInfo Ident Bool -- ^ Variable with original definition (for position)
                       --   and used flag
  deriving Show

isVariable :: IdInfo -> Bool
isVariable (VarInfo _ _) = True
isVariable _             = False

getVariable :: IdInfo -> Maybe Ident
getVariable (VarInfo v _) = Just v
getVariable _             = Nothing

isConstructor :: IdInfo -> Bool
isConstructor ConsInfo = True
isConstructor _        = False

variableVisited :: IdInfo -> Bool
variableVisited (VarInfo _ v) = v
variableVisited _             = True

visitVariable :: IdInfo -> IdInfo
visitVariable (VarInfo v _) = VarInfo v True
visitVariable  info         = info

insertScope :: QualIdent -> IdInfo -> WCM ()
insertScope qid info = modifyScope $ qualBindNestEnv qid info

insertVar :: Ident -> WCM ()
insertVar v = unless (isAnonId v) $ do
  known <- isKnownVar v
  if known then visitId v else insertScope (commonId v) (VarInfo v False)

insertTypeVar :: Ident -> WCM ()
insertTypeVar v = unless (isAnonId v)
                $ insertScope (typeId v) (VarInfo v False)

insertConsId :: Ident -> WCM ()
insertConsId c = insertScope (commonId c) ConsInfo

insertTypeConsId :: Ident -> WCM ()
insertTypeConsId c = insertScope (typeId c) ConsInfo

isVarId :: Ident -> WCM Bool
isVarId v = gets (isVar $ commonId v)

isConsId :: Ident -> WCM Bool
isConsId c = gets (isCons $ qualify c)

isQualConsId :: QualIdent -> WCM Bool
isQualConsId qid = gets (isCons qid)

shadows :: QualIdent -> WcState -> Maybe Ident
shadows qid s = do
  guard $ not (qualInLocalNestEnv qid sc)
  info      <- listToMaybe $ qualLookupNestEnv qid sc
  getVariable info
  where sc = scope s

shadowsVar :: Ident -> WCM (Maybe Ident)
shadowsVar v = gets (shadows $ commonId v)

shadowsTypeVar :: Ident -> WCM (Maybe Ident)
shadowsTypeVar v = gets (shadows $ typeId v)

visitId :: Ident -> WCM ()
visitId v = modifyScope (qualModifyNestEnv visitVariable (commonId v))

visitQId :: QualIdent -> WCM ()
visitQId v = do
  mid <- getModuleIdent
  maybe ok visitId (localIdent mid v)

visitTypeId :: Ident -> WCM ()
visitTypeId v = modifyScope (qualModifyNestEnv visitVariable (typeId v))

visitQTypeId :: QualIdent -> WCM ()
visitQTypeId v = do
  mid <- getModuleIdent
  maybe ok visitTypeId (localIdent mid v)

isKnownVar :: Ident -> WCM Bool
isKnownVar v = gets $ \s -> isKnown s (commonId v)

isUnrefTypeVar :: Ident -> WCM Bool
isUnrefTypeVar v = gets (\s -> isUnref s (typeId v))

returnUnrefVars :: WCM [Ident]
returnUnrefVars = gets (\s ->
  let ids    = map fst (localNestEnv (scope s))
      unrefs = filter (isUnref s . qualify) ids
  in  unrefs )

inNestedScope :: WCM a -> WCM ()
inNestedScope m = beginScope >> m >> endScope

beginScope :: WCM ()
beginScope = modifyScope nestEnv

endScope :: WCM ()
endScope = modifyScope unnestEnv

------------------------------------------------------------------------------

isKnown :: WcState -> QualIdent -> Bool
isKnown s qid = qualInLocalNestEnv qid (scope s)

isUnref :: WcState -> QualIdent -> Bool
isUnref s qid = let sc = scope s
                in  (any (not . variableVisited) (qualLookupNestEnv qid sc))
                    && qualInLocalNestEnv qid sc

isVar :: QualIdent -> WcState -> Bool
isVar qid s = maybe (isAnonId (unqualify qid))
                    isVariable
                    (listToMaybe (qualLookupNestEnv qid (scope s)))

isCons :: QualIdent -> WcState -> Bool
isCons qid s = maybe (isImportedCons s qid)
                      isConstructor
                      (listToMaybe (qualLookupNestEnv qid (scope s)))
 where isImportedCons s' qid' = case qualLookupValue qid' (valueEnv s') of
          (DataConstructor  _ _ _ _) : _ -> True
          (NewtypeConstructor _ _ _) : _ -> True
          _                              -> False

-- Since type identifiers and normal identifiers (e.g. functions, variables
-- or constructors) don't share the same namespace, it is necessary
-- to distinguish them in the scope environment of the check state.
-- For this reason type identifiers are annotated with 1 and normal
-- identifiers are annotated with 0.
commonId :: Ident -> QualIdent
commonId = qualify . unRenameIdent

typeId :: Ident -> QualIdent
typeId = qualify . flip renameIdent 1


-- --------------------------------------------------------------------------
-- Check Case Mode
-- --------------------------------------------------------------------------


-- The following functions traverse the AST and search for (defining)
-- identifiers and check if their names have the appropriate case mode.
checkCaseMode :: [Decl a] -> WCM ()
checkCaseMode = warnFor WarnIrregularCaseMode . mapM_ checkCaseModeDecl

checkCaseModeDecl :: Decl a -> WCM ()
checkCaseModeDecl (DataDecl _ tc vs cs _) = do
  checkCaseModeID isDataDeclName tc
  mapM_ (checkCaseModeID isVarName) vs
  mapM_ checkCaseModeConstr cs
checkCaseModeDecl (NewtypeDecl _ tc vs nc _) = do
  checkCaseModeID isDataDeclName tc
  mapM_ (checkCaseModeID isVarName) vs
  checkCaseModeNewConstr nc
checkCaseModeDecl (TypeDecl _ tc vs ty) = do
  checkCaseModeID isDataDeclName tc
  mapM_ (checkCaseModeID isVarName) vs
  checkCaseModeTypeExpr ty
checkCaseModeDecl (TypeSig _ fs qty) = do
  mapM_ (checkCaseModeID isFuncName) fs
  checkCaseModeQualTypeExpr qty
checkCaseModeDecl (FunctionDecl _ _ f eqs) = do
  checkCaseModeID isFuncName f
  mapM_ checkCaseModeEquation eqs
checkCaseModeDecl (ExternalDecl _ vs) =
  mapM_ (checkCaseModeID isFuncName . varIdent) vs
checkCaseModeDecl (PatternDecl _ t rhs) = do
  checkCaseModePattern t
  checkCaseModeRhs rhs
checkCaseModeDecl (FreeDecl  _ vs) =
  mapM_ (checkCaseModeID isVarName . varIdent) vs
checkCaseModeDecl (DefaultDecl _ tys) = mapM_ checkTypeExpr tys
checkCaseModeDecl (ClassDecl _ cx cls tv ds) = do
  checkCaseModeContext cx
  checkCaseModeID isClassDeclName cls
  checkCaseModeID isVarName tv
  mapM_ checkCaseModeDecl ds
checkCaseModeDecl (InstanceDecl _ cx _ inst ds) = do
  checkCaseModeContext cx
  checkCaseModeTypeExpr inst
  mapM_ checkCaseModeDecl ds
checkCaseModeDecl _ = ok

checkCaseModeConstr :: ConstrDecl -> WCM ()
checkCaseModeConstr (ConstrDecl _ evs cx c tys) = do
  mapM_ (checkCaseModeID isVarName) evs
  checkCaseModeContext cx
  checkCaseModeID isConstrName c
  mapM_ checkCaseModeTypeExpr tys
checkCaseModeConstr (ConOpDecl  _ evs cx ty1 c ty2) = do
  mapM_ (checkCaseModeID isVarName) evs
  checkCaseModeContext cx
  checkCaseModeTypeExpr ty1
  checkCaseModeID isConstrName c
  checkCaseModeTypeExpr ty2
checkCaseModeConstr (RecordDecl _ evs cx c fs) = do
  mapM_ (checkCaseModeID isVarName) evs
  checkCaseModeContext cx
  checkCaseModeID isConstrName c
  mapM_ checkCaseModeFieldDecl fs

checkCaseModeFieldDecl :: FieldDecl -> WCM ()
checkCaseModeFieldDecl (FieldDecl _ fs ty) = do
  mapM_ (checkCaseModeID isFuncName) fs
  checkCaseModeTypeExpr ty

checkCaseModeNewConstr :: NewConstrDecl -> WCM ()
checkCaseModeNewConstr (NewConstrDecl _ nc ty) = do
  checkCaseModeID isConstrName nc
  checkCaseModeTypeExpr ty
checkCaseModeNewConstr (NewRecordDecl _ nc (f, ty)) = do
  checkCaseModeID isConstrName nc
  checkCaseModeID isFuncName f
  checkCaseModeTypeExpr ty

checkCaseModeContext :: Context -> WCM ()
checkCaseModeContext = mapM_ checkCaseModeConstraint

checkCaseModeConstraint :: Constraint -> WCM ()
checkCaseModeConstraint (Constraint _ _ ty) = checkCaseModeTypeExpr ty

checkCaseModeTypeExpr :: TypeExpr -> WCM ()
checkCaseModeTypeExpr (ApplyType _ ty1 ty2) = do
  checkCaseModeTypeExpr ty1
  checkCaseModeTypeExpr ty2
checkCaseModeTypeExpr (VariableType _ tv) = checkCaseModeID isVarName tv
checkCaseModeTypeExpr (TupleType _ tys) = mapM_ checkCaseModeTypeExpr tys
checkCaseModeTypeExpr (ListType _ ty) = checkCaseModeTypeExpr ty
checkCaseModeTypeExpr (ArrowType _ ty1 ty2) = do
  checkCaseModeTypeExpr ty1
  checkCaseModeTypeExpr ty2
checkCaseModeTypeExpr (ParenType _ ty) = checkCaseModeTypeExpr ty
checkCaseModeTypeExpr (ForallType _ tvs ty) = do
  mapM_ (checkCaseModeID isVarName) tvs
  checkCaseModeTypeExpr ty
checkCaseModeTypeExpr _ = ok

checkCaseModeQualTypeExpr :: QualTypeExpr -> WCM ()
checkCaseModeQualTypeExpr (QualTypeExpr _ cx ty) = do
  checkCaseModeContext cx
  checkCaseModeTypeExpr ty

checkCaseModeEquation :: Equation a -> WCM ()
checkCaseModeEquation (Equation _ lhs rhs) = do
  checkCaseModeLhs lhs
  checkCaseModeRhs rhs

checkCaseModeLhs :: Lhs a -> WCM ()
checkCaseModeLhs (FunLhs _ f ts) = do
  checkCaseModeID isFuncName f
  mapM_ checkCaseModePattern ts
checkCaseModeLhs (OpLhs _ t1 f t2) = do
  checkCaseModePattern t1
  checkCaseModeID isFuncName f
  checkCaseModePattern t2
checkCaseModeLhs (ApLhs _ lhs ts) = do
  checkCaseModeLhs lhs
  mapM_ checkCaseModePattern ts

checkCaseModeRhs :: Rhs a -> WCM ()
checkCaseModeRhs (SimpleRhs _ e ds) = do
  checkCaseModeExpr e
  mapM_ checkCaseModeDecl ds
checkCaseModeRhs (GuardedRhs _ es ds) = do
  mapM_ checkCaseModeCondExpr es
  mapM_ checkCaseModeDecl ds

checkCaseModeCondExpr :: CondExpr a -> WCM ()
checkCaseModeCondExpr (CondExpr _ g e) = do
  checkCaseModeExpr g
  checkCaseModeExpr e

checkCaseModePattern :: Pattern a -> WCM ()
checkCaseModePattern (VariablePattern _ _ v) = checkCaseModeID isVarName v
checkCaseModePattern (ConstructorPattern _ _ _ ts) =
  mapM_ checkCaseModePattern ts
checkCaseModePattern (InfixPattern _ _ t1 _ t2) = do
  checkCaseModePattern t1
  checkCaseModePattern t2
checkCaseModePattern (ParenPattern _ t) = checkCaseModePattern t
checkCaseModePattern (RecordPattern _ _ _ fs) =
  mapM_ checkCaseModeFieldPattern fs
checkCaseModePattern (TuplePattern _ ts) = mapM_ checkCaseModePattern ts
checkCaseModePattern (ListPattern _ _ ts) = mapM_ checkCaseModePattern ts
checkCaseModePattern (AsPattern _ v t) = do
  checkCaseModeID isVarName v
  checkCaseModePattern t
checkCaseModePattern (LazyPattern _ t) = checkCaseModePattern t
checkCaseModePattern (FunctionPattern _ _ _ ts) = mapM_ checkCaseModePattern ts
checkCaseModePattern (InfixFuncPattern _ _ t1 _ t2) = do
  checkCaseModePattern t1
  checkCaseModePattern t2
checkCaseModePattern _ = ok

checkCaseModeExpr :: Expression a -> WCM ()
checkCaseModeExpr (Paren _ e) = checkCaseModeExpr e
checkCaseModeExpr (Typed _ e qty) = do
  checkCaseModeExpr e
  checkCaseModeQualTypeExpr qty
checkCaseModeExpr (Record _ _ _ fs) = mapM_ checkCaseModeFieldExpr fs
checkCaseModeExpr (RecordUpdate _ e fs) = do
  checkCaseModeExpr e
  mapM_ checkCaseModeFieldExpr fs
checkCaseModeExpr (Tuple _ es) = mapM_ checkCaseModeExpr es
checkCaseModeExpr (List _ _ es) = mapM_ checkCaseModeExpr es
checkCaseModeExpr (ListCompr _ e stms)  = do
  checkCaseModeExpr e
  mapM_ checkCaseModeStatement stms
checkCaseModeExpr (EnumFrom _ e) = checkCaseModeExpr e
checkCaseModeExpr (EnumFromThen _ e1 e2) = do
  checkCaseModeExpr e1
  checkCaseModeExpr e2
checkCaseModeExpr (EnumFromTo _ e1 e2) = do
  checkCaseModeExpr e1
  checkCaseModeExpr e2
checkCaseModeExpr (EnumFromThenTo _ e1 e2 e3) = do
  checkCaseModeExpr e1
  checkCaseModeExpr e2
  checkCaseModeExpr e3
checkCaseModeExpr (UnaryMinus _ e) = checkCaseModeExpr e
checkCaseModeExpr (Apply _ e1 e2) = do
  checkCaseModeExpr e1
  checkCaseModeExpr e2
checkCaseModeExpr (InfixApply _ e1 _ e2) = do
  checkCaseModeExpr e1
  checkCaseModeExpr e2
checkCaseModeExpr (LeftSection _ e _) = checkCaseModeExpr e
checkCaseModeExpr (RightSection _ _ e) = checkCaseModeExpr e
checkCaseModeExpr (Lambda _ ts e) = do
  mapM_ checkCaseModePattern ts
  checkCaseModeExpr e
checkCaseModeExpr (Let _ ds e) = do
  mapM_ checkCaseModeDecl ds
  checkCaseModeExpr e
checkCaseModeExpr (Do _ stms e) = do
  mapM_ checkCaseModeStatement stms
  checkCaseModeExpr e
checkCaseModeExpr (IfThenElse _ e1 e2 e3) = do
  checkCaseModeExpr e1
  checkCaseModeExpr e2
  checkCaseModeExpr e3
checkCaseModeExpr (Case _ _ e as) = do
  mapM_ checkCaseModeAlt as
  checkCaseModeExpr e
checkCaseModeExpr _ = ok

checkCaseModeStatement :: Statement a -> WCM ()
checkCaseModeStatement (StmtExpr _ e) = checkCaseModeExpr e
checkCaseModeStatement (StmtDecl _ ds) = mapM_ checkCaseModeDecl ds
checkCaseModeStatement (StmtBind _ t e) = do
  checkCaseModePattern t
  checkCaseModeExpr e

checkCaseModeAlt :: Alt a -> WCM ()
checkCaseModeAlt (Alt _ t rhs) = checkCaseModePattern t >> checkCaseModeRhs rhs

checkCaseModeFieldPattern :: Field (Pattern a) -> WCM ()
checkCaseModeFieldPattern (Field _ _ t) = checkCaseModePattern t

checkCaseModeFieldExpr :: Field (Expression a) -> WCM ()
checkCaseModeFieldExpr (Field _ _ e) = checkCaseModeExpr e

checkCaseModeID :: (CaseMode -> String -> Bool) -> Ident -> WCM ()
checkCaseModeID f i@(Ident _ name _) = do
  c <- gets caseMode
  unless (f c name) (report $ warnCaseMode i c)

isVarName :: CaseMode -> String -> Bool
isVarName CaseModeProlog  (x:_) | isAlpha x = isUpper x
isVarName CaseModeGoedel  (x:_) | isAlpha x = isLower x
isVarName CaseModeHaskell (x:_) | isAlpha x = isLower x
isVarName _               _     = True

isFuncName :: CaseMode -> String -> Bool
isFuncName CaseModeHaskell (x:_) | isAlpha x = isLower x
isFuncName CaseModeGoedel  (x:_) | isAlpha x = isUpper x
isFuncName CaseModeProlog  (x:_) | isAlpha x = isLower x
isFuncName _               _     = True

isConstrName :: CaseMode -> String -> Bool
isConstrName = isDataDeclName

isClassDeclName :: CaseMode -> String -> Bool
isClassDeclName = isDataDeclName

isDataDeclName :: CaseMode -> String -> Bool
isDataDeclName CaseModeProlog  (x:_) | isAlpha x = isLower x
isDataDeclName CaseModeGoedel  (x:_) | isAlpha x = isUpper x
isDataDeclName CaseModeHaskell (x:_) | isAlpha x = isUpper x
isDataDeclName _               _     = True

-- ---------------------------------------------------------------------------
-- Warn for redundant context
-- ---------------------------------------------------------------------------

--traverse the AST for QualTypeExpr/Context and check for redundancy
checkRedContext :: [Decl a] -> WCM ()
checkRedContext = warnFor WarnRedundantContext . mapM_ checkRedContextDecl

getRedPredSet :: ModuleIdent -> ClassEnv -> TCEnv -> PredSet -> PredSet
getRedPredSet m cenv tcEnv ps =
  Set.map (pm Map.!) $ Set.difference qps $ minPredSet cenv qps --or fromJust $ Map.lookup
  where (qps, pm) = Set.foldr qualifyAndAddPred (Set.empty, Map.empty) ps
        qualifyAndAddPred p@(Pred qid ty) (ps', pm') =
          let qp = Pred (getOrigName m qid tcEnv) ty
          in (Set.insert qp ps', Map.insert qp p pm')

getPredFromContext :: Context -> ([Ident], PredSet)
getPredFromContext cx =
  let vs = concatMap (\(Constraint _ ty) -> typeVariables ty) cx
  in (vs, toPredSet vs cx)

checkRedContext' :: (Pred -> Message) -> PredSet -> WCM ()
checkRedContext' f ps = do
  m     <- gets moduleId
  cenv  <- gets classEnv
  tcEnv <- gets tyConsEnv
  mapM_ (report . f) (getRedPredSet m cenv tcEnv ps)

checkRedContextDecl :: Decl a -> WCM ()
checkRedContextDecl (TypeSig _ ids (QualTypeExpr cx _)) =
  checkRedContext' (warnRedContext (warnRedFuncString ids) vs) ps
  where (vs, ps) = getPredFromContext cx
checkRedContextDecl (FunctionDecl _ _ _ eqs) = mapM_ checkRedContextEq eqs
checkRedContextDecl (PatternDecl _ _ rhs) = checkRedContextRhs rhs
checkRedContextDecl (ClassDecl _ cx i _ ds) = do
  checkRedContext'
    (warnRedContext (text ("class declaration " ++ escName i)) vs)
    ps
  mapM_ checkRedContextDecl ds
  where (vs, ps) = getPredFromContext cx
checkRedContextDecl (InstanceDecl _ cx qid _ ds) = do
  checkRedContext'
    (warnRedContext (text ("instance declaration " ++ escQualName qid)) vs)
    ps
  mapM_ checkRedContextDecl ds
  where (vs, ps) = getPredFromContext cx
checkRedContextDecl (DataDecl _ _ _ cs _) = mapM_ checkRedContextConstrDecl cs
checkRedContextDecl _ = return ()

checkRedContextConstrDecl :: ConstrDecl -> WCM ()
checkRedContextConstrDecl (ConstrDecl _ _ cx idt _  ) =
  checkRedContext'
    (warnRedContext (text ("constructor declaration " ++ escName idt)) vs)
    ps
  where (vs, ps) = getPredFromContext cx
checkRedContextConstrDecl (ConOpDecl  _ _ cx _ idt _) =
  checkRedContext'
    (warnRedContext (text ("constructor operator " ++ escName idt)) vs)
    ps
  where (vs, ps) = getPredFromContext cx
checkRedContextConstrDecl (RecordDecl _ _ cx idt _  ) =
  checkRedContext'
    (warnRedContext (text ("record declaration " ++ escName idt)) vs)
    ps
  where (vs, ps) = getPredFromContext cx

checkRedContextEq :: Equation a -> WCM ()
checkRedContextEq (Equation _ _ rhs) = checkRedContextRhs rhs

checkRedContextRhs :: Rhs a -> WCM ()
checkRedContextRhs (SimpleRhs _ e ds) = do
  checkRedContextExpr e
  mapM_ checkRedContextDecl ds
checkRedContextRhs (GuardedRhs cs ds) = do
  mapM_ checkRedContextCond cs
  mapM_ checkRedContextDecl ds

checkRedContextCond :: CondExpr a -> WCM ()
checkRedContextCond (CondExpr _ e1 e2) = do
  checkRedContextExpr e1
  checkRedContextExpr e2

checkRedContextExpr :: Expression a -> WCM ()
checkRedContextExpr (Paren e) = checkRedContextExpr e
checkRedContextExpr (Typed e (QualTypeExpr cx _)) = do
  checkRedContextExpr e
  checkRedContext' (warnRedContext (text "type signature") vs) ps
  where (vs, ps) = getPredFromContext cx
checkRedContextExpr (Record _ _ fs) = mapM_ checkRedContextFieldExpr fs
checkRedContextExpr (RecordUpdate e fs) = do
  checkRedContextExpr e
  mapM_ checkRedContextFieldExpr fs
checkRedContextExpr (Tuple  es) = mapM_ checkRedContextExpr es
checkRedContextExpr (List _ es) = mapM_ checkRedContextExpr es
checkRedContextExpr (ListCompr e sts) = do
  checkRedContextExpr e
  mapM_ checkRedContextStmt sts
checkRedContextExpr (EnumFrom e) = checkRedContextExpr e
checkRedContextExpr (EnumFromThen e1 e2) = do
  checkRedContextExpr e1
  checkRedContextExpr e2
checkRedContextExpr (EnumFromTo e1 e2) = do
  checkRedContextExpr e1
  checkRedContextExpr e2
checkRedContextExpr (EnumFromThenTo e1 e2 e3) = do
  checkRedContextExpr e1
  checkRedContextExpr e2
  checkRedContextExpr e3
checkRedContextExpr (UnaryMinus e) = checkRedContextExpr e
checkRedContextExpr (Apply e1 e2) = do
  checkRedContextExpr e1
  checkRedContextExpr e2
checkRedContextExpr (InfixApply e1 _ e2) = do
  checkRedContextExpr e1
  checkRedContextExpr e2
checkRedContextExpr (LeftSection  e _) = checkRedContextExpr e
checkRedContextExpr (RightSection _ e) = checkRedContextExpr e
checkRedContextExpr (Lambda _ e) = checkRedContextExpr e
checkRedContextExpr (Let ds e) = do
  mapM_ checkRedContextDecl ds
  checkRedContextExpr e
checkRedContextExpr (IfThenElse e1 e2 e3) = do
  checkRedContextExpr e1
  checkRedContextExpr e2
  checkRedContextExpr e3
checkRedContextExpr (Case _ e as) = do
  checkRedContextExpr e
  mapM_ checkRedContextAlt as
checkRedContextExpr _ = return ()

checkRedContextStmt :: Statement a -> WCM ()
checkRedContextStmt (StmtExpr   e) = checkRedContextExpr e
checkRedContextStmt (StmtDecl  ds) = mapM_ checkRedContextDecl ds
checkRedContextStmt (StmtBind _ e) = checkRedContextExpr e

checkRedContextAlt :: Alt a -> WCM ()
checkRedContextAlt (Alt _ _ rhs) = checkRedContextRhs rhs

checkRedContextFieldExpr :: Field (Expression a) -> WCM ()
checkRedContextFieldExpr (Field _ _ e) = checkRedContextExpr e

-- ---------------------------------------------------------------------------
-- Warnings messages
-- ---------------------------------------------------------------------------

warnRedFuncString :: [Ident] -> Doc
warnRedFuncString is = text "type signature for function" <>
                       text (if length is == 1 then [] else "s") <+>
                       csep (map (text . escName) is)

-- Doc description -> TypeVars -> Pred -> Warning
warnRedContext :: Doc -> [Ident] -> Pred -> Message
warnRedContext d vs p@(Pred qid _) = posMessage qid $
  text "Redundant context in" <+> d <> colon <+>
  quotes (ppConstraint $ fromPred vs p) -- idents use ` ' as quotes not ' '

-- seperate a list by ', '
csep :: [Doc] -> Doc
csep []     = empty
csep [x]    = x
csep (x:xs) = x <> comma <+> csep xs

warnCaseMode :: Ident -> CaseMode -> Message
warnCaseMode i@(Ident _ name _ ) c = posMessage i $
  text "Wrong case mode in symbol" <+> text (escName i) <+>
  text "due to selected case mode" <+> text (escapeCaseMode c) <> comma <+>
  text "try renaming to" <+> text (caseSuggestion name) <+> text "instead"

caseSuggestion :: String -> String
caseSuggestion (x:xs) | isLower x = toUpper x : xs
                      | isUpper x = toLower x : xs
caseSuggestion _      = internalError
 "Checks.WarnCheck.caseSuggestion: Identifier starts with illegal Symbol"

escapeCaseMode :: CaseMode -> String
escapeCaseMode CaseModeFree    = "`free`"
escapeCaseMode CaseModeHaskell = "`haskell`"
escapeCaseMode CaseModeProlog  = "`prolog`"
escapeCaseMode CaseModeGoedel  = "`goedel`"

warnUnrefTypeVar :: Ident -> Message
warnUnrefTypeVar v = posMessage v $ hsep $ map text
  [ "Unreferenced type variable", escName v ]

warnUnrefVar :: Ident -> Message
warnUnrefVar v = posMessage v $ hsep $ map text
  [ "Unused declaration of variable", escName v ]

warnShadowing :: Ident -> Ident -> Message
warnShadowing x v = posMessage x $
  text "Shadowing symbol" <+> text (escName x)
  <> comma <+> text "bound at:" <+> ppPosition (getPosition v)

warnTypeShadowing :: Ident -> Ident -> Message
warnTypeShadowing x v = posMessage x $
  text "Shadowing type variable" <+> text (escName x)
  <> comma <+> text "bound at:" <+> ppPosition (getPosition v)<|MERGE_RESOLUTION|>--- conflicted
+++ resolved
@@ -79,12 +79,8 @@
       checkMissingTypeSignatures ds
       checkModuleAlias is
       checkCaseMode  ds
-<<<<<<< HEAD
+      checkRedContext ds
   where Module _ _ mid es is ds = fmap (const ()) mdl
-=======
-      checkRedContext ds
-  where Module _ mid es is ds = fmap (const ()) mdl
->>>>>>> df8a6f12
 
 type ScopeEnv = NestEnv IdInfo
 
@@ -1483,7 +1479,7 @@
 
 getPredFromContext :: Context -> ([Ident], PredSet)
 getPredFromContext cx =
-  let vs = concatMap (\(Constraint _ ty) -> typeVariables ty) cx
+  let vs = concatMap (\(Constraint _ _ ty) -> typeVariables ty) cx
   in (vs, toPredSet vs cx)
 
 checkRedContext' :: (Pred -> Message) -> PredSet -> WCM ()
@@ -1494,7 +1490,7 @@
   mapM_ (report . f) (getRedPredSet m cenv tcEnv ps)
 
 checkRedContextDecl :: Decl a -> WCM ()
-checkRedContextDecl (TypeSig _ ids (QualTypeExpr cx _)) =
+checkRedContextDecl (TypeSig _ ids (QualTypeExpr _ cx _)) =
   checkRedContext' (warnRedContext (warnRedFuncString ids) vs) ps
   where (vs, ps) = getPredFromContext cx
 checkRedContextDecl (FunctionDecl _ _ _ eqs) = mapM_ checkRedContextEq eqs
@@ -1535,10 +1531,10 @@
 checkRedContextEq (Equation _ _ rhs) = checkRedContextRhs rhs
 
 checkRedContextRhs :: Rhs a -> WCM ()
-checkRedContextRhs (SimpleRhs _ e ds) = do
+checkRedContextRhs (SimpleRhs   _ e ds) = do
   checkRedContextExpr e
   mapM_ checkRedContextDecl ds
-checkRedContextRhs (GuardedRhs cs ds) = do
+checkRedContextRhs (GuardedRhs _ cs ds) = do
   mapM_ checkRedContextCond cs
   mapM_ checkRedContextDecl ds
 
@@ -1548,57 +1544,57 @@
   checkRedContextExpr e2
 
 checkRedContextExpr :: Expression a -> WCM ()
-checkRedContextExpr (Paren e) = checkRedContextExpr e
-checkRedContextExpr (Typed e (QualTypeExpr cx _)) = do
+checkRedContextExpr (Paren _ e) = checkRedContextExpr e
+checkRedContextExpr (Typed _ e (QualTypeExpr _ cx _)) = do
   checkRedContextExpr e
   checkRedContext' (warnRedContext (text "type signature") vs) ps
   where (vs, ps) = getPredFromContext cx
-checkRedContextExpr (Record _ _ fs) = mapM_ checkRedContextFieldExpr fs
-checkRedContextExpr (RecordUpdate e fs) = do
+checkRedContextExpr (Record _ _ _ fs) = mapM_ checkRedContextFieldExpr fs
+checkRedContextExpr (RecordUpdate _ e fs) = do
   checkRedContextExpr e
   mapM_ checkRedContextFieldExpr fs
-checkRedContextExpr (Tuple  es) = mapM_ checkRedContextExpr es
-checkRedContextExpr (List _ es) = mapM_ checkRedContextExpr es
-checkRedContextExpr (ListCompr e sts) = do
+checkRedContextExpr (Tuple  _ es) = mapM_ checkRedContextExpr es
+checkRedContextExpr (List _ _ es) = mapM_ checkRedContextExpr es
+checkRedContextExpr (ListCompr _ e sts) = do
   checkRedContextExpr e
   mapM_ checkRedContextStmt sts
-checkRedContextExpr (EnumFrom e) = checkRedContextExpr e
-checkRedContextExpr (EnumFromThen e1 e2) = do
+checkRedContextExpr (EnumFrom _ e) = checkRedContextExpr e
+checkRedContextExpr (EnumFromThen _ e1 e2) = do
   checkRedContextExpr e1
   checkRedContextExpr e2
-checkRedContextExpr (EnumFromTo e1 e2) = do
+checkRedContextExpr (EnumFromTo _ e1 e2) = do
   checkRedContextExpr e1
   checkRedContextExpr e2
-checkRedContextExpr (EnumFromThenTo e1 e2 e3) = do
+checkRedContextExpr (EnumFromThenTo _ e1 e2 e3) = do
   checkRedContextExpr e1
   checkRedContextExpr e2
   checkRedContextExpr e3
-checkRedContextExpr (UnaryMinus e) = checkRedContextExpr e
-checkRedContextExpr (Apply e1 e2) = do
+checkRedContextExpr (UnaryMinus _ e) = checkRedContextExpr e
+checkRedContextExpr (Apply _ e1 e2) = do
   checkRedContextExpr e1
   checkRedContextExpr e2
-checkRedContextExpr (InfixApply e1 _ e2) = do
+checkRedContextExpr (InfixApply _ e1 _ e2) = do
   checkRedContextExpr e1
   checkRedContextExpr e2
-checkRedContextExpr (LeftSection  e _) = checkRedContextExpr e
-checkRedContextExpr (RightSection _ e) = checkRedContextExpr e
-checkRedContextExpr (Lambda _ e) = checkRedContextExpr e
-checkRedContextExpr (Let ds e) = do
+checkRedContextExpr (LeftSection  _ e _) = checkRedContextExpr e
+checkRedContextExpr (RightSection _ _ e) = checkRedContextExpr e
+checkRedContextExpr (Lambda _ _ e) = checkRedContextExpr e
+checkRedContextExpr (Let _ ds e) = do
   mapM_ checkRedContextDecl ds
   checkRedContextExpr e
-checkRedContextExpr (IfThenElse e1 e2 e3) = do
+checkRedContextExpr (IfThenElse _ e1 e2 e3) = do
   checkRedContextExpr e1
   checkRedContextExpr e2
   checkRedContextExpr e3
-checkRedContextExpr (Case _ e as) = do
+checkRedContextExpr (Case _ _ e as) = do
   checkRedContextExpr e
   mapM_ checkRedContextAlt as
 checkRedContextExpr _ = return ()
 
 checkRedContextStmt :: Statement a -> WCM ()
-checkRedContextStmt (StmtExpr   e) = checkRedContextExpr e
-checkRedContextStmt (StmtDecl  ds) = mapM_ checkRedContextDecl ds
-checkRedContextStmt (StmtBind _ e) = checkRedContextExpr e
+checkRedContextStmt (StmtExpr   _ e) = checkRedContextExpr e
+checkRedContextStmt (StmtDecl _  ds) = mapM_ checkRedContextDecl ds
+checkRedContextStmt (StmtBind _ _ e) = checkRedContextExpr e
 
 checkRedContextAlt :: Alt a -> WCM ()
 checkRedContextAlt (Alt _ _ rhs) = checkRedContextRhs rhs
