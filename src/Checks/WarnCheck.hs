{- |
    Module      :  $Header$
    Description :  Checks for irregular code
    Copyright   :  (c) 2006        Martin Engelke
                       2011 - 2014 Björn Peemöller
                       2014 - 2015 Jan Tikovsky
                       2016 - 2017 Finn Teegen
    License     :  BSD-3-clause

    Maintainer  :  bjp@informatik.uni-kiel.de
    Stability   :  experimental
    Portability :  portable

    This module searches for potentially irregular code and generates
    warning messages.
-}
{-# LANGUAGE CPP #-}
module Checks.WarnCheck (warnCheck) where

#if __GLASGOW_HASKELL__ >= 804
import Prelude hiding ((<>))
#endif

import           Control.Applicative
  ((<|>))
import           Control.Monad
  (filterM, foldM_, guard, liftM, liftM2, when, unless, void)
import           Control.Monad.State.Strict    (State, execState, gets, modify)
import qualified Data.IntSet         as IntSet
  (IntSet, empty, insert, notMember, singleton, union, unions)
import qualified Data.Map            as Map    (empty, insert, lookup, (!))
import           Data.Maybe
  (catMaybes, fromMaybe, listToMaybe, isJust)
import           Data.List
  ((\\), intersect, intersectBy, nub, sort, unionBy)
import qualified Data.Set.Extra as Set
import           Data.Tuple.Extra
  (snd3)

import Curry.Base.Ident
import Curry.Base.Position
import Curry.Base.Pretty
import Curry.Base.SpanInfo
import Curry.Syntax

import Base.CurryTypes (ppTypeScheme, fromPred, toPredSet)
import Base.Messages   (Message, spanInfoMessage, internalError)
import Base.NestEnv    ( NestEnv, emptyEnv, localNestEnv, nestEnv, unnestEnv
                       , qualBindNestEnv, qualInLocalNestEnv, qualLookupNestEnv
                       , qualModifyNestEnv)
import Base.TopEnv     (allBoundQualIdents)

import Base.Types
import Base.Utils (findMultiples)
import Env.ModuleAlias
import Env.Class (ClassEnv, classMethods, hasDefaultImpl)
import Env.TypeConstructor ( TCEnv, TypeInfo (..), lookupTypeInfo
                           , qualLookupTypeInfo, getOrigName )
import Env.Value (ValueEnv, ValueInfo (..), qualLookupValue)

import CompilerOpts

-- Find potentially incorrect code in a Curry program and generate warnings
-- for the following issues:
--   - multiply imported modules, multiply imported/hidden values
--   - unreferenced variables
--   - shadowing variables
--   - idle case alternatives
--   - overlapping case alternatives
--   - non-adjacent function rules
--   - redundant context
warnCheck :: WarnOpts -> AliasEnv -> ValueEnv -> TCEnv -> ClassEnv
          -> Module a -> [Message]
warnCheck wOpts aEnv valEnv tcEnv clsEnv mdl
  = runOn (initWcState mid aEnv valEnv tcEnv clsEnv (wnWarnFlags wOpts)) $ do
      checkImports   is
      checkDeclGroup ds
      checkExports   es
      checkMissingTypeSignatures ds
      checkModuleAlias is
      checkRedContext ds
  where Module _ _ _ mid es is ds = fmap (const ()) mdl

type ScopeEnv = NestEnv IdInfo

-- Current state of generating warnings
data WcState = WcState
  { moduleId    :: ModuleIdent
  , scope       :: ScopeEnv
  , aliasEnv    :: AliasEnv
  , valueEnv    :: ValueEnv
  , tyConsEnv   :: TCEnv
  , classEnv    :: ClassEnv
  , warnFlags   :: [WarnFlag]
  , warnings    :: [Message]
  }

-- The monadic representation of the state allows the usage of monadic
-- syntax (do expression) for dealing easier and safer with its
-- contents.
type WCM = State WcState

initWcState :: ModuleIdent -> AliasEnv -> ValueEnv -> TCEnv -> ClassEnv
            -> [WarnFlag] -> WcState
initWcState mid ae ve te ce wf = WcState mid emptyEnv ae ve te ce wf []

getModuleIdent :: WCM ModuleIdent
getModuleIdent = gets moduleId

modifyScope :: (ScopeEnv -> ScopeEnv) -> WCM ()
modifyScope f = modify $ \s -> s { scope = f $ scope s }

warnsFor :: WarnFlag -> WCM Bool
warnsFor f = gets $ \s -> f `elem` warnFlags s

warnFor :: WarnFlag -> WCM () -> WCM ()
warnFor f act = do
  warn <- warnsFor f
  when warn act

report :: Message -> WCM ()
report w = modify $ \ s -> s { warnings = w : warnings s }

unAlias :: QualIdent -> WCM QualIdent
unAlias q = do
  aEnv <- gets aliasEnv
  case qidModule q of
    Nothing -> return q
    Just m  -> case Map.lookup m aEnv of
      Nothing -> return q
      Just m' -> return $ qualifyWith m' (unqualify q)

ok :: WCM ()
ok = return ()

-- |Run a 'WCM' action and return the list of messages
runOn :: WcState -> WCM a -> [Message]
runOn s f = sort $ warnings $ execState f s

-- ---------------------------------------------------------------------------
-- checkExports
-- ---------------------------------------------------------------------------

checkExports :: Maybe ExportSpec -> WCM () -- TODO checks
checkExports Nothing                      = ok
checkExports (Just (Exporting _ exports)) = do
  mapM_ visitExport exports
  reportUnusedGlobalVars
    where
      visitExport (Export _ qid) = visitQId qid
      visitExport _              = ok

-- ---------------------------------------------------------------------------
-- checkImports
-- ---------------------------------------------------------------------------

-- Check import declarations for multiply imported modules and multiply
-- imported/hidden values.
-- The function uses a map of the already imported or hidden entities to
-- collect the entities throughout multiple import statements.
checkImports :: [ImportDecl] -> WCM ()
checkImports = warnFor WarnMultipleImports . foldM_ checkImport Map.empty
  where
  checkImport env (ImportDecl pos mid _ _ spec) = case Map.lookup mid env of
    Nothing   -> setImportSpec env mid $ fromImpSpec spec
    Just ishs -> checkImportSpec env pos mid ishs spec

  checkImportSpec env _ mid (_, _)    Nothing = do
    report $ warnMultiplyImportedModule mid
    return env

  checkImportSpec env _ mid (is, hs) (Just (Importing _ is'))
    | null is && any (`notElem` hs) is' = do
        report $ warnMultiplyImportedModule mid
        setImportSpec env mid (is', hs)
    | null iis  = setImportSpec env mid (is' ++ is, hs)
    | otherwise = do
        mapM_ (report . (warnMultiplyImportedSymbol mid) . impName) iis
        setImportSpec env mid (unionBy cmpImport is' is, hs)
    where iis = intersectBy cmpImport is' is

  checkImportSpec env _ mid (is, hs) (Just (Hiding _ hs'))
    | null ihs  = setImportSpec env mid (is, hs' ++ hs)
    | otherwise = do
        mapM_ (report . (warnMultiplyHiddenSymbol mid) . impName) ihs
        setImportSpec env mid (is, unionBy cmpImport hs' hs)
    where ihs = intersectBy cmpImport hs' hs

  fromImpSpec Nothing                 = ([], [])
  fromImpSpec (Just (Importing _ is)) = (is, [])
  fromImpSpec (Just (Hiding    _ hs)) = ([], hs)

  setImportSpec env mid ishs = return $ Map.insert mid ishs env

  cmpImport (ImportTypeWith _ id1 cs1) (ImportTypeWith _ id2 cs2)
    = id1 == id2 && null (intersect cs1 cs2)
  cmpImport i1 i2 = (impName i1) == (impName i2)

  impName (Import           _ v) = v
  impName (ImportTypeAll    _ t) = t
  impName (ImportTypeWith _ t _) = t

warnMultiplyImportedModule :: ModuleIdent -> Message
warnMultiplyImportedModule mid = spanInfoMessage mid $ hsep $ map text
  ["Module", moduleName mid, "is imported more than once"]

warnMultiplyImportedSymbol :: ModuleIdent -> Ident -> Message
warnMultiplyImportedSymbol mid ident = spanInfoMessage ident $ hsep $ map text
  [ "Symbol", escName ident, "from module", moduleName mid
  , "is imported more than once" ]

warnMultiplyHiddenSymbol :: ModuleIdent -> Ident -> Message
warnMultiplyHiddenSymbol mid ident = spanInfoMessage ident $ hsep $ map text
  [ "Symbol", escName ident, "from module", moduleName mid
  , "is hidden more than once" ]

-- ---------------------------------------------------------------------------
-- checkDeclGroup
-- ---------------------------------------------------------------------------

checkDeclGroup :: [Decl ()] -> WCM ()
checkDeclGroup ds = do
  mapM_ insertDecl   ds
  mapM_ checkDecl    ds
  checkRuleAdjacency ds

checkLocalDeclGroup :: [Decl ()] -> WCM ()
checkLocalDeclGroup ds = do
  mapM_ checkLocalDecl ds
  checkDeclGroup       ds

-- ---------------------------------------------------------------------------
-- Find function rules which are disjoined
-- ---------------------------------------------------------------------------

checkRuleAdjacency :: [Decl a] -> WCM ()
checkRuleAdjacency decls = warnFor WarnDisjoinedRules
                         $ foldM_ check (mkIdent "", Map.empty) decls
  where
  check (prevId, env) (FunctionDecl p _ f _) = do
    cons <- isConsId f
    if cons || prevId == f
      then return (f, env)
      else case Map.lookup f env of
        Nothing -> return (f, Map.insert f p env)
        Just p' -> do
          report $ warnDisjoinedFunctionRules f (spanInfo2Pos p')
          return (f, env)
  check (_    , env) _                     = return (mkIdent "", env)

warnDisjoinedFunctionRules :: Ident -> Position -> Message
warnDisjoinedFunctionRules ident pos = spanInfoMessage ident $ hsep (map text
  [ "Rules for function", escName ident, "are disjoined" ])
  <+> parens (text "first occurrence at" <+> text (showLine pos))

checkDecl :: Decl () -> WCM ()
checkDecl (DataDecl          _ _ vs cs _) = inNestedScope $ do
  mapM_ insertTypeVar   vs
  mapM_ checkConstrDecl cs
  reportUnusedTypeVars  vs
checkDecl (NewtypeDecl       _ _ vs nc _) = inNestedScope $ do
  mapM_ insertTypeVar   vs
  checkNewConstrDecl nc
  reportUnusedTypeVars vs
checkDecl (TypeDecl            _ _ vs ty) = inNestedScope $ do
  mapM_ insertTypeVar  vs
  checkTypeExpr ty
  reportUnusedTypeVars vs
checkDecl (FunctionDecl        p _ f eqs) = checkFunctionDecl p f eqs
checkDecl (PatternDecl           _ p rhs) = checkPattern p >> checkRhs rhs
checkDecl (DefaultDecl             _ tys) = mapM_ checkTypeExpr tys
checkDecl (ClassDecl        _ _ _ _ _ ds) = mapM_ checkDecl ds
checkDecl (InstanceDecl p _ cx cls ty ds) = do
  checkOrphanInstance p cx cls ty
  checkMissingMethodImplementations p cls ds
  mapM_ checkDecl ds
checkDecl _                             = ok

--TODO: shadowing und context etc.
checkConstrDecl :: ConstrDecl -> WCM ()
checkConstrDecl (ConstrDecl     _ c tys) = inNestedScope $ do
  visitId c
  mapM_ checkTypeExpr tys
checkConstrDecl (ConOpDecl _ ty1 op ty2) = inNestedScope $ do
  visitId op
  mapM_ checkTypeExpr [ty1, ty2]
checkConstrDecl (RecordDecl      _ c fs) = inNestedScope $ do
  visitId c
  mapM_ checkTypeExpr tys
  where
    tys = [ty | FieldDecl _ _ ty <- fs]

checkNewConstrDecl :: NewConstrDecl -> WCM ()
checkNewConstrDecl (NewConstrDecl _ c      ty) = do
  visitId c
  checkTypeExpr ty
checkNewConstrDecl (NewRecordDecl _ c (_, ty)) = do
  visitId c
  checkTypeExpr ty

checkTypeExpr :: TypeExpr -> WCM ()
checkTypeExpr (ConstructorType     _ qid) = visitQTypeId qid
checkTypeExpr (ApplyType       _ ty1 ty2) = mapM_ checkTypeExpr [ty1, ty2]
checkTypeExpr (VariableType          _ v) = visitTypeId v
checkTypeExpr (TupleType           _ tys) = mapM_ checkTypeExpr tys
checkTypeExpr (ListType             _ ty) = checkTypeExpr ty
checkTypeExpr (ArrowType       _ ty1 ty2) = mapM_ checkTypeExpr [ty1, ty2]
checkTypeExpr (ParenType            _ ty) = checkTypeExpr ty
checkTypeExpr (ForallType        _ vs ty) = do
  mapM_ insertTypeVar vs
  checkTypeExpr ty

-- Checks locally declared identifiers (i.e. functions and logic variables)
-- for shadowing
checkLocalDecl :: Decl a -> WCM ()
checkLocalDecl (FunctionDecl _ _ f _) = checkShadowing f
checkLocalDecl (FreeDecl        _ vs) = mapM_ (checkShadowing . varIdent) vs
checkLocalDecl (PatternDecl    _ p _) = checkPattern p
checkLocalDecl _                      = ok

checkFunctionDecl :: SpanInfo -> Ident -> [Equation ()] -> WCM ()
checkFunctionDecl _ _ []  = ok
checkFunctionDecl p f eqs = inNestedScope $ do
  mapM_ checkEquation eqs
  checkFunctionPatternMatch p f eqs

checkFunctionPatternMatch :: SpanInfo -> Ident -> [Equation ()] -> WCM ()
checkFunctionPatternMatch spi f eqs = do
  let pats = map (\(Equation _ lhs _) -> snd (flatLhs lhs)) eqs
  let guards = map eq2Guards eqs
  (nonExhaustive, overlapped, nondet) <- checkPatternMatching pats guards
  unless (null nonExhaustive) $ warnFor WarnIncompletePatterns $ report $
    warnMissingPattern spi ("an equation for " ++ escName f) nonExhaustive
  when (nondet || not (null overlapped)) $ warnFor WarnOverlapping $ report $
    warnNondetOverlapping spi ("Function " ++ escName f)
  where eq2Guards :: Equation () -> [CondExpr ()]
        eq2Guards (Equation _ _ (GuardedRhs _ _ conds _)) = conds
        eq2Guards _ = []

-- Check an equation for warnings.
-- This is done in a seperate scope as the left-hand-side may introduce
-- new variables.
checkEquation :: Equation () -> WCM ()
checkEquation (Equation _ lhs rhs) = inNestedScope $ do
  checkLhs lhs
  checkRhs rhs
  reportUnusedVars

checkLhs :: Lhs a -> WCM ()
checkLhs (FunLhs    _ _ ts) = do
  mapM_ checkPattern ts
  mapM_ (insertPattern False) ts
checkLhs (OpLhs spi t1 op t2) = checkLhs (FunLhs spi op [t1, t2])
checkLhs (ApLhs   _ lhs ts) = do
  checkLhs lhs
  mapM_ checkPattern ts
  mapM_ (insertPattern False) ts

checkPattern :: Pattern a -> WCM ()
checkPattern (VariablePattern          _ _ v) = checkShadowing v
checkPattern (ConstructorPattern    _ _ _ ps) = mapM_ checkPattern ps
checkPattern (InfixPattern     spi a p1 f p2) =
  checkPattern (ConstructorPattern spi a f [p1, p2])
checkPattern (ParenPattern               _ p) = checkPattern p
checkPattern (RecordPattern         _ _ _ fs) = mapM_ (checkField checkPattern) fs
checkPattern (TuplePattern              _ ps) = mapM_ checkPattern ps
checkPattern (ListPattern             _ _ ps) = mapM_ checkPattern ps
checkPattern (AsPattern                _ v p) = checkShadowing v >> checkPattern p
checkPattern (LazyPattern                _ p) = checkPattern p
checkPattern (FunctionPattern       _ _ _ ps) = mapM_ checkPattern ps
checkPattern (InfixFuncPattern spi a p1 f p2) =
  checkPattern (FunctionPattern spi a f [p1, p2])
checkPattern _                            = ok

-- Check the right-hand-side of an equation.
-- Because local declarations may introduce new variables, we need
-- another scope nesting.
checkRhs :: Rhs () -> WCM ()
checkRhs (SimpleRhs _ _ e ds) = inNestedScope $ do
  checkLocalDeclGroup ds
  checkExpr e
  reportUnusedVars
checkRhs (GuardedRhs _ _ ce ds) = inNestedScope $ do
  checkLocalDeclGroup ds
  mapM_ checkCondExpr ce
  reportUnusedVars

checkCondExpr :: CondExpr () -> WCM ()
checkCondExpr (CondExpr _ c e) = checkExpr c >> checkExpr e

checkExpr :: Expression () -> WCM ()
checkExpr (Variable            _ _ v) = visitQId v
checkExpr (Paren                 _ e) = checkExpr e
checkExpr (Typed               _ e _) = checkExpr e
checkExpr (Record           _ _ _ fs) = mapM_ (checkField checkExpr) fs
checkExpr (RecordUpdate       _ e fs) = do
  checkExpr e
  mapM_ (checkField checkExpr) fs
checkExpr (Tuple                _ es) = mapM_ checkExpr es
checkExpr (List               _ _ es) = mapM_ checkExpr es
checkExpr (ListCompr         _ e sts) = checkStatements sts e
checkExpr (EnumFrom              _ e) = checkExpr e
checkExpr (EnumFromThen      _ e1 e2) = mapM_ checkExpr [e1, e2]
checkExpr (EnumFromTo        _ e1 e2) = mapM_ checkExpr [e1, e2]
checkExpr (EnumFromThenTo _ e1 e2 e3) = mapM_ checkExpr [e1, e2, e3]
checkExpr (UnaryMinus            _ e) = checkExpr e
checkExpr (Apply             _ e1 e2) = mapM_ checkExpr [e1, e2]
checkExpr (InfixApply     _ e1 op e2) = do
  visitQId (opName op)
  mapM_ checkExpr [e1, e2]
checkExpr (LeftSection         _ e _) = checkExpr e
checkExpr (RightSection        _ _ e) = checkExpr e
checkExpr (Lambda             _ ps e) = inNestedScope $ do
  mapM_ checkPattern ps
  mapM_ (insertPattern False) ps
  checkExpr e
  reportUnusedVars
checkExpr (Let              _ _ ds e) = inNestedScope $ do
  checkLocalDeclGroup ds
  checkExpr e
  reportUnusedVars
checkExpr (Do              _ _ sts e) = checkStatements sts e
checkExpr (IfThenElse     _ e1 e2 e3) = mapM_ checkExpr [e1, e2, e3]
checkExpr (Case      spi _ ct e alts) = do
  checkExpr e
  mapM_ checkAlt alts
  checkCaseAlts spi ct alts
checkExpr _                       = ok

checkStatements :: [Statement ()] -> Expression () -> WCM ()
checkStatements []     e = checkExpr e
checkStatements (s:ss) e = inNestedScope $ do
  checkStatement s >> checkStatements ss e
  reportUnusedVars

checkStatement :: Statement () -> WCM ()
checkStatement (StmtExpr    _ e) = checkExpr e
checkStatement (StmtDecl _ _ ds) = checkLocalDeclGroup ds
checkStatement (StmtBind _  p e) = do
  checkPattern p >> insertPattern False p
  checkExpr e

checkAlt :: Alt () -> WCM ()
checkAlt (Alt _ p rhs) = inNestedScope $ do
  checkPattern p >> insertPattern False p
  checkRhs rhs
  reportUnusedVars

checkField :: (a -> WCM ()) -> Field a -> WCM ()
checkField check (Field _ _ x) = check x

-- -----------------------------------------------------------------------------
-- Check for orphan instances
-- -----------------------------------------------------------------------------

checkOrphanInstance :: SpanInfo -> Context -> QualIdent -> TypeExpr -> WCM ()
checkOrphanInstance p cx cls ty = warnFor WarnOrphanInstances $ do
  m <- getModuleIdent
  tcEnv <- gets tyConsEnv
  let ocls = getOrigName m cls tcEnv
      otc  = getOrigName m tc  tcEnv
  unless (isLocalIdent m ocls || isLocalIdent m otc) $ report $
    warnOrphanInstance p $ pPrint $
    InstanceDecl p WhitespaceLayout cx cls ty []
  where tc = typeConstr ty

warnOrphanInstance :: SpanInfo -> Doc -> Message
warnOrphanInstance spi doc = spanInfoMessage spi $ text "Orphan instance:" <+> doc

-- -----------------------------------------------------------------------------
-- Check for missing method implementations
-- -----------------------------------------------------------------------------

checkMissingMethodImplementations :: SpanInfo -> QualIdent -> [Decl a] -> WCM ()
checkMissingMethodImplementations p cls ds = warnFor WarnMissingMethods $ do
  m <- getModuleIdent
  tcEnv <- gets tyConsEnv
  clsEnv <- gets classEnv
  let ocls = getOrigName m cls tcEnv
      ms   = classMethods ocls clsEnv
  mapM_ (report . warnMissingMethodImplementation p) $
    filter ((null fs ||) . not . flip (hasDefaultImpl ocls) clsEnv) $ ms \\ fs
  where fs = map unRenameIdent $ concatMap impls ds

warnMissingMethodImplementation :: SpanInfo -> Ident -> Message
warnMissingMethodImplementation spi f = spanInfoMessage spi $ hsep $ map text
  ["No explicit implementation for method", escName f]

-- -----------------------------------------------------------------------------
-- Check for missing type signatures
-- -----------------------------------------------------------------------------

-- |Check if every top-level function has an accompanying type signature.
-- For external function declarations, this check is already performed
-- during syntax checking.
checkMissingTypeSignatures :: [Decl a] -> WCM ()
checkMissingTypeSignatures ds = warnFor WarnMissingSignatures $ do
  let typedFs   = [f | TypeSig       _ fs _ <- ds, f <- fs]
      untypedFs = [f | FunctionDecl _ _ f _ <- ds, f `notElem` typedFs]
  unless (null untypedFs) $ do
    mid   <- getModuleIdent
    tyScs <- mapM getTyScheme untypedFs
    mapM_ report $ zipWith (warnMissingTypeSignature mid) untypedFs tyScs

getTyScheme :: Ident -> WCM TypeScheme
getTyScheme q = do
  m     <- getModuleIdent
  tyEnv <- gets valueEnv
  return $ case qualLookupValue (qualifyWith m q) tyEnv of
    [Value  _ _ _ tys] -> tys
    _ -> internalError $ "Checks.WarnCheck.getTyScheme: " ++ show q

warnMissingTypeSignature :: ModuleIdent -> Ident -> TypeScheme -> Message
warnMissingTypeSignature mid i tys = spanInfoMessage i $ fsep
  [ text "Top-level binding with no type signature:"
  , nest 2 $ text (showIdent i) <+> text "::" <+> ppTypeScheme mid tys
  ]

-- -----------------------------------------------------------------------------
-- Check for overlapping module alias names
-- -----------------------------------------------------------------------------

-- check if module aliases in import declarations overlap with the module name
-- or another module alias

checkModuleAlias :: [ImportDecl] -> WCM ()
checkModuleAlias is = do
  mid <- getModuleIdent
  let alias      = catMaybes [a | ImportDecl _ _ _ a _ <- is]
      modClash   = [a | a <- alias, a == mid]
      aliasClash = findMultiples alias
  unless (null   modClash) $ mapM_ (report . warnModuleNameClash) modClash
  unless (null aliasClash) $ mapM_ (report . warnAliasNameClash ) aliasClash

warnModuleNameClash :: ModuleIdent -> Message
warnModuleNameClash mid = spanInfoMessage mid $ hsep $ map text
  ["The module alias", escModuleName mid
  , "overlaps with the current module name"]

warnAliasNameClash :: [ModuleIdent] -> Message
warnAliasNameClash []         = internalError
  "WarnCheck.warnAliasNameClash: empty list"
warnAliasNameClash mids = spanInfoMessage (head mids) $ text
  "Overlapping module aliases" $+$ nest 2 (vcat (map myppAlias mids))
  where myppAlias mid =
          ppLine (getPosition mid) <> text ":" <+> text (escModuleName mid)

-- -----------------------------------------------------------------------------
-- Check for overlapping/unreachable and non-exhaustive case alternatives
-- -----------------------------------------------------------------------------

checkCaseAlts :: SpanInfo -> CaseType -> [Alt ()] -> WCM ()
checkCaseAlts _ _ []      = ok
checkCaseAlts spi ct alts = do
  let spis = map (\(Alt s _ _) -> s) alts
  let pats = map (\(Alt _ pat _) -> [pat]) alts
  let guards = map alt2Guards alts
  (nonExhaustive, overlapped, nondet) <- checkPatternMatching pats guards
  case ct of
    Flex -> do
      unless (null nonExhaustive) $ warnFor WarnIncompletePatterns $ report $
        warnMissingPattern spi "an fcase alternative" nonExhaustive
      when (nondet || not (null overlapped)) $ warnFor WarnOverlapping $ report
        $ warnNondetOverlapping spi "An fcase expression"
    Rigid -> do
      unless (null nonExhaustive) $ warnFor WarnIncompletePatterns $ report $
        warnMissingPattern spi "a case alternative" nonExhaustive
      unless (null overlapped) $ void $ mapM (warnFor WarnOverlapping . report) $
        map (\(i, pat) -> warnUnreachablePattern (spis !! i) pat) overlapped
  where alt2Guards :: Alt () -> [CondExpr ()]
        alt2Guards (Alt _ _ (GuardedRhs _ _ conds _)) = conds
        alt2Guards _ = []

-- -----------------------------------------------------------------------------
-- Check for non-exhaustive and overlapping patterns.
-- For an example, consider the following function definition:
-- @
-- f [True]    = 0
-- f (False:_) = 1
-- @
-- In this declaration, the following patterns are not matched:
-- @
-- [] _
-- (True:_:_)
-- @
-- This is identified and reported by the following code,, both for pattern
-- matching in function declarations and (f)case expressions.
-- -----------------------------------------------------------------------------

checkPatternMatching :: [[Pattern ()]] -> [[CondExpr ()]]
                     -> WCM ([ExhaustivePats], [OverlappingPats], Bool)
checkPatternMatching pats guards = do
  -- 1. We simplify the patterns by removing syntactic sugar temporarily
  --    for a simpler implementation.
  simplePats <- mapM (mapM simplifyPat) pats
  -- 2. We compute missing and used pattern matching alternatives
  (missing, used, nondet) <- processEqs (zip3 [0..] simplePats guards)
  -- 3. If any, we report the missing patterns, whereby we re-add the syntactic
  --    sugar removed in step (1) for a more precise output.
  nonExhaustive <- mapM tidyExhaustivePats missing
  let overlap = [(i, eqn) | (i, eqn) <- zip [0..] pats, i `IntSet.notMember` used]
  return (nonExhaustive, overlap, nondet)

-- |Simplify a 'Pattern' until it only consists of
--   * Variables
--   * Integer, Float or Char literals
--   * Constructors
-- All other patterns like as-patterns, list patterns and alike are desugared.
simplifyPat :: Pattern () -> WCM (Pattern ())
simplifyPat p@(LiteralPattern        _ _ l) = return $ case l of
  String s -> simplifyListPattern $ map (LiteralPattern NoSpanInfo () . Char) s
  _        -> p
simplifyPat (NegativePattern       spi a l) =
  return $ LiteralPattern spi a (negateLit l)
  where
  negateLit (Int   n) = Int   (-n)
  negateLit (Float d) = Float (-d)
  negateLit x         = x
simplifyPat v@(VariablePattern       _ _ _) = return v
simplifyPat (ConstructorPattern spi a c ps) =
  ConstructorPattern spi a c `liftM` mapM simplifyPat ps
simplifyPat (InfixPattern    spi a p1 c p2) =
  ConstructorPattern spi a c `liftM` mapM simplifyPat [p1, p2]
simplifyPat (ParenPattern              _ p) = simplifyPat p
simplifyPat (RecordPattern        _ _ c fs) = do
  (_, ls) <- getAllLabels c
  let ps = map (getPattern (map field2Tuple fs)) ls
  simplifyPat (ConstructorPattern NoSpanInfo () c ps)
  where
    getPattern fs' l' =
      fromMaybe wildPat (lookup l' [(unqualify l, p) | (l, p) <- fs'])
simplifyPat (TuplePattern            _ ps) =
  ConstructorPattern NoSpanInfo () (qTupleId (length ps))
    `liftM` mapM simplifyPat ps
simplifyPat (ListPattern           _ _ ps) =
  simplifyListPattern `liftM` mapM simplifyPat ps
simplifyPat (AsPattern             _ _ p) = simplifyPat p
simplifyPat (LazyPattern             _ _) = return wildPat
simplifyPat (FunctionPattern     _ _ _ _) = return wildPat
simplifyPat (InfixFuncPattern  _ _ _ _ _) = return wildPat

getAllLabels :: QualIdent -> WCM (QualIdent, [Ident])
getAllLabels c = do
  tyEnv <- gets valueEnv
  case qualLookupValue c tyEnv of
    [DataConstructor qc _ ls _] -> return (qc, ls)
    _                           -> internalError $
          "Checks.WarnCheck.getAllLabels: " ++ show c

-- |Create a simplified list pattern by applying @:@ and @[]@.
simplifyListPattern :: [Pattern ()] -> Pattern ()
simplifyListPattern =
  foldr (\p1 p2 -> ConstructorPattern NoSpanInfo () qConsId [p1, p2])
        (ConstructorPattern NoSpanInfo () qNilId [])

-- |'ExhaustivePats' describes those pattern missing for an exhaustive
-- pattern matching, where a value can be thought of as a missing equation.
-- The first component contains the unmatched patterns, while the second
-- pattern contains an identifier and the literals matched for this identifier.
--
-- This is necessary when checking literal patterns because of the sheer
-- number of possible patterns. Missing literals are therefore converted
-- into the form @ ... x ... with x `notElem` [l1, ..., ln]@.
type EqnPats = [Pattern ()]
type EqnGuards = [CondExpr ()]
type EqnNo   = Int
type EqnInfo = (EqnNo, EqnPats, EqnGuards)

type ExhaustivePats = (EqnPats, [(Ident, [Literal])])
type OverlappingPats = (EqnNo, EqnPats)
type EqnSet  = IntSet.IntSet

-- |Compute the missing pattern by inspecting the first patterns and
-- categorize them as literal, constructor or variable patterns.
processEqs :: [EqnInfo] -> WCM ([ExhaustivePats], EqnSet, Bool)
processEqs []              = return ([], IntSet.empty, False)
processEqs eqs@((n, ps, gs):eqs')
  | null ps                = if guardsExhaustive then return ([], IntSet.singleton n, length eqs > 1)
                                                 else do -- Current expression is guarded, thus potentially
                                                         -- non-exhaustive. Therefore process remaining expressions.
                                                         (missing', used', _) <- processEqs eqs'
                                                         return (missing', IntSet.insert n used', length eqs > 1)
  | any isLitPat firstPats = processLits eqs
  | any isConPat firstPats = processCons eqs
  | all isVarPat firstPats = processVars eqs
  | otherwise              = internalError "Checks.WarnCheck.processEqs"
  where firstPats = map firstPat eqs
        guardsExhaustive = null gs || any guardAlwaysTrue gs
        guardAlwaysTrue :: CondExpr () -> Bool
        guardAlwaysTrue (CondExpr _ e _) = case e of
          Constructor _ _ q -> qidAlwaysTrue q
          Variable    _ _ q -> qidAlwaysTrue q
          _ -> False
        qidAlwaysTrue :: QualIdent -> Bool
        qidAlwaysTrue q = elem (idName $ qidIdent q) ["True", "success", "otherwise"]


-- |Literal patterns are checked by extracting the matched literals
--  and constructing a pattern for any missing case.
processLits :: [EqnInfo] -> WCM ([ExhaustivePats], EqnSet, Bool)
processLits []       = error "WarnCheck.processLits"
processLits qs@(q:_) = do
  -- Check any patterns starting with the literals used
  (missing1, used1, nd1) <- processUsedLits usedLits qs
  if null defaults
    then return $ (defaultPat : missing1, used1, nd1)
    else do
      -- Missing patterns for the default alternatives
      (missing2, used2, nd2) <- processEqs defaults
      return ( [ (wildPat : ps, cs) | (ps, cs) <- missing2 ] ++ missing1
             , IntSet.union used1 used2, nd1 || nd2 )
  where
  -- The literals occurring in the patterns
  usedLits   = nub $ concatMap (getLit . firstPat) qs
  -- default alternatives (variable pattern)
  defaults   = [ shiftPat q' | q' <- qs, isVarPat (firstPat q') ]
  -- Pattern for all non-matched literals
  defaultPat = ( VariablePattern NoSpanInfo () newVar :
                   replicate (length (snd3 q) - 1) wildPat
               , [(newVar, usedLits)]
               )
  newVar     = mkIdent "x"

-- |Construct exhaustive patterns starting with the used literals
processUsedLits :: [Literal] -> [EqnInfo]
                -> WCM ([ExhaustivePats], EqnSet, Bool)
processUsedLits lits qs = do
  (eps, idxs, nds) <- unzip3 `liftM` mapM process lits
  return (concat eps, IntSet.unions idxs, or nds)
  where
  process lit = do
    let qs' = [shiftPat q | q <- qs, isVarLit lit (firstPat q)]
        ovlp = length qs' > 1
    (missing, used, nd) <- processEqs qs'
    return ( map (\(xs, ys) -> (LiteralPattern NoSpanInfo () lit : xs, ys))
                 missing
           , used
           , nd && ovlp
           )

-- |Constructor patterns are checked by extracting the matched constructors
--  and constructing a pattern for any missing case.
processCons :: [EqnInfo] -> WCM ([ExhaustivePats], EqnSet, Bool)
processCons []       = error "WarnCheck.processCons"
processCons qs@(q:_) = do
  -- Compute any missing patterns starting with the used constructors
  (missing1, used1, nd) <- processUsedCons used_cons qs
  -- Determine unused constructors
  unused   <- getUnusedCons (map fst used_cons)
  if null unused
    then return (missing1, used1, nd)
    else if null defaults
      then return $ (map defaultPat unused ++ missing1, used1, nd)
      else do
        -- Missing patterns for the default alternatives
        (missing2, used2, nd2) <- processEqs defaults
        return ( [ (mkPattern c : ps, cs) | c <- unused, (ps, cs) <- missing2 ]
                  ++ missing1
               , IntSet.union used1 used2, nd || nd2)
  where
  -- used constructors (occurring in a pattern)
  used_cons    = nub $ concatMap (getCon . firstPat) qs
  -- default alternatives (variable pattern)
  defaults     = [ shiftPat q' | q' <- qs, isVarPat (firstPat q') ]
  -- Pattern for a non-matched constructors
  defaultPat c = (mkPattern c : replicate (length (snd3 q) - 1) wildPat, [])
  mkPattern  c = ConstructorPattern NoSpanInfo ()
                  (qualifyLike (fst $ head used_cons) (constrIdent c))
                  (replicate (length $ constrTypes c) wildPat)

-- |Construct exhaustive patterns starting with the used constructors
processUsedCons :: [(QualIdent, Int)] -> [EqnInfo]
                -> WCM ([ExhaustivePats], EqnSet, Bool)
processUsedCons cons qs = do
  (eps, idxs, nds) <- unzip3 `liftM` mapM process cons
  return (concat eps, IntSet.unions idxs, or nds)
  where
  process (c, a) = do
    let qs' = [ removeFirstCon c a q | q <- qs , isVarCon c (firstPat q)]
        ovlp = length qs' > 1
    (missing, used, nd) <- processEqs qs'
    return (map (\(xs, ys) -> (makeCon c a xs, ys)) missing, used, nd && ovlp)

  makeCon c a ps = let (args, rest) = splitAt a ps
                   in ConstructorPattern NoSpanInfo () c args : rest

  removeFirstCon c a (n, p:ps, gs)
    | isVarPat p = (n, replicate a wildPat ++ ps, gs)
    | isCon c  p = (n, patArgs p           ++ ps, gs)
  removeFirstCon _ _ _ = internalError "Checks.WarnCheck.removeFirstCon"

-- |Variable patterns are exhaustive, so they are checked by simply
-- checking the following patterns.
processVars :: [EqnInfo] -> WCM ([ExhaustivePats], EqnSet, Bool)
processVars []               = error "WarnCheck.processVars"
processVars eqs@((n, _, _) : _) = do
  let ovlp = length eqs > 1
  (missing, used, nd) <- processEqs (map shiftPat eqs)
  return ( map (\(xs, ys) -> (wildPat : xs, ys)) missing
         , IntSet.insert n used, nd && ovlp)

-- |Return the constructors of a type not contained in the list of constructors.
getUnusedCons :: [QualIdent] -> WCM [DataConstr]
getUnusedCons []       = internalError "Checks.WarnCheck.getUnusedCons"
getUnusedCons qs@(q:_) = do
  allCons <- getConTy q >>= getTyCons . rootOfType . arrowBase
  return [c | c <- allCons, (constrIdent c) `notElem` map unqualify qs]

-- |Retrieve the type of a given constructor.
getConTy :: QualIdent -> WCM Type
getConTy q = do
  tyEnv <- gets valueEnv
  tcEnv <- gets tyConsEnv
  case qualLookupValue q tyEnv of
    [DataConstructor  _ _ _ (ForAll _ (PredType _ ty))] -> return ty
    [NewtypeConstructor _ _ (ForAll _ (PredType _ ty))] -> return ty
    _ -> case qualLookupTypeInfo q tcEnv of
      [AliasType _ _ _ ty] -> return ty
      _ -> internalError $ "Checks.WarnCheck.getConTy: " ++ show q

-- |Retrieve all constructors of a given type.
getTyCons :: QualIdent -> WCM [DataConstr]
getTyCons tc = do
  tc'   <- unAlias tc
  tcEnv <- gets tyConsEnv
  let getTyCons' :: [TypeInfo] -> Either String [DataConstr]
      getTyCons' ti = case ti of
        [DataType     _ _ cs] -> Right cs
        [RenamingType _ _ nc] -> Right $ [nc]
        _                     -> Left $ "Checks.WarnCheck.getTyCons: " ++ show tc ++ ' ' : show ti ++ '\n' : show tcEnv
      csResult = getTyCons' (qualLookupTypeInfo tc tcEnv)
             <|> getTyCons' (qualLookupTypeInfo tc' tcEnv)
             <|> getTyCons' (lookupTypeInfo (unqualify tc) tcEnv) -- Fall back on unqualified lookup if qualified doesn't work
  case csResult of
    Right cs -> return cs
    Left err -> internalError err

-- |Resugar the exhaustive patterns previously desugared at 'simplifyPat'.
tidyExhaustivePats :: ExhaustivePats -> WCM ExhaustivePats
tidyExhaustivePats (xs, ys) = mapM tidyPat xs >>= \xs' -> return (xs', ys)

-- |Resugar a pattern previously desugared at 'simplifyPat', i.e.
--   * Convert a tuple constructor pattern into a tuple pattern
--   * Convert a list constructor pattern representing a finite list
--     into a list pattern
tidyPat :: Pattern () -> WCM (Pattern ())
tidyPat p@(LiteralPattern        _ _ _) = return p
tidyPat p@(VariablePattern       _ _ _) = return p
tidyPat p@(ConstructorPattern _ _ c ps)
  | isQTupleId c                      =
    TuplePattern NoSpanInfo `liftM` mapM tidyPat ps
  | c == qConsId && isFiniteList p    =
    ListPattern NoSpanInfo () `liftM` mapM tidyPat (unwrapFinite p)
  | c == qConsId                      = unwrapInfinite p
  | otherwise                         =
    ConstructorPattern NoSpanInfo () c `liftM` mapM tidyPat ps
  where
  isFiniteList (ConstructorPattern _ _ d []     ) = d == qNilId
  isFiniteList (ConstructorPattern _ _ d [_, e2])
                                   | d == qConsId = isFiniteList e2
  isFiniteList _                                  = False

  unwrapFinite (ConstructorPattern _ _ _ []     ) = []
  unwrapFinite (ConstructorPattern _ _ _ [p1,p2]) = p1 : unwrapFinite p2
  unwrapFinite pat
    = internalError $ "WarnCheck.tidyPat.unwrapFinite: " ++ show pat

  unwrapInfinite (ConstructorPattern _ a d [p1,p2]) =
    liftM2 (flip (InfixPattern NoSpanInfo a) d) (tidyPat p1) (unwrapInfinite p2)
  unwrapInfinite p0                                 = return p0

tidyPat p = internalError $ "Checks.WarnCheck.tidyPat: " ++ show p

-- |Get the first pattern of a list.
firstPat :: EqnInfo -> Pattern ()
firstPat (_, [],    _) = internalError "Checks.WarnCheck.firstPat: empty list"
firstPat (_, (p:_), _) = p

-- |Drop the first pattern of a list.
shiftPat :: EqnInfo -> EqnInfo
shiftPat (_, [],     _ ) = internalError "Checks.WarnCheck.shiftPat: empty list"
shiftPat (n, (_:ps), gs) = (n, ps, gs)

-- |Wildcard pattern.
wildPat :: Pattern ()
wildPat = VariablePattern NoSpanInfo () anonId

-- |Retrieve any literal out of a pattern.
getLit :: Pattern a -> [Literal]
getLit (LiteralPattern _ _ l) = [l]
getLit _                      = []

-- |Retrieve the constructor name and its arity for a pattern.
getCon :: Pattern a -> [(QualIdent, Int)]
getCon (ConstructorPattern _ _ c ps) = [(c, length ps)]
getCon _                             = []

-- |Is a pattern a variable or literal pattern?
isVarLit :: Literal -> Pattern a -> Bool
isVarLit l p = isVarPat p || isLit l p

-- |Is a pattern a variable or a constructor pattern with the given constructor?
isVarCon :: QualIdent -> Pattern a -> Bool
isVarCon c p = isVarPat p || isCon c p

-- |Is a pattern a pattern matching for the given constructor?
isCon :: QualIdent -> Pattern a -> Bool
isCon c (ConstructorPattern _ _ d _) = c == d
isCon _ _                            = False

-- |Is a pattern a pattern matching for the given literal?
isLit :: Literal -> Pattern a -> Bool
isLit l (LiteralPattern _ _ m) = l == m
isLit _ _                      = False

-- |Is a pattern a literal pattern?
isLitPat :: Pattern a -> Bool
isLitPat (LiteralPattern  _ _ _) = True
isLitPat _                       = False

-- |Is a pattern a variable pattern?
isVarPat :: Pattern a -> Bool
isVarPat (VariablePattern _ _ _) = True
isVarPat _                       = False

-- |Is a pattern a constructor pattern?
isConPat :: Pattern a -> Bool
isConPat (ConstructorPattern _ _ _ _) = True
isConPat _                            = False

-- |Retrieve the arguments of a pattern.
patArgs :: Pattern a -> [Pattern a]
patArgs (ConstructorPattern _ _ _ ps) = ps
patArgs _                             = []

-- |Warning message for non-exhaustive patterns.
-- To shorten the output only the first 'maxPattern' are printed,
-- additional pattern are abbreviated by dots.
warnMissingPattern :: SpanInfo -> String -> [ExhaustivePats] -> Message
warnMissingPattern spi loc pats = spanInfoMessage spi
  $   text "Pattern matches are non-exhaustive"
  $+$ text "In" <+> text loc <> char ':'
  $+$ nest 2 (text "Patterns not matched:" $+$ nest 2 (vcat (ppExPats pats)))
  where
  ppExPats ps
    | length ps > maxPattern = ppPats ++ [text "..."]
    | otherwise              = ppPats
    where ppPats = map ppExPat (take maxPattern ps)
  ppExPat (ps, cs)
    | null cs   = ppPats
    | otherwise = ppPats <+> text "with" <+> hsep (map ppCons cs)
    where ppPats = hsep (map (pPrintPrec 2) ps)
  ppCons (i, lits) = pPrint i <+> text "`notElem`"
            <+> pPrintPrec 0 (List NoSpanInfo () (map (Literal NoSpanInfo ()) lits))

-- |Warning message for unreachable patterns.
-- To shorten the output only the first 'maxPattern' are printed,
-- additional pattern are abbreviated by dots.
warnUnreachablePattern :: SpanInfo  -> [Pattern a] -> Message
warnUnreachablePattern spi pats = spanInfoMessage spi
  $   text "Pattern matches are potentially unreachable"
  $+$ text "In a case alternative:"
  $+$ nest 2 (ppPat pats <+> text "->" <+> text "...")
  where
  ppPat ps = hsep (map (pPrintPrec 2) ps)

-- |Maximum number of missing patterns to be shown.
maxPattern :: Int
maxPattern = 4

warnNondetOverlapping :: SpanInfo -> String -> Message
warnNondetOverlapping spi loc = spanInfoMessage spi $
  text loc <+> text "is potentially non-deterministic due to overlapping rules"

-- -----------------------------------------------------------------------------

checkShadowing :: Ident -> WCM ()
checkShadowing x = do
  warnFor WarnNameShadowing $
    shadowsVar x >>= maybe ok (report . warnShadowing x)
  warnFor WarnImportNameShadowing $
    shadowsImport x >>= maybe ok (report . warnShadowing x)

reportUnusedVars :: WCM ()
reportUnusedVars = reportAllUnusedVars WarnUnusedBindings

reportUnusedGlobalVars :: WCM ()
reportUnusedGlobalVars = reportAllUnusedVars WarnUnusedGlobalBindings

reportAllUnusedVars :: WarnFlag -> WCM ()
reportAllUnusedVars wFlag = warnFor wFlag $ do
  unused <- returnUnrefVars
  unless (null unused) $ mapM_ report $ map warnUnrefVar unused

reportUnusedTypeVars :: [Ident] -> WCM ()
reportUnusedTypeVars vs = warnFor WarnUnusedBindings $ do
  unused <- filterM isUnrefTypeVar vs
  unless (null unused) $ mapM_ report $ map warnUnrefTypeVar unused

-- ---------------------------------------------------------------------------
-- For detecting unreferenced variables, the following functions update the
-- current check state by adding identifiers occuring in declaration left hand
-- sides.

insertDecl :: Decl a -> WCM ()
insertDecl (DataDecl      _ d _ cs _) = do
  insertTypeConsId d
  mapM_ insertConstrDecl cs
insertDecl (ExternalDataDecl   _ d _) = insertTypeConsId d
insertDecl (NewtypeDecl   _ d _ nc _) = do
  insertTypeConsId d
  insertNewConstrDecl nc
insertDecl (TypeDecl        _ t _ ty) = do
  insertTypeConsId t
  insertTypeExpr ty
insertDecl (FunctionDecl     _ _ f _) = do
  cons <- isConsId f
  unless cons $ insertVar f
insertDecl (ExternalDecl        _ vs) = mapM_ (insertVar . varIdent) vs
insertDecl (PatternDecl        _ p _) = insertPattern False p
insertDecl (FreeDecl            _ vs) = mapM_ (insertVar . varIdent) vs
insertDecl (ClassDecl _ _ _ cls _ ds) = do
  insertTypeConsId cls
  mapM_ insertVar $ concatMap methods ds
insertDecl _                          = ok

insertTypeExpr :: TypeExpr -> WCM ()
insertTypeExpr (VariableType       _ _) = ok
insertTypeExpr (ConstructorType    _ _) = ok
insertTypeExpr (ApplyType    _ ty1 ty2) = mapM_ insertTypeExpr [ty1,ty2]
insertTypeExpr (TupleType        _ tys) = mapM_ insertTypeExpr tys
insertTypeExpr (ListType          _ ty) = insertTypeExpr ty
insertTypeExpr (ArrowType    _ ty1 ty2) = mapM_ insertTypeExpr [ty1,ty2]
insertTypeExpr (ParenType         _ ty) = insertTypeExpr ty
insertTypeExpr (ForallType      _ _ ty) = insertTypeExpr ty

insertConstrDecl :: ConstrDecl -> WCM ()
insertConstrDecl (ConstrDecl _    c _) = insertConsId c
insertConstrDecl (ConOpDecl  _ _ op _) = insertConsId op
insertConstrDecl (RecordDecl _    c _) = insertConsId c

insertNewConstrDecl :: NewConstrDecl -> WCM ()
insertNewConstrDecl (NewConstrDecl _ c _) = insertConsId c
insertNewConstrDecl (NewRecordDecl _ c _) = insertConsId c

-- 'fp' indicates whether 'checkPattern' deals with the arguments
-- of a function pattern or not.
-- Since function patterns are not recognized before syntax check, it is
-- necessary to determine whether a constructor pattern represents a
-- constructor or a function.
insertPattern :: Bool -> Pattern a -> WCM ()
insertPattern fp (VariablePattern       _ _ v) = do
  cons <- isConsId v
  unless cons $ do
    var <- isVarId v
    if and [fp, var, not (isAnonId v)] then visitId v else insertVar v
insertPattern fp (ConstructorPattern _ _ c ps) = do
  cons <- isQualConsId c
  mapM_ (insertPattern (not cons || fp)) ps
insertPattern fp (InfixPattern    spi a p1 c p2)
  = insertPattern fp (ConstructorPattern spi a c [p1, p2])
insertPattern fp (ParenPattern          _ p) = insertPattern fp p
insertPattern fp (RecordPattern    _ _ _ fs) = mapM_ (insertFieldPattern fp) fs
insertPattern fp (TuplePattern         _ ps) = mapM_ (insertPattern fp) ps
insertPattern fp (ListPattern        _ _ ps) = mapM_ (insertPattern fp) ps
insertPattern fp (AsPattern           _ v p) = insertVar v >> insertPattern fp p
insertPattern fp (LazyPattern           _ p) = insertPattern fp p
insertPattern _  (FunctionPattern  _ _ f ps) = do
  visitQId f
  mapM_ (insertPattern True) ps
insertPattern _  (InfixFuncPattern spi a p1 f p2)
  = insertPattern True (FunctionPattern spi a f [p1, p2])
insertPattern _ _ = ok

insertFieldPattern :: Bool -> Field (Pattern a) -> WCM ()
insertFieldPattern fp (Field _ _ p) = insertPattern fp p

-- ---------------------------------------------------------------------------

-- Data type for distinguishing identifiers as either (type) constructors or
-- (type) variables (including functions).
data IdInfo
  = ConsInfo           -- ^ Constructor
  | VarInfo Ident Bool -- ^ Variable with original definition (for position)
                       --   and used flag
  deriving Show

isVariable :: IdInfo -> Bool
isVariable (VarInfo _ _) = True
isVariable _             = False

getVariable :: IdInfo -> Maybe Ident
getVariable (VarInfo v _) = Just v
getVariable _             = Nothing

isConstructor :: IdInfo -> Bool
isConstructor ConsInfo = True
isConstructor _        = False

variableVisited :: IdInfo -> Bool
variableVisited (VarInfo _ v) = v
variableVisited _             = True

visitVariable :: IdInfo -> IdInfo
visitVariable (VarInfo v _) = VarInfo v True
visitVariable  info         = info

insertScope :: QualIdent -> IdInfo -> WCM ()
insertScope qid info = modifyScope $ qualBindNestEnv qid info

insertVar :: Ident -> WCM ()
insertVar v = unless (isAnonId v) $ do
  known <- isKnownVar v
  if known then visitId v else insertScope (commonId v) (VarInfo v False)

insertTypeVar :: Ident -> WCM ()
insertTypeVar v = unless (isAnonId v)
                $ insertScope (typeId v) (VarInfo v False)

insertConsId :: Ident -> WCM ()
insertConsId c = insertScope (commonId c) ConsInfo

insertTypeConsId :: Ident -> WCM ()
insertTypeConsId c = insertScope (typeId c) ConsInfo

isVarId :: Ident -> WCM Bool
isVarId v = gets (isVar $ commonId v)

isConsId :: Ident -> WCM Bool
isConsId c = gets (isCons $ qualify c)

isQualConsId :: QualIdent -> WCM Bool
isQualConsId qid = gets (isCons qid)

shadows :: QualIdent -> WcState -> Maybe Ident
shadows qid s = do
  guard $ not (qualInLocalNestEnv qid sc)
  info      <- listToMaybe $ qualLookupNestEnv qid sc
  getVariable info
  where sc = scope s

importShadows :: QualIdent -> WcState -> Maybe Ident
importShadows qid s = do
  guard $ not (qualInLocalNestEnv qid sc)
  let qids = allBoundQualIdents $ valueEnv s
  listToMaybe $ map unqualify $ filter isMatchingImport qids
  where sc = scope s
        isMatchingImport qid' = unqualify qid' == unqualify qid
                             && isJust (qidModule qid')
                             && qidModule qid' /= Just (moduleId s)

shadowsVar :: Ident -> WCM (Maybe Ident)
shadowsVar v = gets (shadows $ commonId v)

shadowsImport :: Ident -> WCM (Maybe Ident)
shadowsImport v = gets (importShadows $ commonId v)

visitId :: Ident -> WCM ()
visitId v = modifyScope (qualModifyNestEnv visitVariable (commonId v))

visitQId :: QualIdent -> WCM ()
visitQId v = do
  mid <- getModuleIdent
  maybe ok visitId (localIdent mid v)

visitTypeId :: Ident -> WCM ()
visitTypeId v = modifyScope (qualModifyNestEnv visitVariable (typeId v))

visitQTypeId :: QualIdent -> WCM ()
visitQTypeId v = do
  mid <- getModuleIdent
  maybe ok visitTypeId (localIdent mid v)

isKnownVar :: Ident -> WCM Bool
isKnownVar v = gets $ \s -> isKnown s (commonId v)

isUnrefTypeVar :: Ident -> WCM Bool
isUnrefTypeVar v = gets (\s -> isUnref s (typeId v))

returnUnrefVars :: WCM [Ident]
returnUnrefVars = gets (\s ->
  let ids    = map fst (localNestEnv (scope s))
      unrefs = filter (isUnref s . qualify) ids
  in  unrefs )

inNestedScope :: WCM a -> WCM ()
inNestedScope m = beginScope >> m >> endScope

beginScope :: WCM ()
beginScope = modifyScope nestEnv

endScope :: WCM ()
endScope = modifyScope unnestEnv

------------------------------------------------------------------------------

isKnown :: WcState -> QualIdent -> Bool
isKnown s qid = qualInLocalNestEnv qid (scope s)

isUnref :: WcState -> QualIdent -> Bool
isUnref s qid = let sc = scope s
                in  any (not . variableVisited) (qualLookupNestEnv qid sc)
                    && qualInLocalNestEnv qid sc

isVar :: QualIdent -> WcState -> Bool
isVar qid s = maybe (isAnonId (unqualify qid))
                    isVariable
                    (listToMaybe (qualLookupNestEnv qid (scope s)))

isCons :: QualIdent -> WcState -> Bool
isCons qid s = maybe (isImportedCons s qid)
                      isConstructor
                      (listToMaybe (qualLookupNestEnv qid (scope s)))
 where isImportedCons s' qid' = case qualLookupValue qid' (valueEnv s') of
          (DataConstructor  _ _ _ _) : _ -> True
          (NewtypeConstructor _ _ _) : _ -> True
          _                              -> False

-- Since type identifiers and normal identifiers (e.g. functions, variables
-- or constructors) don't share the same namespace, it is necessary
-- to distinguish them in the scope environment of the check state.
-- For this reason type identifiers are annotated with 1 and normal
-- identifiers are annotated with 0.
commonId :: Ident -> QualIdent
commonId = qualify . unRenameIdent

typeId :: Ident -> QualIdent
typeId = qualify . flip renameIdent 1

<<<<<<< HEAD
=======

-- --------------------------------------------------------------------------
-- Check Case Mode
-- --------------------------------------------------------------------------


-- The following functions traverse the AST and search for (defining)
-- identifiers and check if their names have the appropriate case mode.
checkCaseMode :: [Decl a] -> WCM ()
checkCaseMode = warnFor WarnIrregularCaseMode . mapM_ checkCaseModeDecl

checkCaseModeDecl :: Decl a -> WCM ()
checkCaseModeDecl (DataDecl _ tc vs cs _) = do
  checkCaseModeID isDataDeclName tc
  mapM_ (checkCaseModeID isVarName) vs
  mapM_ checkCaseModeConstr cs
checkCaseModeDecl (NewtypeDecl _ tc vs nc _) = do
  checkCaseModeID isDataDeclName tc
  mapM_ (checkCaseModeID isVarName) vs
  checkCaseModeNewConstr nc
checkCaseModeDecl (TypeDecl _ tc vs ty) = do
  checkCaseModeID isDataDeclName tc
  mapM_ (checkCaseModeID isVarName) vs
  checkCaseModeTypeExpr ty
checkCaseModeDecl (TypeSig _ fs qty) = do
  mapM_ (checkCaseModeID isFuncName) fs
  checkCaseModeQualTypeExpr qty
checkCaseModeDecl (FunctionDecl _ _ f eqs) = do
  checkCaseModeID isFuncName f
  mapM_ checkCaseModeEquation eqs
checkCaseModeDecl (ExternalDecl _ vs) =
  mapM_ (checkCaseModeID isFuncName . varIdent) vs
checkCaseModeDecl (PatternDecl _ t rhs) = do
  checkCaseModePattern t
  checkCaseModeRhs rhs
checkCaseModeDecl (FreeDecl  _ vs) =
  mapM_ (checkCaseModeID isVarName . varIdent) vs
checkCaseModeDecl (DefaultDecl _ tys) = mapM_ checkCaseModeTypeExpr tys
checkCaseModeDecl (ClassDecl _ _ cx cls tv ds) = do
  checkCaseModeContext cx
  checkCaseModeID isClassDeclName cls
  checkCaseModeID isVarName tv
  mapM_ checkCaseModeDecl ds
checkCaseModeDecl (InstanceDecl _ _ cx _ inst ds) = do
  checkCaseModeContext cx
  checkCaseModeTypeExpr inst
  mapM_ checkCaseModeDecl ds
checkCaseModeDecl _ = ok

checkCaseModeConstr :: ConstrDecl -> WCM ()
checkCaseModeConstr (ConstrDecl _ c tys) = do
  checkCaseModeID isConstrName c
  mapM_ checkCaseModeTypeExpr tys
checkCaseModeConstr (ConOpDecl  _ ty1 c ty2) = do
  checkCaseModeTypeExpr ty1
  checkCaseModeID isConstrName c
  checkCaseModeTypeExpr ty2
checkCaseModeConstr (RecordDecl _ c fs) = do
  checkCaseModeID isConstrName c
  mapM_ checkCaseModeFieldDecl fs

checkCaseModeFieldDecl :: FieldDecl -> WCM ()
checkCaseModeFieldDecl (FieldDecl _ fs ty) = do
  mapM_ (checkCaseModeID isFuncName) fs
  checkCaseModeTypeExpr ty

checkCaseModeNewConstr :: NewConstrDecl -> WCM ()
checkCaseModeNewConstr (NewConstrDecl _ nc ty) = do
  checkCaseModeID isConstrName nc
  checkCaseModeTypeExpr ty
checkCaseModeNewConstr (NewRecordDecl _ nc (f, ty)) = do
  checkCaseModeID isConstrName nc
  checkCaseModeID isFuncName f
  checkCaseModeTypeExpr ty

checkCaseModeContext :: Context -> WCM ()
checkCaseModeContext = mapM_ checkCaseModeConstraint

checkCaseModeConstraint :: Constraint -> WCM ()
checkCaseModeConstraint (Constraint _ _ ty) = checkCaseModeTypeExpr ty

checkCaseModeTypeExpr :: TypeExpr -> WCM ()
checkCaseModeTypeExpr (ApplyType _ ty1 ty2) = do
  checkCaseModeTypeExpr ty1
  checkCaseModeTypeExpr ty2
checkCaseModeTypeExpr (VariableType _ tv) = checkCaseModeID isVarName tv
checkCaseModeTypeExpr (TupleType _ tys) = mapM_ checkCaseModeTypeExpr tys
checkCaseModeTypeExpr (ListType _ ty) = checkCaseModeTypeExpr ty
checkCaseModeTypeExpr (ArrowType _ ty1 ty2) = do
  checkCaseModeTypeExpr ty1
  checkCaseModeTypeExpr ty2
checkCaseModeTypeExpr (ParenType _ ty) = checkCaseModeTypeExpr ty
checkCaseModeTypeExpr (ForallType _ tvs ty) = do
  mapM_ (checkCaseModeID isVarName) tvs
  checkCaseModeTypeExpr ty
checkCaseModeTypeExpr _ = ok

checkCaseModeQualTypeExpr :: QualTypeExpr -> WCM ()
checkCaseModeQualTypeExpr (QualTypeExpr _ cx ty) = do
  checkCaseModeContext cx
  checkCaseModeTypeExpr ty

checkCaseModeEquation :: Equation a -> WCM ()
checkCaseModeEquation (Equation _ lhs rhs) = do
  checkCaseModeLhs lhs
  checkCaseModeRhs rhs

checkCaseModeLhs :: Lhs a -> WCM ()
checkCaseModeLhs (FunLhs _ f ts) = do
  checkCaseModeID isFuncName f
  mapM_ checkCaseModePattern ts
checkCaseModeLhs (OpLhs _ t1 f t2) = do
  checkCaseModePattern t1
  checkCaseModeID isFuncName f
  checkCaseModePattern t2
checkCaseModeLhs (ApLhs _ lhs ts) = do
  checkCaseModeLhs lhs
  mapM_ checkCaseModePattern ts

checkCaseModeRhs :: Rhs a -> WCM ()
checkCaseModeRhs (SimpleRhs _ _ e ds) = do
  checkCaseModeExpr e
  mapM_ checkCaseModeDecl ds
checkCaseModeRhs (GuardedRhs _ _ es ds) = do
  mapM_ checkCaseModeCondExpr es
  mapM_ checkCaseModeDecl ds

checkCaseModeCondExpr :: CondExpr a -> WCM ()
checkCaseModeCondExpr (CondExpr _ g e) = do
  checkCaseModeExpr g
  checkCaseModeExpr e

checkCaseModePattern :: Pattern a -> WCM ()
checkCaseModePattern (VariablePattern _ _ v) = checkCaseModeID isVarName v
checkCaseModePattern (ConstructorPattern _ _ _ ts) =
  mapM_ checkCaseModePattern ts
checkCaseModePattern (InfixPattern _ _ t1 _ t2) = do
  checkCaseModePattern t1
  checkCaseModePattern t2
checkCaseModePattern (ParenPattern _ t) = checkCaseModePattern t
checkCaseModePattern (RecordPattern _ _ _ fs) =
  mapM_ checkCaseModeFieldPattern fs
checkCaseModePattern (TuplePattern _ ts) = mapM_ checkCaseModePattern ts
checkCaseModePattern (ListPattern _ _ ts) = mapM_ checkCaseModePattern ts
checkCaseModePattern (AsPattern _ v t) = do
  checkCaseModeID isVarName v
  checkCaseModePattern t
checkCaseModePattern (LazyPattern _ t) = checkCaseModePattern t
checkCaseModePattern (FunctionPattern _ _ _ ts) = mapM_ checkCaseModePattern ts
checkCaseModePattern (InfixFuncPattern _ _ t1 _ t2) = do
  checkCaseModePattern t1
  checkCaseModePattern t2
checkCaseModePattern _ = ok

checkCaseModeExpr :: Expression a -> WCM ()
checkCaseModeExpr (Paren _ e) = checkCaseModeExpr e
checkCaseModeExpr (Typed _ e qty) = do
  checkCaseModeExpr e
  checkCaseModeQualTypeExpr qty
checkCaseModeExpr (Record _ _ _ fs) = mapM_ checkCaseModeFieldExpr fs
checkCaseModeExpr (RecordUpdate _ e fs) = do
  checkCaseModeExpr e
  mapM_ checkCaseModeFieldExpr fs
checkCaseModeExpr (Tuple _ es) = mapM_ checkCaseModeExpr es
checkCaseModeExpr (List _ _ es) = mapM_ checkCaseModeExpr es
checkCaseModeExpr (ListCompr _ e stms)  = do
  checkCaseModeExpr e
  mapM_ checkCaseModeStatement stms
checkCaseModeExpr (EnumFrom _ e) = checkCaseModeExpr e
checkCaseModeExpr (EnumFromThen _ e1 e2) = do
  checkCaseModeExpr e1
  checkCaseModeExpr e2
checkCaseModeExpr (EnumFromTo _ e1 e2) = do
  checkCaseModeExpr e1
  checkCaseModeExpr e2
checkCaseModeExpr (EnumFromThenTo _ e1 e2 e3) = do
  checkCaseModeExpr e1
  checkCaseModeExpr e2
  checkCaseModeExpr e3
checkCaseModeExpr (UnaryMinus _ e) = checkCaseModeExpr e
checkCaseModeExpr (Apply _ e1 e2) = do
  checkCaseModeExpr e1
  checkCaseModeExpr e2
checkCaseModeExpr (InfixApply _ e1 _ e2) = do
  checkCaseModeExpr e1
  checkCaseModeExpr e2
checkCaseModeExpr (LeftSection _ e _) = checkCaseModeExpr e
checkCaseModeExpr (RightSection _ _ e) = checkCaseModeExpr e
checkCaseModeExpr (Lambda _ ts e) = do
  mapM_ checkCaseModePattern ts
  checkCaseModeExpr e
checkCaseModeExpr (Let _ _ ds e) = do
  mapM_ checkCaseModeDecl ds
  checkCaseModeExpr e
checkCaseModeExpr (Do _ _ stms e) = do
  mapM_ checkCaseModeStatement stms
  checkCaseModeExpr e
checkCaseModeExpr (IfThenElse _ e1 e2 e3) = do
  checkCaseModeExpr e1
  checkCaseModeExpr e2
  checkCaseModeExpr e3
checkCaseModeExpr (Case _ _ _ e as) = do
  mapM_ checkCaseModeAlt as
  checkCaseModeExpr e
checkCaseModeExpr _ = ok

checkCaseModeStatement :: Statement a -> WCM ()
checkCaseModeStatement (StmtExpr _    e) = checkCaseModeExpr e
checkCaseModeStatement (StmtDecl _ _ ds) = mapM_ checkCaseModeDecl ds
checkCaseModeStatement (StmtBind _  t e) = do
  checkCaseModePattern t
  checkCaseModeExpr e

checkCaseModeAlt :: Alt a -> WCM ()
checkCaseModeAlt (Alt _ t rhs) = checkCaseModePattern t >> checkCaseModeRhs rhs

checkCaseModeFieldPattern :: Field (Pattern a) -> WCM ()
checkCaseModeFieldPattern (Field _ _ t) = checkCaseModePattern t

checkCaseModeFieldExpr :: Field (Expression a) -> WCM ()
checkCaseModeFieldExpr (Field _ _ e) = checkCaseModeExpr e

checkCaseModeID :: (CaseMode -> String -> Bool) -> Ident -> WCM ()
checkCaseModeID f i@(Ident _ name _) = do
  c <- gets caseMode
  unless (f c name) (report $ warnCaseMode i c)

isVarName :: CaseMode -> String -> Bool
isVarName CaseModeProlog  (x:_) | isAlpha x = isUpper x
isVarName CaseModeGoedel  (x:_) | isAlpha x = isLower x
isVarName CaseModeHaskell (x:_) | isAlpha x = isLower x
isVarName _               _     = True

isFuncName :: CaseMode -> String -> Bool
isFuncName CaseModeHaskell (x:_) | isAlpha x = isLower x
isFuncName CaseModeGoedel  (x:_) | isAlpha x = isUpper x
isFuncName CaseModeProlog  (x:_) | isAlpha x = isLower x
isFuncName _               _     = True

isConstrName :: CaseMode -> String -> Bool
isConstrName = isDataDeclName

isClassDeclName :: CaseMode -> String -> Bool
isClassDeclName = isDataDeclName

isDataDeclName :: CaseMode -> String -> Bool
isDataDeclName CaseModeProlog  (x:_) | isAlpha x = isLower x
isDataDeclName CaseModeGoedel  (x:_) | isAlpha x = isUpper x
isDataDeclName CaseModeHaskell (x:_) | isAlpha x = isUpper x
isDataDeclName _               _     = True

>>>>>>> 23bf7b2d
-- ---------------------------------------------------------------------------
-- Warn for redundant context
-- ---------------------------------------------------------------------------

--traverse the AST for QualTypeExpr/Context and check for redundancy
checkRedContext :: [Decl a] -> WCM ()
checkRedContext = warnFor WarnRedundantContext . mapM_ checkRedContextDecl

getRedPredSet :: ModuleIdent -> ClassEnv -> TCEnv -> PredSet -> PredSet
getRedPredSet m cenv tcEnv ps =
  Set.map (pm Map.!) $ Set.difference qps $ minPredSet cenv qps --or fromJust $ Map.lookup
  where (qps, pm) = Set.foldr qualifyAndAddPred (Set.empty, Map.empty) ps
        qualifyAndAddPred p@(Pred qid ty) (ps', pm') =
          let qp = Pred (getOrigName m qid tcEnv) ty
          in (Set.insert qp ps', Map.insert qp p pm')

getPredFromContext :: Context -> ([Ident], PredSet)
getPredFromContext cx =
  let vs = concatMap (\(Constraint _ _ ty) -> typeVariables ty) cx
  in (vs, toPredSet vs cx)

checkRedContext' :: (Pred -> Message) -> PredSet -> WCM ()
checkRedContext' f ps = do
  m     <- gets moduleId
  cenv  <- gets classEnv
  tcEnv <- gets tyConsEnv
  mapM_ (report . f) (getRedPredSet m cenv tcEnv ps)

checkRedContextDecl :: Decl a -> WCM ()
checkRedContextDecl (TypeSig _ ids (QualTypeExpr _ cx _)) =
  checkRedContext' (warnRedContext (warnRedFuncString ids) vs) ps
  where (vs, ps) = getPredFromContext cx
checkRedContextDecl (FunctionDecl _ _ _ eqs) = mapM_ checkRedContextEq eqs
checkRedContextDecl (PatternDecl _ _ rhs) = checkRedContextRhs rhs
checkRedContextDecl (ClassDecl _ _ cx i _ ds) = do
  checkRedContext'
    (warnRedContext (text ("class declaration " ++ escName i)) vs)
    ps
  mapM_ checkRedContextDecl ds
  where (vs, ps) = getPredFromContext cx
checkRedContextDecl (InstanceDecl _ _ cx qid _ ds) = do
  checkRedContext'
    (warnRedContext (text ("instance declaration " ++ escQualName qid)) vs)
    ps
  mapM_ checkRedContextDecl ds
  where (vs, ps) = getPredFromContext cx
checkRedContextDecl _ = return ()

checkRedContextEq :: Equation a -> WCM ()
checkRedContextEq (Equation _ _ rhs) = checkRedContextRhs rhs

checkRedContextRhs :: Rhs a -> WCM ()
checkRedContextRhs (SimpleRhs  _ _ e  ds) = do
  checkRedContextExpr e
  mapM_ checkRedContextDecl ds
checkRedContextRhs (GuardedRhs _ _ cs ds) = do
  mapM_ checkRedContextCond cs
  mapM_ checkRedContextDecl ds

checkRedContextCond :: CondExpr a -> WCM ()
checkRedContextCond (CondExpr _ e1 e2) = do
  checkRedContextExpr e1
  checkRedContextExpr e2

checkRedContextExpr :: Expression a -> WCM ()
checkRedContextExpr (Paren _ e) = checkRedContextExpr e
checkRedContextExpr (Typed _ e (QualTypeExpr _ cx _)) = do
  checkRedContextExpr e
  checkRedContext' (warnRedContext (text "type signature") vs) ps
  where (vs, ps) = getPredFromContext cx
checkRedContextExpr (Record _ _ _ fs) = mapM_ checkRedContextFieldExpr fs
checkRedContextExpr (RecordUpdate _ e fs) = do
  checkRedContextExpr e
  mapM_ checkRedContextFieldExpr fs
checkRedContextExpr (Tuple  _ es) = mapM_ checkRedContextExpr es
checkRedContextExpr (List _ _ es) = mapM_ checkRedContextExpr es
checkRedContextExpr (ListCompr _ e sts) = do
  checkRedContextExpr e
  mapM_ checkRedContextStmt sts
checkRedContextExpr (EnumFrom _ e) = checkRedContextExpr e
checkRedContextExpr (EnumFromThen _ e1 e2) = do
  checkRedContextExpr e1
  checkRedContextExpr e2
checkRedContextExpr (EnumFromTo _ e1 e2) = do
  checkRedContextExpr e1
  checkRedContextExpr e2
checkRedContextExpr (EnumFromThenTo _ e1 e2 e3) = do
  checkRedContextExpr e1
  checkRedContextExpr e2
  checkRedContextExpr e3
checkRedContextExpr (UnaryMinus _ e) = checkRedContextExpr e
checkRedContextExpr (Apply _ e1 e2) = do
  checkRedContextExpr e1
  checkRedContextExpr e2
checkRedContextExpr (InfixApply _ e1 _ e2) = do
  checkRedContextExpr e1
  checkRedContextExpr e2
checkRedContextExpr (LeftSection  _ e _) = checkRedContextExpr e
checkRedContextExpr (RightSection _ _ e) = checkRedContextExpr e
checkRedContextExpr (Lambda _ _ e) = checkRedContextExpr e
checkRedContextExpr (Let _ _ ds e) = do
  mapM_ checkRedContextDecl ds
  checkRedContextExpr e
checkRedContextExpr (IfThenElse _ e1 e2 e3) = do
  checkRedContextExpr e1
  checkRedContextExpr e2
  checkRedContextExpr e3
checkRedContextExpr (Case _ _ _ e as) = do
  checkRedContextExpr e
  mapM_ checkRedContextAlt as
checkRedContextExpr _ = return ()

checkRedContextStmt :: Statement a -> WCM ()
checkRedContextStmt (StmtExpr   _  e) = checkRedContextExpr e
checkRedContextStmt (StmtDecl _ _ ds) = mapM_ checkRedContextDecl ds
checkRedContextStmt (StmtBind _ _  e) = checkRedContextExpr e

checkRedContextAlt :: Alt a -> WCM ()
checkRedContextAlt (Alt _ _ rhs) = checkRedContextRhs rhs

checkRedContextFieldExpr :: Field (Expression a) -> WCM ()
checkRedContextFieldExpr (Field _ _ e) = checkRedContextExpr e

-- ---------------------------------------------------------------------------
-- Warnings messages
-- ---------------------------------------------------------------------------

warnRedFuncString :: [Ident] -> Doc
warnRedFuncString is = text "type signature for function" <>
                       text (if length is == 1 then [] else "s") <+>
                       csep (map (text . escName) is)

-- Doc description -> TypeVars -> Pred -> Warning
warnRedContext :: Doc -> [Ident] -> Pred -> Message
warnRedContext d vs p@(Pred qid _) = spanInfoMessage qid $
  text "Redundant context in" <+> d <> colon <+>
  quotes (pPrint $ fromPred vs p) -- idents use ` ' as quotes not ' '

-- seperate a list by ', '
csep :: [Doc] -> Doc
csep []     = empty
csep [x]    = x
csep (x:xs) = x <> comma <+> csep xs

warnUnrefTypeVar :: Ident -> Message
warnUnrefTypeVar v = spanInfoMessage v $ hsep $ map text
  [ "Unreferenced type variable", escName v ]

warnUnrefVar :: Ident -> Message
warnUnrefVar v = spanInfoMessage v $ hsep $ map text
  [ "Unused declaration of variable", escName v ]

warnShadowing :: Ident -> Ident -> Message
warnShadowing x v = spanInfoMessage x $
  text "Shadowing symbol" <+> text (escName x)
  <> comma <+> text "bound at:" <+> ppPosition (getPosition v)<|MERGE_RESOLUTION|>--- conflicted
+++ resolved
@@ -1227,8 +1227,6 @@
 typeId :: Ident -> QualIdent
 typeId = qualify . flip renameIdent 1
 
-<<<<<<< HEAD
-=======
 
 -- --------------------------------------------------------------------------
 -- Check Case Mode
@@ -1480,7 +1478,6 @@
 isDataDeclName CaseModeHaskell (x:_) | isAlpha x = isUpper x
 isDataDeclName _               _     = True
 
->>>>>>> 23bf7b2d
 -- ---------------------------------------------------------------------------
 -- Warn for redundant context
 -- ---------------------------------------------------------------------------
