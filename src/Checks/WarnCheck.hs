--- conflicted
+++ resolved
@@ -43,11 +43,6 @@
 import Curry.Base.Pretty
 import Curry.Base.SpanInfo
 import Curry.Syntax
-<<<<<<< HEAD
-import Curry.Syntax.Utils  ()
-import Curry.Syntax.Pretty ()
-=======
->>>>>>> 0ff1fbd2
 
 import Base.CurryTypes (ppTypeScheme, fromPred, toPredList)
 import Base.Messages   (Message, spanInfoMessage, internalError)
