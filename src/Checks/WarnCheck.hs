{- |
    Module      :  $Header$
    Description :  Checks for irregular code
    Copyright   :  (c) 2006        Martin Engelke
                       2011 - 2014 Björn Peemöller
                       2014 - 2015 Jan Tikovsky
                       2016 - 2017 Finn Teegen
    License     :  BSD-3-clause

    Maintainer  :  bjp@informatik.uni-kiel.de
    Stability   :  experimental
    Portability :  portable

    This module searches for potentially irregular code and generates
    warning messages.
-}
{-# LANGUAGE CPP #-}
module Checks.WarnCheck (warnCheck) where

#if __GLASGOW_HASKELL__ >= 804
import Prelude hiding ((<>))
#endif

import           Control.Monad
  (filterM, foldM_, guard, liftM, liftM2, when, unless)
import           Control.Monad.State.Strict    (State, execState, gets, modify)
import qualified Data.IntSet         as IntSet
  (IntSet, empty, insert, notMember, singleton, union, unions)
import qualified Data.Map            as Map    (empty, insert, lookup, (!))
import           Data.Maybe
  (catMaybes, fromMaybe, listToMaybe)
import           Data.List
  ((\\), intersect, intersectBy, nub, sort, unionBy)
import           Data.Char
  (isLower, isUpper, toLower, toUpper, isAlpha)
import qualified Data.Set.Extra as Set

import Curry.Base.Ident
import Curry.Base.Position
import Curry.Base.Pretty
import Curry.Base.SpanInfo
import Curry.Syntax
import Curry.Syntax.Utils  (typeVariables)
import Curry.Syntax.Pretty (ppDecl, ppPattern, ppExpr, ppIdent, ppConstraint)

<<<<<<< HEAD
import Base.CurryTypes (ppTypeScheme, fromPred, toPredSet)
=======
import Base.CurryTypes (ppPredType)
>>>>>>> 616660a6
import Base.Messages   (Message, posMessage, internalError)
import Base.NestEnv    ( NestEnv, emptyEnv, localNestEnv, nestEnv, unnestEnv
                       , qualBindNestEnv, qualInLocalNestEnv, qualLookupNestEnv
                       , qualModifyNestEnv)

import Base.Expr  (Expr (fv))
import Base.Types
import Base.Utils (findMultiples)
import Env.ModuleAlias
import Env.Class (ClassEnv, classMethods, hasDefaultImpl)
import Env.TypeConstructor ( TCEnv, TypeInfo (..), lookupTypeInfo
                           , qualLookupTypeInfo, getOrigName )
import Env.Value (ValueEnv, ValueInfo (..), qualLookupValue)

import CompilerOpts

-- Find potentially incorrect code in a Curry program and generate warnings
-- for the following issues:
--   - multiply imported modules, multiply imported/hidden values
--   - unreferenced (type) variables
--   - shadowing (type) variables
--   - idle case alternatives
--   - overlapping case alternatives
--   - non-adjacent function rules
--   - wrong case mode
--   - redundant context
warnCheck :: WarnOpts -> CaseMode -> AliasEnv -> ValueEnv -> TCEnv -> ClassEnv
          -> Module a -> [Message]
warnCheck wOpts cOpts aEnv valEnv tcEnv clsEnv mdl
  = runOn (initWcState mid aEnv valEnv tcEnv clsEnv (wnWarnFlags wOpts) cOpts) $ do
      checkImports   is
      checkDeclGroup ds
      checkExports   es
      checkMissingTypeSignatures ds
      checkModuleAlias is
      checkCaseMode  ds
      checkRedContext ds
  where Module _ _ mid es is ds = fmap (const ()) mdl

type ScopeEnv = NestEnv IdInfo

-- Current state of generating warnings
data WcState = WcState
  { moduleId    :: ModuleIdent
  , scope       :: ScopeEnv
  , aliasEnv    :: AliasEnv
  , valueEnv    :: ValueEnv
  , tyConsEnv   :: TCEnv
  , classEnv    :: ClassEnv
  , warnFlags   :: [WarnFlag]
  , caseMode    :: CaseMode
  , warnings    :: [Message]
  }

-- The monadic representation of the state allows the usage of monadic
-- syntax (do expression) for dealing easier and safer with its
-- contents.
type WCM = State WcState

initWcState :: ModuleIdent -> AliasEnv -> ValueEnv -> TCEnv -> ClassEnv
            -> [WarnFlag] -> CaseMode -> WcState
initWcState mid ae ve te ce wf cm = WcState mid emptyEnv ae ve te ce wf cm []

getModuleIdent :: WCM ModuleIdent
getModuleIdent = gets moduleId

modifyScope :: (ScopeEnv -> ScopeEnv) -> WCM ()
modifyScope f = modify $ \s -> s { scope = f $ scope s }

warnFor :: WarnFlag -> WCM () -> WCM ()
warnFor f act = do
  warn <- gets $ \s -> f `elem` warnFlags s
  when warn act

report :: Message -> WCM ()
report w = modify $ \ s -> s { warnings = w : warnings s }

unAlias :: QualIdent -> WCM QualIdent
unAlias q = do
  aEnv <- gets aliasEnv
  case qidModule q of
    Nothing -> return q
    Just m  -> case Map.lookup m aEnv of
      Nothing -> return q
      Just m' -> return $ qualifyWith m' (unqualify q)

ok :: WCM ()
ok = return ()

-- |Run a 'WCM' action and return the list of messages
runOn :: WcState -> WCM a -> [Message]
runOn s f = sort $ warnings $ execState f s

-- ---------------------------------------------------------------------------
-- checkExports
-- ---------------------------------------------------------------------------

checkExports :: Maybe ExportSpec -> WCM () -- TODO checks
checkExports Nothing                      = ok
checkExports (Just (Exporting _ exports)) = do
  mapM_ visitExport exports
  reportUnusedGlobalVars
    where
      visitExport (Export _ qid) = visitQId qid
      visitExport _              = ok

-- ---------------------------------------------------------------------------
-- checkImports
-- ---------------------------------------------------------------------------

-- Check import declarations for multiply imported modules and multiply
-- imported/hidden values.
-- The function uses a map of the already imported or hidden entities to
-- collect the entities throughout multiple import statements.
checkImports :: [ImportDecl] -> WCM ()
checkImports = warnFor WarnMultipleImports . foldM_ checkImport Map.empty
  where
  checkImport env (ImportDecl pos mid _ _ spec) = case Map.lookup mid env of
    Nothing   -> setImportSpec env mid $ fromImpSpec spec
    Just ishs -> checkImportSpec env pos mid ishs spec

  checkImportSpec env _ mid (_, _)    Nothing = do
    report $ warnMultiplyImportedModule mid
    return env

  checkImportSpec env _ mid (is, hs) (Just (Importing _ is'))
    | null is && any (`notElem` hs) is' = do
        report $ warnMultiplyImportedModule mid
        setImportSpec env mid (is', hs)
    | null iis  = setImportSpec env mid (is' ++ is, hs)
    | otherwise = do
        mapM_ (report . (warnMultiplyImportedSymbol mid) . impName) iis
        setImportSpec env mid (unionBy cmpImport is' is, hs)
    where iis = intersectBy cmpImport is' is

  checkImportSpec env _ mid (is, hs) (Just (Hiding _ hs'))
    | null ihs  = setImportSpec env mid (is, hs' ++ hs)
    | otherwise = do
        mapM_ (report . (warnMultiplyHiddenSymbol mid) . impName) ihs
        setImportSpec env mid (is, unionBy cmpImport hs' hs)
    where ihs = intersectBy cmpImport hs' hs

  fromImpSpec Nothing                 = ([], [])
  fromImpSpec (Just (Importing _ is)) = (is, [])
  fromImpSpec (Just (Hiding    _ hs)) = ([], hs)

  setImportSpec env mid ishs = return $ Map.insert mid ishs env

  cmpImport (ImportTypeWith _ id1 cs1) (ImportTypeWith _ id2 cs2)
    = id1 == id2 && null (intersect cs1 cs2)
  cmpImport i1 i2 = (impName i1) == (impName i2)

  impName (Import           _ v) = v
  impName (ImportTypeAll    _ t) = t
  impName (ImportTypeWith _ t _) = t

warnMultiplyImportedModule :: ModuleIdent -> Message
warnMultiplyImportedModule mid = posMessage mid $ hsep $ map text
  ["Module", moduleName mid, "is imported more than once"]

warnMultiplyImportedSymbol :: ModuleIdent -> Ident -> Message
warnMultiplyImportedSymbol mid ident = posMessage ident $ hsep $ map text
  [ "Symbol", escName ident, "from module", moduleName mid
  , "is imported more than once" ]

warnMultiplyHiddenSymbol :: ModuleIdent -> Ident -> Message
warnMultiplyHiddenSymbol mid ident = posMessage ident $ hsep $ map text
  [ "Symbol", escName ident, "from module", moduleName mid
  , "is hidden more than once" ]

-- ---------------------------------------------------------------------------
-- checkDeclGroup
-- ---------------------------------------------------------------------------

checkDeclGroup :: [Decl ()] -> WCM ()
checkDeclGroup ds = do
  mapM_ insertDecl   ds
  mapM_ checkDecl    ds
  checkRuleAdjacency ds

checkLocalDeclGroup :: [Decl ()] -> WCM ()
checkLocalDeclGroup ds = do
  mapM_ checkLocalDecl ds
  checkDeclGroup       ds

-- ---------------------------------------------------------------------------
-- Find function rules which are disjoined
-- ---------------------------------------------------------------------------

checkRuleAdjacency :: [Decl a] -> WCM ()
checkRuleAdjacency decls = warnFor WarnDisjoinedRules
                         $ foldM_ check (mkIdent "", Map.empty) decls
  where
  check (prevId, env) (FunctionDecl p _ f _) = do
    cons <- isConsId f
    if cons || prevId == f
      then return (f, env)
      else case Map.lookup f env of
        Nothing -> return (f, Map.insert f p env)
        Just p' -> do
          report $ warnDisjoinedFunctionRules f (spanInfo2Pos p')
          return (f, env)
  check (_    , env) _                     = return (mkIdent "", env)

warnDisjoinedFunctionRules :: Ident -> Position -> Message
warnDisjoinedFunctionRules ident pos = posMessage ident $ hsep (map text
  [ "Rules for function", escName ident, "are disjoined" ])
  <+> parens (text "first occurrence at" <+> text (showLine pos))

checkDecl :: Decl () -> WCM ()
checkDecl (DataDecl        _ _ vs cs _) = inNestedScope $ do
  mapM_ insertTypeVar   vs
  mapM_ checkConstrDecl cs
  reportUnusedTypeVars  vs
checkDecl (NewtypeDecl     _ _ vs nc _) = inNestedScope $ do
  mapM_ insertTypeVar   vs
  checkNewConstrDecl nc
  reportUnusedTypeVars vs
checkDecl (TypeDecl          _ _ vs ty) = inNestedScope $ do
  mapM_ insertTypeVar  vs
  checkTypeExpr ty
  reportUnusedTypeVars vs
checkDecl (FunctionDecl      p _ f eqs) = checkFunctionDecl p f eqs
checkDecl (PatternDecl         _ p rhs) = checkPattern p >> checkRhs rhs
checkDecl (DefaultDecl           _ tys) = mapM_ checkTypeExpr tys
checkDecl (ClassDecl        _ _ _ _ ds) = mapM_ checkDecl ds
checkDecl (InstanceDecl p cx cls ty ds) = do
  checkOrphanInstance p cx cls ty
  checkMissingMethodImplementations p cls ds
  mapM_ checkDecl ds
checkDecl (TypeSig              _ _ ty) = do
  let tvs = map (setPosition $ getPosition ty) (nub (fv ty))
  checkTypeExpr (ForallType NoSpanInfo tvs ty)
checkDecl _                             = ok

--TODO: shadowing und context etc.
checkConstrDecl :: ConstrDecl -> WCM ()
checkConstrDecl (ConstrDecl     _ c tys) = inNestedScope $ do
  visitId c
  mapM_ checkTypeExpr tys
checkConstrDecl (ConOpDecl _ ty1 op ty2) = inNestedScope $ do
  visitId op
  mapM_ checkTypeExpr [ty1, ty2]
checkConstrDecl (RecordDecl      _ c fs) = inNestedScope $ do
  visitId c
  mapM_ checkTypeExpr tys
  where
    tys = [ty | FieldDecl _ _ ty <- fs]

checkNewConstrDecl :: NewConstrDecl -> WCM ()
checkNewConstrDecl (NewConstrDecl _ c      ty) = do
  visitId c
  checkTypeExpr ty
checkNewConstrDecl (NewRecordDecl _ c (_, ty)) = do
  visitId c
  checkTypeExpr ty

checkTypeExpr :: TypeExpr -> WCM ()
checkTypeExpr (ConstructorType     _ qid) = visitQTypeId qid
checkTypeExpr (ApplyType       _ ty1 ty2) = mapM_ checkTypeExpr [ty1, ty2]
checkTypeExpr (VariableType          _ v) = visitTypeId v
checkTypeExpr (TupleType           _ tys) = mapM_ checkTypeExpr tys
checkTypeExpr (ListType             _ ty) = checkTypeExpr ty
checkTypeExpr (ArrowType       _ ty1 ty2) = mapM_ checkTypeExpr [ty1, ty2]
checkTypeExpr (ParenType            _ ty) = checkTypeExpr ty
checkTypeExpr (ContextType        _ _ ty) = checkTypeExpr ty
checkTypeExpr (ForallType        _ vs ty) = inNestedScope $ do
  mapM_ checkTypeShadowing vs
  mapM_ insertTypeVar vs
  checkTypeExpr ty
  reportUnusedTypeVars vs

-- Checks locally declared identifiers (i.e. functions and logic variables)
-- for shadowing
checkLocalDecl :: Decl a -> WCM ()
checkLocalDecl (FunctionDecl _ _ f _) = checkShadowing f
checkLocalDecl (FreeDecl        _ vs) = mapM_ (checkShadowing . varIdent) vs
checkLocalDecl (PatternDecl    _ p _) = checkPattern p
checkLocalDecl _                      = ok

checkFunctionDecl :: SpanInfo -> Ident -> [Equation ()] -> WCM ()
checkFunctionDecl _ _ []  = ok
checkFunctionDecl p f eqs = inNestedScope $ do
  mapM_ checkEquation eqs
  checkFunctionPatternMatch p f eqs

checkFunctionPatternMatch :: SpanInfo -> Ident -> [Equation ()] -> WCM ()
checkFunctionPatternMatch spi f eqs = do
  let pats = map (\(Equation _ lhs _) -> snd (flatLhs lhs)) eqs
  (nonExhaustive, overlapped, nondet) <- checkPatternMatching pats
  unless (null nonExhaustive) $ warnFor WarnIncompletePatterns $ report $
    warnMissingPattern p ("an equation for " ++ escName f) nonExhaustive
  when (nondet || not (null overlapped)) $ warnFor WarnOverlapping $ report $
    warnNondetOverlapping p ("Function " ++ escName f)
  where p = spanInfo2Pos spi

-- Check an equation for warnings.
-- This is done in a seperate scope as the left-hand-side may introduce
-- new variables.
checkEquation :: Equation () -> WCM ()
checkEquation (Equation _ lhs rhs) = inNestedScope $ do
  checkLhs lhs
  checkRhs rhs
  reportUnusedVars

checkLhs :: Lhs a -> WCM ()
checkLhs (FunLhs    _ _ ts) = do
  mapM_ checkPattern ts
  mapM_ (insertPattern False) ts
checkLhs (OpLhs spi t1 op t2) = checkLhs (FunLhs spi op [t1, t2])
checkLhs (ApLhs   _ lhs ts) = do
  checkLhs lhs
  mapM_ checkPattern ts
  mapM_ (insertPattern False) ts

checkPattern :: Pattern a -> WCM ()
checkPattern (VariablePattern          _ _ v) = checkShadowing v
checkPattern (ConstructorPattern    _ _ _ ps) = mapM_ checkPattern ps
checkPattern (InfixPattern     spi a p1 f p2) =
  checkPattern (ConstructorPattern spi a f [p1, p2])
checkPattern (ParenPattern               _ p) = checkPattern p
checkPattern (RecordPattern         _ _ _ fs) = mapM_ (checkField checkPattern) fs
checkPattern (TuplePattern              _ ps) = mapM_ checkPattern ps
checkPattern (ListPattern             _ _ ps) = mapM_ checkPattern ps
checkPattern (AsPattern                _ v p) = checkShadowing v >> checkPattern p
checkPattern (LazyPattern                _ p) = checkPattern p
checkPattern (FunctionPattern       _ _ _ ps) = mapM_ checkPattern ps
checkPattern (InfixFuncPattern spi a p1 f p2) =
  checkPattern (FunctionPattern spi a f [p1, p2])
checkPattern _                            = ok

-- Check the right-hand-side of an equation.
-- Because local declarations may introduce new variables, we need
-- another scope nesting.
checkRhs :: Rhs () -> WCM ()
checkRhs (SimpleRhs _ e ds) = inNestedScope $ do
  checkLocalDeclGroup ds
  checkExpr e
  reportUnusedVars
checkRhs (GuardedRhs _ ce ds) = inNestedScope $ do
  checkLocalDeclGroup ds
  mapM_ checkCondExpr ce
  reportUnusedVars

checkCondExpr :: CondExpr () -> WCM ()
checkCondExpr (CondExpr _ c e) = checkExpr c >> checkExpr e

checkExpr :: Expression () -> WCM ()
checkExpr (Variable            _ _ v) = visitQId v
checkExpr (Paren                 _ e) = checkExpr e
checkExpr (Typed              _ e ty) = do
  checkExpr e
  let tvs = map (setPosition $ getPosition ty) (nub (fv ty))
  checkTypeExpr (ForallType NoSpanInfo tvs ty)
checkExpr (Record           _ _ _ fs) = mapM_ (checkField checkExpr) fs
checkExpr (RecordUpdate       _ e fs) = do
  checkExpr e
  mapM_ (checkField checkExpr) fs
checkExpr (Tuple                _ es) = mapM_ checkExpr es
checkExpr (List               _ _ es) = mapM_ checkExpr es
checkExpr (ListCompr         _ e sts) = checkStatements sts e
checkExpr (EnumFrom              _ e) = checkExpr e
checkExpr (EnumFromThen      _ e1 e2) = mapM_ checkExpr [e1, e2]
checkExpr (EnumFromTo        _ e1 e2) = mapM_ checkExpr [e1, e2]
checkExpr (EnumFromThenTo _ e1 e2 e3) = mapM_ checkExpr [e1, e2, e3]
checkExpr (UnaryMinus            _ e) = checkExpr e
checkExpr (Apply             _ e1 e2) = mapM_ checkExpr [e1, e2]
checkExpr (InfixApply     _ e1 op e2) = do
  visitQId (opName op)
  mapM_ checkExpr [e1, e2]
checkExpr (LeftSection         _ e _) = checkExpr e
checkExpr (RightSection        _ _ e) = checkExpr e
checkExpr (Lambda             _ ps e) = inNestedScope $ do
  mapM_ checkPattern ps
  mapM_ (insertPattern False) ps
  checkExpr e
  reportUnusedVars
checkExpr (Let                _ ds e) = inNestedScope $ do
  checkLocalDeclGroup ds
  checkExpr e
  reportUnusedVars
checkExpr (Do                _ sts e) = checkStatements sts e
checkExpr (IfThenElse     _ e1 e2 e3) = mapM_ checkExpr [e1, e2, e3]
checkExpr (Case          _ ct e alts) = do
  checkExpr e
  mapM_ checkAlt alts
  checkCaseAlts ct alts
checkExpr _                       = ok

checkStatements :: [Statement ()] -> Expression () -> WCM ()
checkStatements []     e = checkExpr e
checkStatements (s:ss) e = inNestedScope $ do
  checkStatement s >> checkStatements ss e
  reportUnusedVars

checkStatement :: Statement () -> WCM ()
checkStatement (StmtExpr   _ e) = checkExpr e
checkStatement (StmtDecl  _ ds) = checkLocalDeclGroup ds
checkStatement (StmtBind _ p e) = do
  checkPattern p >> insertPattern False p
  checkExpr e

checkAlt :: Alt () -> WCM ()
checkAlt (Alt _ p rhs) = inNestedScope $ do
  checkPattern p >> insertPattern False p
  checkRhs rhs
  reportUnusedVars

checkField :: (a -> WCM ()) -> Field a -> WCM ()
checkField check (Field _ _ x) = check x

-- -----------------------------------------------------------------------------
-- Check for orphan instances
-- -----------------------------------------------------------------------------

checkOrphanInstance :: SpanInfo -> Context -> QualIdent -> TypeExpr -> WCM ()
checkOrphanInstance p cx cls ty = warnFor WarnOrphanInstances $ do
  m <- getModuleIdent
  tcEnv <- gets tyConsEnv
  let ocls = getOrigName m cls tcEnv
      otc  = getOrigName m tc  tcEnv
  unless (isLocalIdent m ocls || isLocalIdent m otc) $ report $
    warnOrphanInstance (spanInfo2Pos p) $ ppDecl $ InstanceDecl p cx cls ty []
  where tc = typeConstr ty

warnOrphanInstance :: Position -> Doc -> Message
warnOrphanInstance p doc = posMessage p $ text "Orphan instance:" <+> doc

-- -----------------------------------------------------------------------------
-- Check for missing method implementations
-- -----------------------------------------------------------------------------

checkMissingMethodImplementations :: SpanInfo -> QualIdent -> [Decl a] -> WCM ()
checkMissingMethodImplementations p cls ds = warnFor WarnMissingMethods $ do
  m <- getModuleIdent
  tcEnv <- gets tyConsEnv
  clsEnv <- gets classEnv
  let ocls = getOrigName m cls tcEnv
      ms   = classMethods ocls clsEnv
  mapM_ (report . warnMissingMethodImplementation (spanInfo2Pos p)) $
    filter ((null fs ||) . not . flip (hasDefaultImpl ocls) clsEnv) $ ms \\ fs
  where fs = map unRenameIdent $ concatMap impls ds

warnMissingMethodImplementation :: Position -> Ident -> Message
warnMissingMethodImplementation p f = posMessage p $ hsep $ map text
  ["No explicit implementation for method", escName f]

-- -----------------------------------------------------------------------------
-- Check for missing type signatures
-- -----------------------------------------------------------------------------

-- |Check if every top-level function has an accompanying type signature.
-- For external function declarations, this check is already performed
-- during syntax checking.
checkMissingTypeSignatures :: [Decl a] -> WCM ()
checkMissingTypeSignatures ds = warnFor WarnMissingSignatures $ do
  let typedFs   = [f | TypeSig       _ fs _ <- ds, f <- fs]
      untypedFs = [f | FunctionDecl _ _ f _ <- ds, f `notElem` typedFs]
  unless (null untypedFs) $ do
    mid   <- getModuleIdent
    tyScs <- mapM getTyScheme untypedFs
    mapM_ report $ zipWith (warnMissingTypeSignature mid) untypedFs tyScs

getTyScheme :: Ident -> WCM Type
getTyScheme q = do
  m     <- getModuleIdent
  tyEnv <- gets valueEnv
  return $ case qualLookupValue (qualifyWith m q) tyEnv of
    [Value  _ _ _ tys] -> tys
    _ -> internalError $ "Checks.WarnCheck.getTyScheme: " ++ show q

warnMissingTypeSignature :: ModuleIdent -> Ident -> Type -> Message
warnMissingTypeSignature mid i pty = posMessage i $ fsep
  [ text "Top-level binding with no type signature:"
  , nest 2 $ text (showIdent i) <+> text "::"
                                <+> ppPredType mid (rawPredType pty)
  ]

-- -----------------------------------------------------------------------------
-- Check for overlapping module alias names
-- -----------------------------------------------------------------------------

-- check if module aliases in import declarations overlap with the module name
-- or another module alias

checkModuleAlias :: [ImportDecl] -> WCM ()
checkModuleAlias is = do
  mid <- getModuleIdent
  let alias      = catMaybes [a | ImportDecl _ _ _ a _ <- is]
      modClash   = [a | a <- alias, a == mid]
      aliasClash = findMultiples alias
  unless (null   modClash) $ mapM_ (report . warnModuleNameClash) modClash
  unless (null aliasClash) $ mapM_ (report . warnAliasNameClash ) aliasClash

warnModuleNameClash :: ModuleIdent -> Message
warnModuleNameClash mid = posMessage mid $ hsep $ map text
  ["The module alias", escModuleName mid
  , "overlaps with the current module name"]

warnAliasNameClash :: [ModuleIdent] -> Message
warnAliasNameClash []         = internalError
  "WarnCheck.warnAliasNameClash: empty list"
warnAliasNameClash mids = posMessage (head mids) $ text
  "Overlapping module aliases" $+$ nest 2 (vcat (map myppAlias mids))
  where myppAlias mid =
          ppLine (getPosition mid) <> text ":" <+> text (escModuleName mid)

-- -----------------------------------------------------------------------------
-- Check for overlapping/unreachable and non-exhaustive case alternatives
-- -----------------------------------------------------------------------------

checkCaseAlts :: CaseType -> [Alt ()] -> WCM ()
checkCaseAlts _  []                   = ok
checkCaseAlts ct alts@(Alt spi _ _ : _) = do
  let pats = map (\(Alt _ pat _) -> [pat]) alts
  (nonExhaustive, overlapped, nondet) <- checkPatternMatching pats
  case ct of
    Flex -> do
      unless (null nonExhaustive) $ warnFor WarnIncompletePatterns $ report $
        warnMissingPattern p "an fcase alternative" nonExhaustive
      when (nondet || not (null overlapped)) $ warnFor WarnOverlapping $ report
        $ warnNondetOverlapping p "An fcase expression"
    Rigid -> do
      unless (null nonExhaustive) $ warnFor WarnIncompletePatterns $ report $
        warnMissingPattern p "a case alternative" nonExhaustive
      unless (null overlapped) $ warnFor WarnOverlapping $ report $
        warnUnreachablePattern p overlapped
  where p = spanInfo2Pos spi

-- -----------------------------------------------------------------------------
-- Check for non-exhaustive and overlapping patterns.
-- For an example, consider the following function definition:
-- @
-- f [True]    = 0
-- f (False:_) = 1
-- @
-- In this declaration, the following patterns are not matched:
-- @
-- [] _
-- (True:_:_)
-- @
-- This is identified and reported by the following code,, both for pattern
-- matching in function declarations and (f)case expressions.
-- -----------------------------------------------------------------------------

checkPatternMatching :: [[Pattern ()]]
                     -> WCM ([ExhaustivePats], [[Pattern ()]], Bool)
checkPatternMatching pats = do
  -- 1. We simplify the patterns by removing syntactic sugar temporarily
  --    for a simpler implementation.
  simplePats <- mapM (mapM simplifyPat) pats
  -- 2. We compute missing and used pattern matching alternatives
  (missing, used, nondet) <- processEqs (zip [1..] simplePats)
  -- 3. If any, we report the missing patterns, whereby we re-add the syntactic
  --    sugar removed in step (1) for a more precise output.
  nonExhaustive <- mapM tidyExhaustivePats missing
  let overlap = [ eqn | (i, eqn) <- zip [1..] pats, i `IntSet.notMember` used]
  return (nonExhaustive , overlap, nondet)

-- |Simplify a 'Pattern' until it only consists of
--   * Variables
--   * Integer, Float or Char literals
--   * Constructors
-- All other patterns like as-patterns, list patterns and alike are desugared.
simplifyPat :: Pattern () -> WCM (Pattern ())
simplifyPat p@(LiteralPattern        _ _ l) = return $ case l of
  String s -> simplifyListPattern $ map (LiteralPattern NoSpanInfo () . Char) s
  _        -> p
simplifyPat (NegativePattern       spi a l) =
  return $ LiteralPattern spi a (negateLit l)
  where
  negateLit (Int   n) = Int   (-n)
  negateLit (Float d) = Float (-d)
  negateLit x         = x
simplifyPat v@(VariablePattern       _ _ _) = return v
simplifyPat (ConstructorPattern spi a c ps) =
  ConstructorPattern spi a c `liftM` mapM simplifyPat ps
simplifyPat (InfixPattern    spi a p1 c p2) =
  ConstructorPattern spi a c `liftM` mapM simplifyPat [p1, p2]
simplifyPat (ParenPattern              _ p) = simplifyPat p
simplifyPat (RecordPattern        _ _ c fs) = do
  (_, ls) <- getAllLabels c
  let ps = map (getPattern (map field2Tuple fs)) ls
  simplifyPat (ConstructorPattern NoSpanInfo () c ps)
  where
    getPattern fs' l' =
      fromMaybe wildPat (lookup l' [(unqualify l, p) | (l, p) <- fs'])
simplifyPat (TuplePattern            _ ps) =
  ConstructorPattern NoSpanInfo () (qTupleId (length ps))
    `liftM` mapM simplifyPat ps
simplifyPat (ListPattern           _ _ ps) =
  simplifyListPattern `liftM` mapM simplifyPat ps
simplifyPat (AsPattern             _ _ p) = simplifyPat p
simplifyPat (LazyPattern             _ _) = return wildPat
simplifyPat (FunctionPattern     _ _ _ _) = return wildPat
simplifyPat (InfixFuncPattern  _ _ _ _ _) = return wildPat

getAllLabels :: QualIdent -> WCM (QualIdent, [Ident])
getAllLabels c = do
  tyEnv <- gets valueEnv
  case qualLookupValue c tyEnv of
    [DataConstructor qc _ ls _] -> return (qc, ls)
    _                           -> internalError $
          "Checks.WarnCheck.getAllLabels: " ++ show c

-- |Create a simplified list pattern by applying @:@ and @[]@.
simplifyListPattern :: [Pattern ()] -> Pattern ()
simplifyListPattern =
  foldr (\p1 p2 -> ConstructorPattern NoSpanInfo () qConsId [p1, p2])
        (ConstructorPattern NoSpanInfo () qNilId [])

-- |'ExhaustivePats' describes those pattern missing for an exhaustive
-- pattern matching, where a value can be thought of as a missing equation.
-- The first component contains the unmatched patterns, while the second
-- pattern contains an identifier and the literals matched for this identifier.
--
-- This is necessary when checking literal patterns because of the sheer
-- number of possible patterns. Missing literals are therefore converted
-- into the form @ ... x ... with x `notElem` [l1, ..., ln]@.
type EqnPats = [Pattern ()]
type EqnNo   = Int
type EqnInfo = (EqnNo, EqnPats)

type ExhaustivePats = (EqnPats, [(Ident, [Literal])])
type EqnSet  = IntSet.IntSet

-- |Compute the missing pattern by inspecting the first patterns and
-- categorize them as literal, constructor or variable patterns.
processEqs :: [EqnInfo] -> WCM ([ExhaustivePats], EqnSet, Bool)
processEqs []              = return ([], IntSet.empty, False)
processEqs eqs@((n, ps):_)
  | null ps                    = return ([], IntSet.singleton n, length eqs > 1)
  | any isLitPat firstPats     = processLits eqs
  | any isConPat firstPats     = processCons eqs
  | all isVarPat firstPats     = processVars eqs
  | otherwise                  = internalError "Checks.WarnCheck.processEqs"
  where firstPats = map firstPat eqs

-- |Literal patterns are checked by extracting the matched literals
--  and constructing a pattern for any missing case.
processLits :: [EqnInfo] -> WCM ([ExhaustivePats], EqnSet, Bool)
processLits []       = error "WarnCheck.processLits"
processLits qs@(q:_) = do
  -- Check any patterns starting with the literals used
  (missing1, used1, nd1) <- processUsedLits usedLits qs
  if null defaults
    then return $ (defaultPat : missing1, used1, nd1)
    else do
      -- Missing patterns for the default alternatives
      (missing2, used2, nd2) <- processEqs defaults
      return ( [ (wildPat : ps, cs) | (ps, cs) <- missing2 ] ++ missing1
             , IntSet.union used1 used2, nd1 || nd2 )
  where
  -- The literals occurring in the patterns
  usedLits   = nub $ concatMap (getLit . firstPat) qs
  -- default alternatives (variable pattern)
  defaults   = [ shiftPat q' | q' <- qs, isVarPat (firstPat q') ]
  -- Pattern for all non-matched literals
  defaultPat = ( VariablePattern NoSpanInfo () newVar :
                   replicate (length (snd q) - 1) wildPat
               , [(newVar, usedLits)]
               )
  newVar     = mkIdent "x"

-- |Construct exhaustive patterns starting with the used literals
processUsedLits :: [Literal] -> [EqnInfo]
                -> WCM ([ExhaustivePats], EqnSet, Bool)
processUsedLits lits qs = do
  (eps, idxs, nds) <- unzip3 `liftM` mapM process lits
  return (concat eps, IntSet.unions idxs, or nds)
  where
  process lit = do
    let qs' = [shiftPat q | q <- qs, isVarLit lit (firstPat q)]
        ovlp = length qs' > 1
    (missing, used, nd) <- processEqs qs'
    return ( map (\(xs, ys) -> (LiteralPattern NoSpanInfo () lit : xs, ys))
                 missing
           , used
           , nd && ovlp
           )

-- |Constructor patterns are checked by extracting the matched constructors
--  and constructing a pattern for any missing case.
processCons :: [EqnInfo] -> WCM ([ExhaustivePats], EqnSet, Bool)
processCons []       = error "WarnCheck.processCons"
processCons qs@(q:_) = do
  -- Compute any missing patterns starting with the used constructors
  (missing1, used1, nd) <- processUsedCons used_cons qs
  -- Determine unused constructors
  unused   <- getUnusedCons (map fst used_cons)
  if null unused
    then return (missing1, used1, nd)
    else if null defaults
      then return $ (map defaultPat unused ++ missing1, used1, nd)
      else do
        -- Missing patterns for the default alternatives
        (missing2, used2, nd2) <- processEqs defaults
        return ( [ (mkPattern c : ps, cs) | c <- unused, (ps, cs) <- missing2 ]
                  ++ missing1
               , IntSet.union used1 used2, nd || nd2)
  where
  -- used constructors (occurring in a pattern)
  used_cons    = nub $ concatMap (getCon . firstPat) qs
  -- default alternatives (variable pattern)
  defaults     = [ shiftPat q' | q' <- qs, isVarPat (firstPat q') ]
  -- Pattern for a non-matched constructors
  defaultPat c = (mkPattern c : replicate (length (snd q) - 1) wildPat, [])
  mkPattern  c = ConstructorPattern NoSpanInfo ()
                  (qualifyLike (fst $ head used_cons) (constrIdent c))
                  (replicate (length $ constrTypes c) wildPat)

-- |Construct exhaustive patterns starting with the used constructors
processUsedCons :: [(QualIdent, Int)] -> [EqnInfo]
                -> WCM ([ExhaustivePats], EqnSet, Bool)
processUsedCons cons qs = do
  (eps, idxs, nds) <- unzip3 `liftM` mapM process cons
  return (concat eps, IntSet.unions idxs, or nds)
  where
  process (c, a) = do
    let qs' = [ removeFirstCon c a q | q <- qs , isVarCon c (firstPat q)]
        ovlp = length qs' > 1
    (missing, used, nd) <- processEqs qs'
    return (map (\(xs, ys) -> (makeCon c a xs, ys)) missing, used, nd && ovlp)

  makeCon c a ps = let (args, rest) = splitAt a ps
                   in ConstructorPattern NoSpanInfo () c args : rest

  removeFirstCon c a (n, p:ps)
    | isVarPat p = (n, replicate a wildPat ++ ps)
    | isCon c  p = (n, patArgs p           ++ ps)
  removeFirstCon _ _ _ = internalError "Checks.WarnCheck.removeFirstCon"

-- |Variable patterns are exhaustive, so they are checked by simply
-- checking the following patterns.
processVars :: [EqnInfo] -> WCM ([ExhaustivePats], EqnSet, Bool)
processVars []               = error "WarnCheck.processVars"
processVars eqs@((n, _) : _) = do
  let ovlp = length eqs > 1
  (missing, used, nd) <- processEqs (map shiftPat eqs)
  return ( map (\(xs, ys) -> (wildPat : xs, ys)) missing
         , IntSet.insert n used, nd && ovlp)

-- |Return the constructors of a type not contained in the list of constructors.
getUnusedCons :: [QualIdent] -> WCM [DataConstr]
getUnusedCons []       = internalError "Checks.WarnCheck.getUnusedCons"
getUnusedCons qs@(q:_) = do
  allCons <- getConTy q >>= getTyCons . rootOfType . arrowBase
  return [c | c <- allCons, (constrIdent c) `notElem` map unqualify qs]

-- |Retrieve the type of a given constructor.
getConTy :: QualIdent -> WCM Type
getConTy q = do
  tyEnv <- gets valueEnv
  tcEnv <- gets tyConsEnv
  case qualLookupValue q tyEnv of
    [DataConstructor  _ _ _ tySc] -> return $ rawType tySc
    [NewtypeConstructor _ _ tySc] -> return $ rawType tySc
    _ -> case qualLookupTypeInfo q tcEnv of
      [AliasType _ _ _ ty] -> return ty
      _ -> internalError $ "Checks.WarnCheck.getConTy: " ++ show q

-- |Retrieve all constructors of a given type.
getTyCons :: QualIdent -> WCM [DataConstr]
getTyCons tc = do
  tc'   <- unAlias tc
  tcEnv <- gets tyConsEnv
  return $ case lookupTypeInfo (unqualify tc) tcEnv of
    [DataType     _ _ cs] -> cs
    [RenamingType _ _ nc] -> [nc]
    _ -> case qualLookupTypeInfo tc' tcEnv of
      [DataType     _ _ cs] -> cs
      [RenamingType _ _ nc] -> [nc]
      err -> internalError $ "Checks.WarnCheck.getTyCons: " ++
                               show tc ++ ' ' : show err ++ '\n' : show tcEnv

-- |Resugar the exhaustive patterns previously desugared at 'simplifyPat'.
tidyExhaustivePats :: ExhaustivePats -> WCM ExhaustivePats
tidyExhaustivePats (xs, ys) = mapM tidyPat xs >>= \xs' -> return (xs', ys)

-- |Resugar a pattern previously desugared at 'simplifyPat', i.e.
--   * Convert a tuple constructor pattern into a tuple pattern
--   * Convert a list constructor pattern representing a finite list
--     into a list pattern
tidyPat :: Pattern () -> WCM (Pattern ())
tidyPat p@(LiteralPattern        _ _ _) = return p
tidyPat p@(VariablePattern       _ _ _) = return p
tidyPat p@(ConstructorPattern _ _ c ps)
  | isQTupleId c                      =
    TuplePattern NoSpanInfo `liftM` mapM tidyPat ps
  | c == qConsId && isFiniteList p    =
    ListPattern NoSpanInfo () `liftM` mapM tidyPat (unwrapFinite p)
  | c == qConsId                      = unwrapInfinite p
  | otherwise                         =
    ConstructorPattern NoSpanInfo () c `liftM` mapM tidyPat ps
  where
  isFiniteList (ConstructorPattern _ _ d []     ) = d == qNilId
  isFiniteList (ConstructorPattern _ _ d [_, e2])
                                   | d == qConsId = isFiniteList e2
  isFiniteList _                                  = False

  unwrapFinite (ConstructorPattern _ _ _ []     ) = []
  unwrapFinite (ConstructorPattern _ _ _ [p1,p2]) = p1 : unwrapFinite p2
  unwrapFinite pat
    = internalError $ "WarnCheck.tidyPat.unwrapFinite: " ++ show pat

  unwrapInfinite (ConstructorPattern _ a d [p1,p2]) =
    liftM2 (flip (InfixPattern NoSpanInfo a) d) (tidyPat p1) (unwrapInfinite p2)
  unwrapInfinite p0                                 = return p0

tidyPat p = internalError $ "Checks.WarnCheck.tidyPat: " ++ show p

-- |Get the first pattern of a list.
firstPat :: EqnInfo -> Pattern ()
firstPat (_, []   ) = internalError "Checks.WarnCheck.firstPat: empty list"
firstPat (_, (p:_)) = p

-- |Drop the first pattern of a list.
shiftPat :: EqnInfo -> EqnInfo
shiftPat (_, []    ) = internalError "Checks.WarnCheck.shiftPat: empty list"
shiftPat (n, (_:ps)) = (n, ps)

-- |Wildcard pattern.
wildPat :: Pattern ()
wildPat = VariablePattern NoSpanInfo () anonId

-- |Retrieve any literal out of a pattern.
getLit :: Pattern a -> [Literal]
getLit (LiteralPattern _ _ l) = [l]
getLit _                      = []

-- |Retrieve the constructor name and its arity for a pattern.
getCon :: Pattern a -> [(QualIdent, Int)]
getCon (ConstructorPattern _ _ c ps) = [(c, length ps)]
getCon _                             = []

-- |Is a pattern a variable or literal pattern?
isVarLit :: Literal -> Pattern a -> Bool
isVarLit l p = isVarPat p || isLit l p

-- |Is a pattern a variable or a constructor pattern with the given constructor?
isVarCon :: QualIdent -> Pattern a -> Bool
isVarCon c p = isVarPat p || isCon c p

-- |Is a pattern a pattern matching for the given constructor?
isCon :: QualIdent -> Pattern a -> Bool
isCon c (ConstructorPattern _ _ d _) = c == d
isCon _ _                            = False

-- |Is a pattern a pattern matching for the given literal?
isLit :: Literal -> Pattern a -> Bool
isLit l (LiteralPattern _ _ m) = l == m
isLit _ _                      = False

-- |Is a pattern a literal pattern?
isLitPat :: Pattern a -> Bool
isLitPat (LiteralPattern  _ _ _) = True
isLitPat _                       = False

-- |Is a pattern a variable pattern?
isVarPat :: Pattern a -> Bool
isVarPat (VariablePattern _ _ _) = True
isVarPat _                       = False

-- |Is a pattern a constructor pattern?
isConPat :: Pattern a -> Bool
isConPat (ConstructorPattern _ _ _ _) = True
isConPat _                            = False

-- |Retrieve the arguments of a pattern.
patArgs :: Pattern a -> [Pattern a]
patArgs (ConstructorPattern _ _ _ ps) = ps
patArgs _                             = []

-- |Warning message for non-exhaustive patterns.
-- To shorten the output only the first 'maxPattern' are printed,
-- additional pattern are abbreviated by dots.
warnMissingPattern :: Position -> String -> [ExhaustivePats] -> Message
warnMissingPattern p loc pats = posMessage p
  $   text "Pattern matches are non-exhaustive"
  $+$ text "In" <+> text loc <> char ':'
  $+$ nest 2 (text "Patterns not matched:" $+$ nest 2 (vcat (ppExPats pats)))
  where
  ppExPats ps
    | length ps > maxPattern = ppPats ++ [text "..."]
    | otherwise              = ppPats
    where ppPats = map ppExPat (take maxPattern ps)
  ppExPat (ps, cs)
    | null cs   = ppPats
    | otherwise = ppPats <+> text "with" <+> hsep (map ppCons cs)
    where ppPats = hsep (map (ppPattern 2) ps)
  ppCons (i, lits) = ppIdent i <+> text "`notElem`"
            <+> ppExpr 0 (List NoSpanInfo () (map (Literal NoSpanInfo ()) lits))

-- |Warning message for unreachable patterns.
-- To shorten the output only the first 'maxPattern' are printed,
-- additional pattern are abbreviated by dots.
warnUnreachablePattern :: Position  -> [[Pattern a]] -> Message
warnUnreachablePattern p pats = posMessage p
  $   text "Pattern matches are potentially unreachable"
  $+$ text "In a case alternative:"
  $+$ nest 2 (vcat (ppExPats pats) <+> text "->" <+> text "...")
  where
  ppExPats ps
    | length ps > maxPattern = ppPats ++ [text "..."]
    | otherwise              = ppPats
    where ppPats = map ppPat (take maxPattern ps)
  ppPat ps = hsep (map (ppPattern 2) ps)

-- |Maximum number of missing patterns to be shown.
maxPattern :: Int
maxPattern = 4

warnNondetOverlapping :: Position -> String -> Message
warnNondetOverlapping p loc = posMessage p $
  text loc <+> text "is potentially non-deterministic due to overlapping rules"

-- -----------------------------------------------------------------------------

checkShadowing :: Ident -> WCM ()
checkShadowing x = warnFor WarnNameShadowing $
  shadowsVar x >>= maybe ok (report . warnShadowing x)

checkTypeShadowing :: Ident -> WCM ()
checkTypeShadowing x = warnFor WarnNameShadowing $
  shadowsTypeVar x >>= maybe ok (report . warnTypeShadowing x)

reportUnusedVars :: WCM ()
reportUnusedVars = reportAllUnusedVars WarnUnusedBindings

reportUnusedGlobalVars :: WCM ()
reportUnusedGlobalVars = reportAllUnusedVars WarnUnusedGlobalBindings

reportAllUnusedVars :: WarnFlag -> WCM ()
reportAllUnusedVars wFlag = warnFor wFlag $ do
  unused <- returnUnrefVars
  unless (null unused) $ mapM_ report $ map warnUnrefVar unused

reportUnusedTypeVars :: [Ident] -> WCM ()
reportUnusedTypeVars vs = warnFor WarnUnusedBindings $ do
  unused <- filterM isUnrefTypeVar vs
  unless (null unused) $ mapM_ report $ map warnUnrefTypeVar unused

-- ---------------------------------------------------------------------------
-- For detecting unreferenced variables, the following functions update the
-- current check state by adding identifiers occuring in declaration left hand
-- sides.

insertDecl :: Decl a -> WCM ()
insertDecl (DataDecl     _ d _ cs _) = do
  insertTypeConsId d
  mapM_ insertConstrDecl cs
insertDecl (ExternalDataDecl  _ d _) = insertTypeConsId d
insertDecl (NewtypeDecl  _ d _ nc _) = do
  insertTypeConsId d
  insertNewConstrDecl nc
insertDecl (TypeDecl       _ t _ ty) = do
  insertTypeConsId t
  insertTypeExpr ty
insertDecl (FunctionDecl    _ _ f _) = do
  cons <- isConsId f
  unless cons $ insertVar f
insertDecl (ExternalDecl       _ vs) = mapM_ (insertVar . varIdent) vs
insertDecl (PatternDecl       _ p _) = insertPattern False p
insertDecl (FreeDecl           _ vs) = mapM_ (insertVar . varIdent) vs
insertDecl (ClassDecl _ _ cls _  ds) = do
  insertTypeConsId cls
  mapM_ insertVar $ concatMap methods ds
insertDecl _                         = ok

insertTypeExpr :: TypeExpr -> WCM ()
insertTypeExpr (VariableType       _ _) = ok
insertTypeExpr (ConstructorType    _ _) = ok
insertTypeExpr (ApplyType    _ ty1 ty2) = mapM_ insertTypeExpr [ty1,ty2]
insertTypeExpr (TupleType        _ tys) = mapM_ insertTypeExpr tys
insertTypeExpr (ListType          _ ty) = insertTypeExpr ty
insertTypeExpr (ArrowType    _ ty1 ty2) = mapM_ insertTypeExpr [ty1,ty2]
insertTypeExpr (ParenType         _ ty) = insertTypeExpr ty
insertTypeExpr (ContextType     _ _ ty) = insertTypeExpr ty
insertTypeExpr (ForallType      _ _ ty) = insertTypeExpr ty

insertConstrDecl :: ConstrDecl -> WCM ()
insertConstrDecl (ConstrDecl _    c _) = insertConsId c
insertConstrDecl (ConOpDecl  _ _ op _) = insertConsId op
insertConstrDecl (RecordDecl _    c _) = insertConsId c

insertNewConstrDecl :: NewConstrDecl -> WCM ()
insertNewConstrDecl (NewConstrDecl _ c _) = insertConsId c
insertNewConstrDecl (NewRecordDecl _ c _) = insertConsId c

-- 'fp' indicates whether 'checkPattern' deals with the arguments
-- of a function pattern or not.
-- Since function patterns are not recognized before syntax check, it is
-- necessary to determine whether a constructor pattern represents a
-- constructor or a function.
insertPattern :: Bool -> Pattern a -> WCM ()
insertPattern fp (VariablePattern       _ _ v) = do
  cons <- isConsId v
  unless cons $ do
    var <- isVarId v
    if and [fp, var, not (isAnonId v)] then visitId v else insertVar v
insertPattern fp (ConstructorPattern _ _ c ps) = do
  cons <- isQualConsId c
  mapM_ (insertPattern (not cons || fp)) ps
insertPattern fp (InfixPattern    spi a p1 c p2)
  = insertPattern fp (ConstructorPattern spi a c [p1, p2])
insertPattern fp (ParenPattern          _ p) = insertPattern fp p
insertPattern fp (RecordPattern    _ _ _ fs) = mapM_ (insertFieldPattern fp) fs
insertPattern fp (TuplePattern         _ ps) = mapM_ (insertPattern fp) ps
insertPattern fp (ListPattern        _ _ ps) = mapM_ (insertPattern fp) ps
insertPattern fp (AsPattern           _ v p) = insertVar v >> insertPattern fp p
insertPattern fp (LazyPattern           _ p) = insertPattern fp p
insertPattern _  (FunctionPattern  _ _ f ps) = do
  visitQId f
  mapM_ (insertPattern True) ps
insertPattern _  (InfixFuncPattern spi a p1 f p2)
  = insertPattern True (FunctionPattern spi a f [p1, p2])
insertPattern _ _ = ok

insertFieldPattern :: Bool -> Field (Pattern a) -> WCM ()
insertFieldPattern fp (Field _ _ p) = insertPattern fp p

-- ---------------------------------------------------------------------------

-- Data type for distinguishing identifiers as either (type) constructors or
-- (type) variables (including functions).
data IdInfo
  = ConsInfo           -- ^ Constructor
  | VarInfo Ident Bool -- ^ Variable with original definition (for position)
                       --   and used flag
  deriving Show

isVariable :: IdInfo -> Bool
isVariable (VarInfo _ _) = True
isVariable _             = False

getVariable :: IdInfo -> Maybe Ident
getVariable (VarInfo v _) = Just v
getVariable _             = Nothing

isConstructor :: IdInfo -> Bool
isConstructor ConsInfo = True
isConstructor _        = False

variableVisited :: IdInfo -> Bool
variableVisited (VarInfo _ v) = v
variableVisited _             = True

visitVariable :: IdInfo -> IdInfo
visitVariable (VarInfo v _) = VarInfo v True
visitVariable  info         = info

insertScope :: QualIdent -> IdInfo -> WCM ()
insertScope qid info = modifyScope $ qualBindNestEnv qid info

insertVar :: Ident -> WCM ()
insertVar v = unless (isAnonId v) $ do
  known <- isKnownVar v
  if known then visitId v else insertScope (commonId v) (VarInfo v False)

insertTypeVar :: Ident -> WCM ()
insertTypeVar v = unless (isAnonId v)
                $ insertScope (typeId v) (VarInfo v False)

insertConsId :: Ident -> WCM ()
insertConsId c = insertScope (commonId c) ConsInfo

insertTypeConsId :: Ident -> WCM ()
insertTypeConsId c = insertScope (typeId c) ConsInfo

isVarId :: Ident -> WCM Bool
isVarId v = gets (isVar $ commonId v)

isConsId :: Ident -> WCM Bool
isConsId c = gets (isCons $ qualify c)

isQualConsId :: QualIdent -> WCM Bool
isQualConsId qid = gets (isCons qid)

shadows :: QualIdent -> WcState -> Maybe Ident
shadows qid s = do
  guard $ not (qualInLocalNestEnv qid sc)
  info      <- listToMaybe $ qualLookupNestEnv qid sc
  getVariable info
  where sc = scope s

shadowsVar :: Ident -> WCM (Maybe Ident)
shadowsVar v = gets (shadows $ commonId v)

shadowsTypeVar :: Ident -> WCM (Maybe Ident)
shadowsTypeVar v = gets (shadows $ typeId v)

visitId :: Ident -> WCM ()
visitId v = modifyScope (qualModifyNestEnv visitVariable (commonId v))

visitQId :: QualIdent -> WCM ()
visitQId v = do
  mid <- getModuleIdent
  maybe ok visitId (localIdent mid v)

visitTypeId :: Ident -> WCM ()
visitTypeId v = modifyScope (qualModifyNestEnv visitVariable (typeId v))

visitQTypeId :: QualIdent -> WCM ()
visitQTypeId v = do
  mid <- getModuleIdent
  maybe ok visitTypeId (localIdent mid v)

isKnownVar :: Ident -> WCM Bool
isKnownVar v = gets $ \s -> isKnown s (commonId v)

isUnrefTypeVar :: Ident -> WCM Bool
isUnrefTypeVar v = gets (\s -> isUnref s (typeId v))

returnUnrefVars :: WCM [Ident]
returnUnrefVars = gets (\s ->
  let ids    = map fst (localNestEnv (scope s))
      unrefs = filter (isUnref s . qualify) ids
  in  unrefs )

inNestedScope :: WCM a -> WCM ()
inNestedScope m = beginScope >> m >> endScope

beginScope :: WCM ()
beginScope = modifyScope nestEnv

endScope :: WCM ()
endScope = modifyScope unnestEnv

------------------------------------------------------------------------------

isKnown :: WcState -> QualIdent -> Bool
isKnown s qid = qualInLocalNestEnv qid (scope s)

isUnref :: WcState -> QualIdent -> Bool
isUnref s qid = let sc = scope s
                in  (any (not . variableVisited) (qualLookupNestEnv qid sc))
                    && qualInLocalNestEnv qid sc

isVar :: QualIdent -> WcState -> Bool
isVar qid s = maybe (isAnonId (unqualify qid))
                    isVariable
                    (listToMaybe (qualLookupNestEnv qid (scope s)))

isCons :: QualIdent -> WcState -> Bool
isCons qid s = maybe (isImportedCons s qid)
                      isConstructor
                      (listToMaybe (qualLookupNestEnv qid (scope s)))
 where isImportedCons s' qid' = case qualLookupValue qid' (valueEnv s') of
          (DataConstructor  _ _ _ _) : _ -> True
          (NewtypeConstructor _ _ _) : _ -> True
          _                              -> False

-- Since type identifiers and normal identifiers (e.g. functions, variables
-- or constructors) don't share the same namespace, it is necessary
-- to distinguish them in the scope environment of the check state.
-- For this reason type identifiers are annotated with 1 and normal
-- identifiers are annotated with 0.
commonId :: Ident -> QualIdent
commonId = qualify . unRenameIdent

typeId :: Ident -> QualIdent
typeId = qualify . flip renameIdent 1


-- --------------------------------------------------------------------------
-- Check Case Mode
-- --------------------------------------------------------------------------


-- The following functions traverse the AST and search for (defining)
-- identifiers and check if their names have the appropriate case mode.
checkCaseMode :: [Decl a] -> WCM ()
checkCaseMode = warnFor WarnIrregularCaseMode . mapM_ checkCaseModeDecl

checkCaseModeDecl :: Decl a -> WCM ()
checkCaseModeDecl (DataDecl _ tc vs cs _) = do
  checkCaseModeID isDataDeclName tc
  mapM_ (checkCaseModeID isVarName) vs
  mapM_ checkCaseModeConstr cs
checkCaseModeDecl (NewtypeDecl _ tc vs nc _) = do
  checkCaseModeID isDataDeclName tc
  mapM_ (checkCaseModeID isVarName) vs
  checkCaseModeNewConstr nc
checkCaseModeDecl (TypeDecl _ tc vs ty) = do
  checkCaseModeID isDataDeclName tc
  mapM_ (checkCaseModeID isVarName) vs
  checkCaseModeTypeExpr ty
checkCaseModeDecl (TypeSig _ fs qty) = do
  mapM_ (checkCaseModeID isFuncName) fs
  checkCaseModeTypeExpr qty
checkCaseModeDecl (FunctionDecl _ _ f eqs) = do
  checkCaseModeID isFuncName f
  mapM_ checkCaseModeEquation eqs
checkCaseModeDecl (ExternalDecl _ vs) =
  mapM_ (checkCaseModeID isFuncName . varIdent) vs
checkCaseModeDecl (PatternDecl _ t rhs) = do
  checkCaseModePattern t
  checkCaseModeRhs rhs
checkCaseModeDecl (FreeDecl  _ vs) =
  mapM_ (checkCaseModeID isVarName . varIdent) vs
checkCaseModeDecl (DefaultDecl _ tys) = mapM_ checkTypeExpr tys
checkCaseModeDecl (ClassDecl _ cx cls tv ds) = do
  checkCaseModeContext cx
  checkCaseModeID isClassDeclName cls
  checkCaseModeID isVarName tv
  mapM_ checkCaseModeDecl ds
checkCaseModeDecl (InstanceDecl _ cx _ inst ds) = do
  checkCaseModeContext cx
  checkCaseModeTypeExpr inst
  mapM_ checkCaseModeDecl ds
checkCaseModeDecl _ = ok

checkCaseModeConstr :: ConstrDecl -> WCM ()
checkCaseModeConstr (ConstrDecl _ c tys) = do
  checkCaseModeID isConstrName c
  mapM_ checkCaseModeTypeExpr tys
checkCaseModeConstr (ConOpDecl  _ ty1 c ty2) = do
  checkCaseModeTypeExpr ty1
  checkCaseModeID isConstrName c
  checkCaseModeTypeExpr ty2
checkCaseModeConstr (RecordDecl _ c fs) = do
  checkCaseModeID isConstrName c
  mapM_ checkCaseModeFieldDecl fs

checkCaseModeFieldDecl :: FieldDecl -> WCM ()
checkCaseModeFieldDecl (FieldDecl _ fs ty) = do
  mapM_ (checkCaseModeID isFuncName) fs
  checkCaseModeTypeExpr ty

checkCaseModeNewConstr :: NewConstrDecl -> WCM ()
checkCaseModeNewConstr (NewConstrDecl _ nc ty) = do
  checkCaseModeID isConstrName nc
  checkCaseModeTypeExpr ty
checkCaseModeNewConstr (NewRecordDecl _ nc (f, ty)) = do
  checkCaseModeID isConstrName nc
  checkCaseModeID isFuncName f
  checkCaseModeTypeExpr ty

checkCaseModeContext :: Context -> WCM ()
checkCaseModeContext = mapM_ checkCaseModeConstraint

checkCaseModeConstraint :: Constraint -> WCM ()
checkCaseModeConstraint (Constraint _ _ ty) = checkCaseModeTypeExpr ty

checkCaseModeTypeExpr :: TypeExpr -> WCM ()
checkCaseModeTypeExpr (ApplyType _ ty1 ty2) = do
  checkCaseModeTypeExpr ty1
  checkCaseModeTypeExpr ty2
checkCaseModeTypeExpr (VariableType _ tv) = checkCaseModeID isVarName tv
checkCaseModeTypeExpr (TupleType _ tys) = mapM_ checkCaseModeTypeExpr tys
checkCaseModeTypeExpr (ListType _ ty) = checkCaseModeTypeExpr ty
checkCaseModeTypeExpr (ArrowType _ ty1 ty2) = do
  checkCaseModeTypeExpr ty1
  checkCaseModeTypeExpr ty2
checkCaseModeTypeExpr (ParenType _ ty) = checkCaseModeTypeExpr ty
checkCaseModeTypeExpr (ContextType _ cx ty) = do
  checkCaseModeContext cx
  checkCaseModeTypeExpr ty
checkCaseModeTypeExpr (ForallType _ tvs ty) = do
  mapM_ (checkCaseModeID isVarName) tvs
  checkCaseModeTypeExpr ty
checkCaseModeTypeExpr _ = ok

checkCaseModeEquation :: Equation a -> WCM ()
checkCaseModeEquation (Equation _ lhs rhs) = do
  checkCaseModeLhs lhs
  checkCaseModeRhs rhs

checkCaseModeLhs :: Lhs a -> WCM ()
checkCaseModeLhs (FunLhs _ f ts) = do
  checkCaseModeID isFuncName f
  mapM_ checkCaseModePattern ts
checkCaseModeLhs (OpLhs _ t1 f t2) = do
  checkCaseModePattern t1
  checkCaseModeID isFuncName f
  checkCaseModePattern t2
checkCaseModeLhs (ApLhs _ lhs ts) = do
  checkCaseModeLhs lhs
  mapM_ checkCaseModePattern ts

checkCaseModeRhs :: Rhs a -> WCM ()
checkCaseModeRhs (SimpleRhs _ e ds) = do
  checkCaseModeExpr e
  mapM_ checkCaseModeDecl ds
checkCaseModeRhs (GuardedRhs _ es ds) = do
  mapM_ checkCaseModeCondExpr es
  mapM_ checkCaseModeDecl ds

checkCaseModeCondExpr :: CondExpr a -> WCM ()
checkCaseModeCondExpr (CondExpr _ g e) = do
  checkCaseModeExpr g
  checkCaseModeExpr e

checkCaseModePattern :: Pattern a -> WCM ()
checkCaseModePattern (VariablePattern _ _ v) = checkCaseModeID isVarName v
checkCaseModePattern (ConstructorPattern _ _ _ ts) =
  mapM_ checkCaseModePattern ts
checkCaseModePattern (InfixPattern _ _ t1 _ t2) = do
  checkCaseModePattern t1
  checkCaseModePattern t2
checkCaseModePattern (ParenPattern _ t) = checkCaseModePattern t
checkCaseModePattern (RecordPattern _ _ _ fs) =
  mapM_ checkCaseModeFieldPattern fs
checkCaseModePattern (TuplePattern _ ts) = mapM_ checkCaseModePattern ts
checkCaseModePattern (ListPattern _ _ ts) = mapM_ checkCaseModePattern ts
checkCaseModePattern (AsPattern _ v t) = do
  checkCaseModeID isVarName v
  checkCaseModePattern t
checkCaseModePattern (LazyPattern _ t) = checkCaseModePattern t
checkCaseModePattern (FunctionPattern _ _ _ ts) = mapM_ checkCaseModePattern ts
checkCaseModePattern (InfixFuncPattern _ _ t1 _ t2) = do
  checkCaseModePattern t1
  checkCaseModePattern t2
checkCaseModePattern _ = ok

checkCaseModeExpr :: Expression a -> WCM ()
checkCaseModeExpr (Paren _ e) = checkCaseModeExpr e
checkCaseModeExpr (Typed _ e qty) = do
  checkCaseModeExpr e
  checkCaseModeTypeExpr qty
checkCaseModeExpr (Record _ _ _ fs) = mapM_ checkCaseModeFieldExpr fs
checkCaseModeExpr (RecordUpdate _ e fs) = do
  checkCaseModeExpr e
  mapM_ checkCaseModeFieldExpr fs
checkCaseModeExpr (Tuple _ es) = mapM_ checkCaseModeExpr es
checkCaseModeExpr (List _ _ es) = mapM_ checkCaseModeExpr es
checkCaseModeExpr (ListCompr _ e stms)  = do
  checkCaseModeExpr e
  mapM_ checkCaseModeStatement stms
checkCaseModeExpr (EnumFrom _ e) = checkCaseModeExpr e
checkCaseModeExpr (EnumFromThen _ e1 e2) = do
  checkCaseModeExpr e1
  checkCaseModeExpr e2
checkCaseModeExpr (EnumFromTo _ e1 e2) = do
  checkCaseModeExpr e1
  checkCaseModeExpr e2
checkCaseModeExpr (EnumFromThenTo _ e1 e2 e3) = do
  checkCaseModeExpr e1
  checkCaseModeExpr e2
  checkCaseModeExpr e3
checkCaseModeExpr (UnaryMinus _ e) = checkCaseModeExpr e
checkCaseModeExpr (Apply _ e1 e2) = do
  checkCaseModeExpr e1
  checkCaseModeExpr e2
checkCaseModeExpr (InfixApply _ e1 _ e2) = do
  checkCaseModeExpr e1
  checkCaseModeExpr e2
checkCaseModeExpr (LeftSection _ e _) = checkCaseModeExpr e
checkCaseModeExpr (RightSection _ _ e) = checkCaseModeExpr e
checkCaseModeExpr (Lambda _ ts e) = do
  mapM_ checkCaseModePattern ts
  checkCaseModeExpr e
checkCaseModeExpr (Let _ ds e) = do
  mapM_ checkCaseModeDecl ds
  checkCaseModeExpr e
checkCaseModeExpr (Do _ stms e) = do
  mapM_ checkCaseModeStatement stms
  checkCaseModeExpr e
checkCaseModeExpr (IfThenElse _ e1 e2 e3) = do
  checkCaseModeExpr e1
  checkCaseModeExpr e2
  checkCaseModeExpr e3
checkCaseModeExpr (Case _ _ e as) = do
  mapM_ checkCaseModeAlt as
  checkCaseModeExpr e
checkCaseModeExpr _ = ok

checkCaseModeStatement :: Statement a -> WCM ()
checkCaseModeStatement (StmtExpr _ e) = checkCaseModeExpr e
checkCaseModeStatement (StmtDecl _ ds) = mapM_ checkCaseModeDecl ds
checkCaseModeStatement (StmtBind _ t e) = do
  checkCaseModePattern t
  checkCaseModeExpr e

checkCaseModeAlt :: Alt a -> WCM ()
checkCaseModeAlt (Alt _ t rhs) = checkCaseModePattern t >> checkCaseModeRhs rhs

checkCaseModeFieldPattern :: Field (Pattern a) -> WCM ()
checkCaseModeFieldPattern (Field _ _ t) = checkCaseModePattern t

checkCaseModeFieldExpr :: Field (Expression a) -> WCM ()
checkCaseModeFieldExpr (Field _ _ e) = checkCaseModeExpr e

checkCaseModeID :: (CaseMode -> String -> Bool) -> Ident -> WCM ()
checkCaseModeID f i@(Ident _ name _) = do
  c <- gets caseMode
  unless (f c name) (report $ warnCaseMode i c)

isVarName :: CaseMode -> String -> Bool
isVarName CaseModeProlog  (x:_) | isAlpha x = isUpper x
isVarName CaseModeGoedel  (x:_) | isAlpha x = isLower x
isVarName CaseModeHaskell (x:_) | isAlpha x = isLower x
isVarName _               _     = True

isFuncName :: CaseMode -> String -> Bool
isFuncName CaseModeHaskell (x:_) | isAlpha x = isLower x
isFuncName CaseModeGoedel  (x:_) | isAlpha x = isUpper x
isFuncName CaseModeProlog  (x:_) | isAlpha x = isLower x
isFuncName _               _     = True

isConstrName :: CaseMode -> String -> Bool
isConstrName = isDataDeclName

isClassDeclName :: CaseMode -> String -> Bool
isClassDeclName = isDataDeclName

isDataDeclName :: CaseMode -> String -> Bool
isDataDeclName CaseModeProlog  (x:_) | isAlpha x = isLower x
isDataDeclName CaseModeGoedel  (x:_) | isAlpha x = isUpper x
isDataDeclName CaseModeHaskell (x:_) | isAlpha x = isUpper x
isDataDeclName _               _     = True

-- ---------------------------------------------------------------------------
-- Warn for redundant context
-- ---------------------------------------------------------------------------

--traverse the AST for QualTypeExpr/Context and check for redundancy
checkRedContext :: [Decl a] -> WCM ()
checkRedContext = warnFor WarnRedundantContext . mapM_ checkRedContextDecl

getRedPredSet :: ModuleIdent -> ClassEnv -> TCEnv -> PredSet -> PredSet
getRedPredSet m cenv tcEnv ps =
  Set.map (pm Map.!) $ Set.difference qps $ minPredSet cenv qps --or fromJust $ Map.lookup
  where (qps, pm) = Set.foldr qualifyAndAddPred (Set.empty, Map.empty) ps
        qualifyAndAddPred p@(Pred qid ty) (ps', pm') =
          let qp = Pred (getOrigName m qid tcEnv) ty
          in (Set.insert qp ps', Map.insert qp p pm')

getPredFromContext :: Context -> ([Ident], PredSet)
getPredFromContext cx =
  let vs = concatMap (\(Constraint _ _ ty) -> typeVariables ty) cx
  in (vs, toPredSet vs cx)

checkRedContext' :: (Pred -> Message) -> PredSet -> WCM ()
checkRedContext' f ps = do
  m     <- gets moduleId
  cenv  <- gets classEnv
  tcEnv <- gets tyConsEnv
  mapM_ (report . f) (getRedPredSet m cenv tcEnv ps)

checkRedContextDecl :: Decl a -> WCM ()
checkRedContextDecl (TypeSig _ ids (QualTypeExpr _ cx _)) =
  checkRedContext' (warnRedContext (warnRedFuncString ids) vs) ps
  where (vs, ps) = getPredFromContext cx
checkRedContextDecl (FunctionDecl _ _ _ eqs) = mapM_ checkRedContextEq eqs
checkRedContextDecl (PatternDecl _ _ rhs) = checkRedContextRhs rhs
checkRedContextDecl (ClassDecl _ cx i _ ds) = do
  checkRedContext'
    (warnRedContext (text ("class declaration " ++ escName i)) vs)
    ps
  mapM_ checkRedContextDecl ds
  where (vs, ps) = getPredFromContext cx
checkRedContextDecl (InstanceDecl _ cx qid _ ds) = do
  checkRedContext'
    (warnRedContext (text ("instance declaration " ++ escQualName qid)) vs)
    ps
  mapM_ checkRedContextDecl ds
  where (vs, ps) = getPredFromContext cx
checkRedContextDecl (DataDecl _ _ _ cs _) = mapM_ checkRedContextConstrDecl cs
checkRedContextDecl _ = return ()

checkRedContextConstrDecl :: ConstrDecl -> WCM ()
checkRedContextConstrDecl (ConstrDecl _ _ cx idt _  ) =
  checkRedContext'
    (warnRedContext (text ("constructor declaration " ++ escName idt)) vs)
    ps
  where (vs, ps) = getPredFromContext cx
checkRedContextConstrDecl (ConOpDecl  _ _ cx _ idt _) =
  checkRedContext'
    (warnRedContext (text ("constructor operator " ++ escName idt)) vs)
    ps
  where (vs, ps) = getPredFromContext cx
checkRedContextConstrDecl (RecordDecl _ _ cx idt _  ) =
  checkRedContext'
    (warnRedContext (text ("record declaration " ++ escName idt)) vs)
    ps
  where (vs, ps) = getPredFromContext cx

checkRedContextEq :: Equation a -> WCM ()
checkRedContextEq (Equation _ _ rhs) = checkRedContextRhs rhs

checkRedContextRhs :: Rhs a -> WCM ()
checkRedContextRhs (SimpleRhs   _ e ds) = do
  checkRedContextExpr e
  mapM_ checkRedContextDecl ds
checkRedContextRhs (GuardedRhs _ cs ds) = do
  mapM_ checkRedContextCond cs
  mapM_ checkRedContextDecl ds

checkRedContextCond :: CondExpr a -> WCM ()
checkRedContextCond (CondExpr _ e1 e2) = do
  checkRedContextExpr e1
  checkRedContextExpr e2

checkRedContextExpr :: Expression a -> WCM ()
checkRedContextExpr (Paren _ e) = checkRedContextExpr e
checkRedContextExpr (Typed _ e (QualTypeExpr _ cx _)) = do
  checkRedContextExpr e
  checkRedContext' (warnRedContext (text "type signature") vs) ps
  where (vs, ps) = getPredFromContext cx
checkRedContextExpr (Record _ _ _ fs) = mapM_ checkRedContextFieldExpr fs
checkRedContextExpr (RecordUpdate _ e fs) = do
  checkRedContextExpr e
  mapM_ checkRedContextFieldExpr fs
checkRedContextExpr (Tuple  _ es) = mapM_ checkRedContextExpr es
checkRedContextExpr (List _ _ es) = mapM_ checkRedContextExpr es
checkRedContextExpr (ListCompr _ e sts) = do
  checkRedContextExpr e
  mapM_ checkRedContextStmt sts
checkRedContextExpr (EnumFrom _ e) = checkRedContextExpr e
checkRedContextExpr (EnumFromThen _ e1 e2) = do
  checkRedContextExpr e1
  checkRedContextExpr e2
checkRedContextExpr (EnumFromTo _ e1 e2) = do
  checkRedContextExpr e1
  checkRedContextExpr e2
checkRedContextExpr (EnumFromThenTo _ e1 e2 e3) = do
  checkRedContextExpr e1
  checkRedContextExpr e2
  checkRedContextExpr e3
checkRedContextExpr (UnaryMinus _ e) = checkRedContextExpr e
checkRedContextExpr (Apply _ e1 e2) = do
  checkRedContextExpr e1
  checkRedContextExpr e2
checkRedContextExpr (InfixApply _ e1 _ e2) = do
  checkRedContextExpr e1
  checkRedContextExpr e2
checkRedContextExpr (LeftSection  _ e _) = checkRedContextExpr e
checkRedContextExpr (RightSection _ _ e) = checkRedContextExpr e
checkRedContextExpr (Lambda _ _ e) = checkRedContextExpr e
checkRedContextExpr (Let _ ds e) = do
  mapM_ checkRedContextDecl ds
  checkRedContextExpr e
checkRedContextExpr (IfThenElse _ e1 e2 e3) = do
  checkRedContextExpr e1
  checkRedContextExpr e2
  checkRedContextExpr e3
checkRedContextExpr (Case _ _ e as) = do
  checkRedContextExpr e
  mapM_ checkRedContextAlt as
checkRedContextExpr _ = return ()

checkRedContextStmt :: Statement a -> WCM ()
checkRedContextStmt (StmtExpr   _ e) = checkRedContextExpr e
checkRedContextStmt (StmtDecl _  ds) = mapM_ checkRedContextDecl ds
checkRedContextStmt (StmtBind _ _ e) = checkRedContextExpr e

checkRedContextAlt :: Alt a -> WCM ()
checkRedContextAlt (Alt _ _ rhs) = checkRedContextRhs rhs

checkRedContextFieldExpr :: Field (Expression a) -> WCM ()
checkRedContextFieldExpr (Field _ _ e) = checkRedContextExpr e

-- ---------------------------------------------------------------------------
-- Warnings messages
-- ---------------------------------------------------------------------------

warnRedFuncString :: [Ident] -> Doc
warnRedFuncString is = text "type signature for function" <>
                       text (if length is == 1 then [] else "s") <+>
                       csep (map (text . escName) is)

-- Doc description -> TypeVars -> Pred -> Warning
warnRedContext :: Doc -> [Ident] -> Pred -> Message
warnRedContext d vs p@(Pred qid _) = posMessage qid $
  text "Redundant context in" <+> d <> colon <+>
  quotes (ppConstraint $ fromPred vs p) -- idents use ` ' as quotes not ' '

-- seperate a list by ', '
csep :: [Doc] -> Doc
csep []     = empty
csep [x]    = x
csep (x:xs) = x <> comma <+> csep xs

warnCaseMode :: Ident -> CaseMode -> Message
warnCaseMode i@(Ident _ name _ ) c = posMessage i $
  text "Wrong case mode in symbol" <+> text (escName i) <+>
  text "due to selected case mode" <+> text (escapeCaseMode c) <> comma <+>
  text "try renaming to" <+> text (caseSuggestion name) <+> text "instead"

caseSuggestion :: String -> String
caseSuggestion (x:xs) | isLower x = toUpper x : xs
                      | isUpper x = toLower x : xs
caseSuggestion _      = internalError
 "Checks.WarnCheck.caseSuggestion: Identifier starts with illegal Symbol"

escapeCaseMode :: CaseMode -> String
escapeCaseMode CaseModeFree    = "`free`"
escapeCaseMode CaseModeHaskell = "`haskell`"
escapeCaseMode CaseModeProlog  = "`prolog`"
escapeCaseMode CaseModeGoedel  = "`goedel`"

warnUnrefTypeVar :: Ident -> Message
warnUnrefTypeVar v = posMessage v $ hsep $ map text
  [ "Unreferenced type variable", escName v ]

warnUnrefVar :: Ident -> Message
warnUnrefVar v = posMessage v $ hsep $ map text
  [ "Unused declaration of variable", escName v ]

warnShadowing :: Ident -> Ident -> Message
warnShadowing x v = posMessage x $
  text "Shadowing symbol" <+> text (escName x)
  <> comma <+> text "bound at:" <+> ppPosition (getPosition v)

warnTypeShadowing :: Ident -> Ident -> Message
warnTypeShadowing x v = posMessage x $
  text "Shadowing type variable" <+> text (escName x)
  <> comma <+> text "bound at:" <+> ppPosition (getPosition v)<|MERGE_RESOLUTION|>--- conflicted
+++ resolved
@@ -43,11 +43,7 @@
 import Curry.Syntax.Utils  (typeVariables)
 import Curry.Syntax.Pretty (ppDecl, ppPattern, ppExpr, ppIdent, ppConstraint)
 
-<<<<<<< HEAD
-import Base.CurryTypes (ppTypeScheme, fromPred, toPredSet)
-=======
-import Base.CurryTypes (ppPredType)
->>>>>>> 616660a6
+import Base.CurryTypes (ppPredType, toPredSet, fromPred)
 import Base.Messages   (Message, posMessage, internalError)
 import Base.NestEnv    ( NestEnv, emptyEnv, localNestEnv, nestEnv, unnestEnv
                        , qualBindNestEnv, qualInLocalNestEnv, qualLookupNestEnv
@@ -1481,6 +1477,27 @@
   let vs = concatMap (\(Constraint _ _ ty) -> typeVariables ty) cx
   in (vs, toPredSet vs cx)
 
+getPredFromType :: TypeExpr -> ([Ident], PredSet)
+getPredFromType (ContextType _ cx ty) =
+  let (vs1, ps1) = getPredFromContext cx
+      (vs2, ps2) = getPredFromType ty
+  in (vs1 ++ vs2, Set.union ps1 ps2)
+getPredFromType (ApplyType _ ty1 ty2) =
+  let (vs1, ps1) = getPredFromType ty1
+      (vs2, ps2) = getPredFromType ty2
+  in (vs1 ++ vs2, Set.union ps1 ps2)
+getPredFromType (ArrowType _ ty1 ty2) =
+  let (vs1, ps1) = getPredFromType ty1
+      (vs2, ps2) = getPredFromType ty2
+  in (vs1 ++ vs2, Set.union ps1 ps2)
+getPredFromType (TupleType _ tys) =
+  let (vss, pss) = unzip $ map getPredFromType tys
+  in (concat vss, Set.unions pss)
+getPredFromType (ListType  _ ty) = getPredFromType ty
+getPredFromType (ParenType _ ty) = getPredFromType ty
+getPredFromType (ForallType _ _ ty) = getPredFromType ty
+getPredFromType _ = ([], Set.empty)
+
 checkRedContext' :: (Pred -> Message) -> PredSet -> WCM ()
 checkRedContext' f ps = do
   m     <- gets moduleId
@@ -1489,9 +1506,9 @@
   mapM_ (report . f) (getRedPredSet m cenv tcEnv ps)
 
 checkRedContextDecl :: Decl a -> WCM ()
-checkRedContextDecl (TypeSig _ ids (QualTypeExpr _ cx _)) =
+checkRedContextDecl (TypeSig _ ids ty) =
   checkRedContext' (warnRedContext (warnRedFuncString ids) vs) ps
-  where (vs, ps) = getPredFromContext cx
+  where (vs, ps) = getPredFromType ty
 checkRedContextDecl (FunctionDecl _ _ _ eqs) = mapM_ checkRedContextEq eqs
 checkRedContextDecl (PatternDecl _ _ rhs) = checkRedContextRhs rhs
 checkRedContextDecl (ClassDecl _ cx i _ ds) = do
@@ -1506,25 +1523,12 @@
     ps
   mapM_ checkRedContextDecl ds
   where (vs, ps) = getPredFromContext cx
-checkRedContextDecl (DataDecl _ _ _ cs _) = mapM_ checkRedContextConstrDecl cs
+checkRedContextDecl (TypeDecl _ idt _ ty) =
+  checkRedContext'
+    (warnRedContext (text ("type declaration " ++ escName idt)) vs)
+    ps
+  where (vs, ps) = getPredFromType ty
 checkRedContextDecl _ = return ()
-
-checkRedContextConstrDecl :: ConstrDecl -> WCM ()
-checkRedContextConstrDecl (ConstrDecl _ _ cx idt _  ) =
-  checkRedContext'
-    (warnRedContext (text ("constructor declaration " ++ escName idt)) vs)
-    ps
-  where (vs, ps) = getPredFromContext cx
-checkRedContextConstrDecl (ConOpDecl  _ _ cx _ idt _) =
-  checkRedContext'
-    (warnRedContext (text ("constructor operator " ++ escName idt)) vs)
-    ps
-  where (vs, ps) = getPredFromContext cx
-checkRedContextConstrDecl (RecordDecl _ _ cx idt _  ) =
-  checkRedContext'
-    (warnRedContext (text ("record declaration " ++ escName idt)) vs)
-    ps
-  where (vs, ps) = getPredFromContext cx
 
 checkRedContextEq :: Equation a -> WCM ()
 checkRedContextEq (Equation _ _ rhs) = checkRedContextRhs rhs
@@ -1544,10 +1548,10 @@
 
 checkRedContextExpr :: Expression a -> WCM ()
 checkRedContextExpr (Paren _ e) = checkRedContextExpr e
-checkRedContextExpr (Typed _ e (QualTypeExpr _ cx _)) = do
+checkRedContextExpr (Typed _ e ty) = do
   checkRedContextExpr e
   checkRedContext' (warnRedContext (text "type signature") vs) ps
-  where (vs, ps) = getPredFromContext cx
+  where (vs, ps) = getPredFromType ty
 checkRedContextExpr (Record _ _ _ fs) = mapM_ checkRedContextFieldExpr fs
 checkRedContextExpr (RecordUpdate _ e fs) = do
   checkRedContextExpr e
