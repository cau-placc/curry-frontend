--- conflicted
+++ resolved
@@ -17,7 +17,12 @@
 {-# LANGUAGE CPP #-}
 module Checks.WarnCheck (warnCheck) where
 
-import           Prelude hiding ((<>))
+#if __GLASGOW_HASKELL__ >= 804
+import Prelude hiding ((<>))
+#endif
+
+import           Control.Applicative
+  ((<|>))
 import           Control.Monad
   (filterM, foldM_, guard, liftM, liftM2, when, unless, void)
 import           Control.Monad.State.Strict    (State, execState, gets, modify)
@@ -28,12 +33,9 @@
   (catMaybes, fromMaybe, listToMaybe, isJust)
 import           Data.List
   ((\\), intersect, intersectBy, nub, sort, unionBy)
-<<<<<<< HEAD
-import           Data.Char
+import           Data.Char 
   (isLower, isUpper, toLower, toUpper, isAlpha)
-=======
 import qualified Data.Set.Extra as Set
->>>>>>> 0f202496
 import           Data.Tuple.Extra
   (snd3)
 
@@ -833,9 +835,6 @@
   case csResult of
     Right cs -> return cs
     Left err -> internalError err
-  where
-    Right a <|> _ = Right a
-    _ <|> b = b
 
 -- |Resugar the exhaustive patterns previously desugared at 'simplifyPat'.
 tidyExhaustivePats :: ExhaustivePats -> WCM ExhaustivePats
@@ -1229,260 +1228,6 @@
 typeId :: Ident -> QualIdent
 typeId = qualify . flip renameIdent 1
 
-<<<<<<< HEAD
-
--- --------------------------------------------------------------------------
--- Check Case Mode
--- --------------------------------------------------------------------------
-
-
--- The following functions traverse the AST and search for (defining)
--- identifiers and check if their names have the appropriate case mode.
-checkCaseMode :: [Decl a] -> WCM ()
-checkCaseMode = warnFor WarnIrregularCaseMode . mapM_ checkCaseModeDecl
-
-checkCaseModeDecl :: Decl a -> WCM ()
-checkCaseModeDecl (DataDecl _ tc vs cs _) = do
-  checkCaseModeID isDataDeclName tc
-  mapM_ (checkCaseModeID isVarName) vs
-  mapM_ checkCaseModeConstr cs
-checkCaseModeDecl (NewtypeDecl _ tc vs nc _) = do
-  checkCaseModeID isDataDeclName tc
-  mapM_ (checkCaseModeID isVarName) vs
-  checkCaseModeNewConstr nc
-checkCaseModeDecl (TypeDecl _ tc vs ty) = do
-  checkCaseModeID isDataDeclName tc
-  mapM_ (checkCaseModeID isVarName) vs
-  checkCaseModeTypeExpr ty
-checkCaseModeDecl (TypeSig _ fs qty) = do
-  mapM_ (checkCaseModeID isFuncName) fs
-  checkCaseModeQualTypeExpr qty
-checkCaseModeDecl (FunctionDecl _ _ f eqs) = do
-  checkCaseModeID isFuncName f
-  mapM_ checkCaseModeEquation eqs
-checkCaseModeDecl (ExternalDecl _ vs) =
-  mapM_ (checkCaseModeID isFuncName . varIdent) vs
-checkCaseModeDecl (PatternDecl _ t rhs) = do
-  checkCaseModePattern t
-  checkCaseModeRhs rhs
-checkCaseModeDecl (FreeDecl  _ vs) =
-  mapM_ (checkCaseModeID isVarName . varIdent) vs
-checkCaseModeDecl (DefaultDecl _ tys) = mapM_ checkTypeExpr tys
-checkCaseModeDecl (ClassDecl _ _ cx cls tvs _ ds) = do
-  checkCaseModeContext cx
-  checkCaseModeID isClassDeclName cls
-  mapM_ (checkCaseModeID isVarName) tvs
-  mapM_ checkCaseModeDecl ds
-checkCaseModeDecl (InstanceDecl _ _ cx _ inst ds) = do
-  checkCaseModeContext cx
-  mapM_ checkCaseModeTypeExpr inst
-  mapM_ checkCaseModeDecl ds
-checkCaseModeDecl _ = ok
-
-checkCaseModeConstr :: ConstrDecl -> WCM ()
-checkCaseModeConstr (ConstrDecl _ c tys) = do
-  checkCaseModeID isConstrName c
-  mapM_ checkCaseModeTypeExpr tys
-checkCaseModeConstr (ConOpDecl  _ ty1 c ty2) = do
-  checkCaseModeTypeExpr ty1
-  checkCaseModeID isConstrName c
-  checkCaseModeTypeExpr ty2
-checkCaseModeConstr (RecordDecl _ c fs) = do
-  checkCaseModeID isConstrName c
-  mapM_ checkCaseModeFieldDecl fs
-
-checkCaseModeFieldDecl :: FieldDecl -> WCM ()
-checkCaseModeFieldDecl (FieldDecl _ fs ty) = do
-  mapM_ (checkCaseModeID isFuncName) fs
-  checkCaseModeTypeExpr ty
-
-checkCaseModeNewConstr :: NewConstrDecl -> WCM ()
-checkCaseModeNewConstr (NewConstrDecl _ nc ty) = do
-  checkCaseModeID isConstrName nc
-  checkCaseModeTypeExpr ty
-checkCaseModeNewConstr (NewRecordDecl _ nc (f, ty)) = do
-  checkCaseModeID isConstrName nc
-  checkCaseModeID isFuncName f
-  checkCaseModeTypeExpr ty
-
-checkCaseModeContext :: Context -> WCM ()
-checkCaseModeContext = mapM_ checkCaseModeConstraint
-
-checkCaseModeConstraint :: Constraint -> WCM ()
-checkCaseModeConstraint (Constraint _ _ tys) = mapM_ checkCaseModeTypeExpr tys
-
-checkCaseModeTypeExpr :: TypeExpr -> WCM ()
-checkCaseModeTypeExpr (ApplyType _ ty1 ty2) = do
-  checkCaseModeTypeExpr ty1
-  checkCaseModeTypeExpr ty2
-checkCaseModeTypeExpr (VariableType _ tv) = checkCaseModeID isVarName tv
-checkCaseModeTypeExpr (TupleType _ tys) = mapM_ checkCaseModeTypeExpr tys
-checkCaseModeTypeExpr (ListType _ ty) = checkCaseModeTypeExpr ty
-checkCaseModeTypeExpr (ArrowType _ ty1 ty2) = do
-  checkCaseModeTypeExpr ty1
-  checkCaseModeTypeExpr ty2
-checkCaseModeTypeExpr (ParenType _ ty) = checkCaseModeTypeExpr ty
-checkCaseModeTypeExpr (ForallType _ tvs ty) = do
-  mapM_ (checkCaseModeID isVarName) tvs
-  checkCaseModeTypeExpr ty
-checkCaseModeTypeExpr _ = ok
-
-checkCaseModeQualTypeExpr :: QualTypeExpr -> WCM ()
-checkCaseModeQualTypeExpr (QualTypeExpr _ cx ty) = do
-  checkCaseModeContext cx
-  checkCaseModeTypeExpr ty
-
-checkCaseModeEquation :: Equation a -> WCM ()
-checkCaseModeEquation (Equation _ _ lhs rhs) = do
-  checkCaseModeLhs lhs
-  checkCaseModeRhs rhs
-
-checkCaseModeLhs :: Lhs a -> WCM ()
-checkCaseModeLhs (FunLhs _ f ts) = do
-  checkCaseModeID isFuncName f
-  mapM_ checkCaseModePattern ts
-checkCaseModeLhs (OpLhs _ t1 f t2) = do
-  checkCaseModePattern t1
-  checkCaseModeID isFuncName f
-  checkCaseModePattern t2
-checkCaseModeLhs (ApLhs _ lhs ts) = do
-  checkCaseModeLhs lhs
-  mapM_ checkCaseModePattern ts
-
-checkCaseModeRhs :: Rhs a -> WCM ()
-checkCaseModeRhs (SimpleRhs _ _ e ds) = do
-  checkCaseModeExpr e
-  mapM_ checkCaseModeDecl ds
-checkCaseModeRhs (GuardedRhs _ _ es ds) = do
-  mapM_ checkCaseModeCondExpr es
-  mapM_ checkCaseModeDecl ds
-
-checkCaseModeCondExpr :: CondExpr a -> WCM ()
-checkCaseModeCondExpr (CondExpr _ g e) = do
-  checkCaseModeExpr g
-  checkCaseModeExpr e
-
-checkCaseModePattern :: Pattern a -> WCM ()
-checkCaseModePattern (VariablePattern _ _ v) = checkCaseModeID isVarName v
-checkCaseModePattern (ConstructorPattern _ _ _ ts) =
-  mapM_ checkCaseModePattern ts
-checkCaseModePattern (InfixPattern _ _ t1 _ t2) = do
-  checkCaseModePattern t1
-  checkCaseModePattern t2
-checkCaseModePattern (ParenPattern _ t) = checkCaseModePattern t
-checkCaseModePattern (RecordPattern _ _ _ fs) =
-  mapM_ checkCaseModeFieldPattern fs
-checkCaseModePattern (TuplePattern _ ts) = mapM_ checkCaseModePattern ts
-checkCaseModePattern (ListPattern _ _ ts) = mapM_ checkCaseModePattern ts
-checkCaseModePattern (AsPattern _ v t) = do
-  checkCaseModeID isVarName v
-  checkCaseModePattern t
-checkCaseModePattern (LazyPattern _ t) = checkCaseModePattern t
-checkCaseModePattern (FunctionPattern _ _ _ ts) = mapM_ checkCaseModePattern ts
-checkCaseModePattern (InfixFuncPattern _ _ t1 _ t2) = do
-  checkCaseModePattern t1
-  checkCaseModePattern t2
-checkCaseModePattern _ = ok
-
-checkCaseModeExpr :: Expression a -> WCM ()
-checkCaseModeExpr (Paren _ e) = checkCaseModeExpr e
-checkCaseModeExpr (Typed _ e qty) = do
-  checkCaseModeExpr e
-  checkCaseModeQualTypeExpr qty
-checkCaseModeExpr (Record _ _ _ fs) = mapM_ checkCaseModeFieldExpr fs
-checkCaseModeExpr (RecordUpdate _ e fs) = do
-  checkCaseModeExpr e
-  mapM_ checkCaseModeFieldExpr fs
-checkCaseModeExpr (Tuple _ es) = mapM_ checkCaseModeExpr es
-checkCaseModeExpr (List _ _ es) = mapM_ checkCaseModeExpr es
-checkCaseModeExpr (ListCompr _ e stms)  = do
-  checkCaseModeExpr e
-  mapM_ checkCaseModeStatement stms
-checkCaseModeExpr (EnumFrom _ e) = checkCaseModeExpr e
-checkCaseModeExpr (EnumFromThen _ e1 e2) = do
-  checkCaseModeExpr e1
-  checkCaseModeExpr e2
-checkCaseModeExpr (EnumFromTo _ e1 e2) = do
-  checkCaseModeExpr e1
-  checkCaseModeExpr e2
-checkCaseModeExpr (EnumFromThenTo _ e1 e2 e3) = do
-  checkCaseModeExpr e1
-  checkCaseModeExpr e2
-  checkCaseModeExpr e3
-checkCaseModeExpr (UnaryMinus _ e) = checkCaseModeExpr e
-checkCaseModeExpr (Apply _ e1 e2) = do
-  checkCaseModeExpr e1
-  checkCaseModeExpr e2
-checkCaseModeExpr (InfixApply _ e1 _ e2) = do
-  checkCaseModeExpr e1
-  checkCaseModeExpr e2
-checkCaseModeExpr (LeftSection _ e _) = checkCaseModeExpr e
-checkCaseModeExpr (RightSection _ _ e) = checkCaseModeExpr e
-checkCaseModeExpr (Lambda _ ts e) = do
-  mapM_ checkCaseModePattern ts
-  checkCaseModeExpr e
-checkCaseModeExpr (Let _ _ ds e) = do
-  mapM_ checkCaseModeDecl ds
-  checkCaseModeExpr e
-checkCaseModeExpr (Do _ _ stms e) = do
-  mapM_ checkCaseModeStatement stms
-  checkCaseModeExpr e
-checkCaseModeExpr (IfThenElse _ e1 e2 e3) = do
-  checkCaseModeExpr e1
-  checkCaseModeExpr e2
-  checkCaseModeExpr e3
-checkCaseModeExpr (Case _ _ _ e as) = do
-  mapM_ checkCaseModeAlt as
-  checkCaseModeExpr e
-checkCaseModeExpr _ = ok
-
-checkCaseModeStatement :: Statement a -> WCM ()
-checkCaseModeStatement (StmtExpr _    e) = checkCaseModeExpr e
-checkCaseModeStatement (StmtDecl _ _ ds) = mapM_ checkCaseModeDecl ds
-checkCaseModeStatement (StmtBind _  t e) = do
-  checkCaseModePattern t
-  checkCaseModeExpr e
-
-checkCaseModeAlt :: Alt a -> WCM ()
-checkCaseModeAlt (Alt _ t rhs) = checkCaseModePattern t >> checkCaseModeRhs rhs
-
-checkCaseModeFieldPattern :: Field (Pattern a) -> WCM ()
-checkCaseModeFieldPattern (Field _ _ t) = checkCaseModePattern t
-
-checkCaseModeFieldExpr :: Field (Expression a) -> WCM ()
-checkCaseModeFieldExpr (Field _ _ e) = checkCaseModeExpr e
-
-checkCaseModeID :: (CaseMode -> String -> Bool) -> Ident -> WCM ()
-checkCaseModeID f i@(Ident _ name _) = do
-  c <- gets caseMode
-  unless (f c name) (report $ warnCaseMode i c)
-
-isVarName :: CaseMode -> String -> Bool
-isVarName CaseModeProlog  (x:_) | isAlpha x = isUpper x
-isVarName CaseModeGoedel  (x:_) | isAlpha x = isLower x
-isVarName CaseModeHaskell (x:_) | isAlpha x = isLower x
-isVarName _               _     = True
-
-isFuncName :: CaseMode -> String -> Bool
-isFuncName CaseModeHaskell (x:_) | isAlpha x = isLower x
-isFuncName CaseModeGoedel  (x:_) | isAlpha x = isUpper x
-isFuncName CaseModeProlog  (x:_) | isAlpha x = isLower x
-isFuncName _               _     = True
-
-isConstrName :: CaseMode -> String -> Bool
-isConstrName = isDataDeclName
-
-isClassDeclName :: CaseMode -> String -> Bool
-isClassDeclName = isDataDeclName
-
-isDataDeclName :: CaseMode -> String -> Bool
-isDataDeclName CaseModeProlog  (x:_) | isAlpha x = isLower x
-isDataDeclName CaseModeGoedel  (x:_) | isAlpha x = isUpper x
-isDataDeclName CaseModeHaskell (x:_) | isAlpha x = isUpper x
-isDataDeclName _               _     = True
-
-=======
->>>>>>> 0f202496
 -- ---------------------------------------------------------------------------
 -- Warn for redundant context
 -- ---------------------------------------------------------------------------
