{- |
    Module      :  $Header$
    Description :  Checks for irregular code
    Copyright   :  (c) 2006        Martin Engelke
                       2011 - 2014 Björn Peemöller
                       2014 - 2015 Jan Tikovsky
                       2016 - 2017 Finn Teegen
    License     :  BSD-3-clause

    Maintainer  :  bjp@informatik.uni-kiel.de
    Stability   :  experimental
    Portability :  portable

    This module searches for potentially irregular code and generates
    warning messages.
-}
{-# LANGUAGE CPP #-}
module Checks.WarnCheck (warnCheck) where

#if __GLASGOW_HASKELL__ >= 804
import Prelude hiding ((<>))
#endif

import           Control.Monad
  (filterM, foldM_, guard, liftM, liftM2, when, unless, void)
import           Control.Monad.State.Strict    (State, execState, gets, modify)
import qualified Data.IntSet         as IntSet
  (IntSet, empty, insert, notMember, singleton, union, unions)
import qualified Data.Map            as Map    (empty, insert, lookup, (!))
import           Data.Maybe
  (catMaybes, fromMaybe, listToMaybe)
import           Data.List
  ((\\), intersect, intersectBy, nub, sort, unionBy)
import           Data.Char
  (isLower, isUpper, toLower, toUpper, isAlpha)
import qualified Data.Set.Extra as Set
import           Data.Tuple.Extra
  (snd3)

import Curry.Base.Ident
import Curry.Base.Position
import Curry.Base.Pretty
import Curry.Base.SpanInfo
import Curry.Syntax
import Curry.Syntax.Pretty (ppIdent)

import Base.CurryTypes (ppPredType, toPredSet, fromPred)
import Base.Messages   (Message, spanInfoMessage, internalError)
import Base.NestEnv    ( NestEnv, emptyEnv, localNestEnv, nestEnv, unnestEnv
                       , qualBindNestEnv, qualInLocalNestEnv, qualLookupNestEnv
                       , qualModifyNestEnv)

import Base.Expr  (Expr (fv))
import Base.Types
import Base.Utils (findMultiples)
import Env.ModuleAlias
import Env.Class (ClassEnv, classMethods, hasDefaultImpl)
import Env.TypeConstructor ( TCEnv, TypeInfo (..)
                           , qualLookupTypeInfo, getOrigName )
import Env.Value (ValueEnv, ValueInfo (..), qualLookupValue)

import CompilerOpts

-- Find potentially incorrect code in a Curry program and generate warnings
-- for the following issues:
--   - multiply imported modules, multiply imported/hidden values
--   - unreferenced (type) variables
--   - shadowing (type) variables
--   - idle case alternatives
--   - overlapping case alternatives
--   - non-adjacent function rules
--   - wrong case mode
--   - redundant context
warnCheck :: WarnOpts -> CaseMode -> AliasEnv -> ValueEnv -> TCEnv -> ClassEnv
          -> Module a -> [Message]
warnCheck wOpts cOpts aEnv valEnv tcEnv clsEnv mdl
  = runOn (initWcState mid aEnv valEnv tcEnv clsEnv (wnWarnFlags wOpts) cOpts) $ do
      checkImports   is
      checkDeclGroup ds
      checkExports   es
      checkMissingTypeSignatures ds
      checkModuleAlias is
      checkCaseMode  ds
      checkRedContext ds
  where Module _ _ _ mid es is ds = fmap (const ()) mdl

type ScopeEnv = NestEnv IdInfo

-- Current state of generating warnings
data WcState = WcState
  { moduleId    :: ModuleIdent
  , scope       :: ScopeEnv
  , aliasEnv    :: AliasEnv
  , valueEnv    :: ValueEnv
  , tyConsEnv   :: TCEnv
  , classEnv    :: ClassEnv
  , warnFlags   :: [WarnFlag]
  , caseMode    :: CaseMode
  , warnings    :: [Message]
  }

-- The monadic representation of the state allows the usage of monadic
-- syntax (do expression) for dealing easier and safer with its
-- contents.
type WCM = State WcState

initWcState :: ModuleIdent -> AliasEnv -> ValueEnv -> TCEnv -> ClassEnv
            -> [WarnFlag] -> CaseMode -> WcState
initWcState mid ae ve te ce wf cm = WcState mid emptyEnv ae ve te ce wf cm []

getModuleIdent :: WCM ModuleIdent
getModuleIdent = gets moduleId

modifyScope :: (ScopeEnv -> ScopeEnv) -> WCM ()
modifyScope f = modify $ \s -> s { scope = f $ scope s }

warnFor :: WarnFlag -> WCM () -> WCM ()
warnFor f act = do
  warn <- gets $ \s -> f `elem` warnFlags s
  when warn act

report :: Message -> WCM ()
report w = modify $ \ s -> s { warnings = w : warnings s }

unAlias :: QualIdent -> WCM QualIdent
unAlias q = do
  aEnv <- gets aliasEnv
  case qidModule q of
    Nothing -> return q
    Just m  -> case Map.lookup m aEnv of
      Nothing -> return q
      Just m' -> return $ qualifyWith m' (unqualify q)

ok :: WCM ()
ok = return ()

-- |Run a 'WCM' action and return the list of messages
runOn :: WcState -> WCM a -> [Message]
runOn s f = sort $ warnings $ execState f s

-- ---------------------------------------------------------------------------
-- checkExports
-- ---------------------------------------------------------------------------

checkExports :: Maybe ExportSpec -> WCM () -- TODO checks
checkExports Nothing                      = ok
checkExports (Just (Exporting _ exports)) = do
  m <- getModuleIdent
  if any (isCurrentModuleExport m) exports
    then ok
    else mapM_ (visitExport m ) exports >> reportUnusedGlobalVars
    where
      isCurrentModuleExport m (ExportModule _ m') = m == m'
      isCurrentModuleExport _ _                   = False

      visitExport _ (Export         _ qid    ) =
        visitQId qid
      visitExport m (ExportTypeWith _ qid ids) = do
        visitQId qid
        mapM_ (visitQId . qualifyWith m) ids
      visitExport m (ExportTypeAll  _ qid    ) = do
        tcEnv <- gets tyConsEnv
        case qualLookupTypeInfo (qualQualify m qid) tcEnv of
          [DataType     _ _ cns] -> mapM_ (visitCons m) cns
          [RenamingType _ _ cn ] -> visitCons m cn
          [TypeClass    _ _ mts] -> mapM_ (visitMethod m) mts
          _                      -> ok
      visitExport _ _              = ok

      visitMethod m (ClassMethod f _ _) = visitQId (qualifyWith m f)

      visitCons m (DataConstr   c    _) = visitQId (qualifyWith m c)
      visitCons m (RecordConstr c fs _) = visitQId (qualifyWith m c) >>
                                          mapM_ (visitQId . qualifyWith m) fs

-- ---------------------------------------------------------------------------
-- checkImports
-- ---------------------------------------------------------------------------

-- Check import declarations for multiply imported modules and multiply
-- imported/hidden values.
-- The function uses a map of the already imported or hidden entities to
-- collect the entities throughout multiple import statements.
checkImports :: [ImportDecl] -> WCM ()
checkImports = warnFor WarnMultipleImports . foldM_ checkImport Map.empty
  where
  checkImport env (ImportDecl pos mid _ _ spec) = case Map.lookup mid env of
    Nothing   -> setImportSpec env mid $ fromImpSpec spec
    Just ishs -> checkImportSpec env pos mid ishs spec

  checkImportSpec env _ mid (_, _)    Nothing = do
    report $ warnMultiplyImportedModule mid
    return env

  checkImportSpec env _ mid (is, hs) (Just (Importing _ is'))
    | null is && any (`notElem` hs) is' = do
        report $ warnMultiplyImportedModule mid
        setImportSpec env mid (is', hs)
    | null iis  = setImportSpec env mid (is' ++ is, hs)
    | otherwise = do
        mapM_ (report . (warnMultiplyImportedSymbol mid) . impName) iis
        setImportSpec env mid (unionBy cmpImport is' is, hs)
    where iis = intersectBy cmpImport is' is

  checkImportSpec env _ mid (is, hs) (Just (Hiding _ hs'))
    | null ihs  = setImportSpec env mid (is, hs' ++ hs)
    | otherwise = do
        mapM_ (report . (warnMultiplyHiddenSymbol mid) . impName) ihs
        setImportSpec env mid (is, unionBy cmpImport hs' hs)
    where ihs = intersectBy cmpImport hs' hs

  fromImpSpec Nothing                 = ([], [])
  fromImpSpec (Just (Importing _ is)) = (is, [])
  fromImpSpec (Just (Hiding    _ hs)) = ([], hs)

  setImportSpec env mid ishs = return $ Map.insert mid ishs env

  cmpImport (ImportTypeWith _ id1 cs1) (ImportTypeWith _ id2 cs2)
    = id1 == id2 && null (intersect cs1 cs2)
  cmpImport i1 i2 = (impName i1) == (impName i2)

  impName (Import           _ v) = v
  impName (ImportTypeAll    _ t) = t
  impName (ImportTypeWith _ t _) = t

warnMultiplyImportedModule :: ModuleIdent -> Message
warnMultiplyImportedModule mid = spanInfoMessage mid $ hsep $ map text
  ["Module", moduleName mid, "is imported more than once"]

warnMultiplyImportedSymbol :: ModuleIdent -> Ident -> Message
warnMultiplyImportedSymbol mid ident = spanInfoMessage ident $ hsep $ map text
  [ "Symbol", escName ident, "from module", moduleName mid
  , "is imported more than once" ]

warnMultiplyHiddenSymbol :: ModuleIdent -> Ident -> Message
warnMultiplyHiddenSymbol mid ident = spanInfoMessage ident $ hsep $ map text
  [ "Symbol", escName ident, "from module", moduleName mid
  , "is hidden more than once" ]

-- ---------------------------------------------------------------------------
-- checkDeclGroup
-- ---------------------------------------------------------------------------

checkDeclGroup :: [Decl ()] -> WCM ()
checkDeclGroup ds = do
  mapM_ insertDecl   ds
  mapM_ checkDecl    ds
  checkRuleAdjacency ds

checkLocalDeclGroup :: [Decl ()] -> WCM ()
checkLocalDeclGroup ds = do
  mapM_ checkLocalDecl ds
  checkDeclGroup       ds

-- ---------------------------------------------------------------------------
-- Find function rules which are disjoined
-- ---------------------------------------------------------------------------

checkRuleAdjacency :: [Decl a] -> WCM ()
checkRuleAdjacency decls = warnFor WarnDisjoinedRules
                         $ foldM_ check (mkIdent "", Map.empty) decls
  where
  check (prevId, env) (FunctionDecl p _ f _) = do
    cons <- isConsId f
    if cons || prevId == f
      then return (f, env)
      else case Map.lookup f env of
        Nothing -> return (f, Map.insert f p env)
        Just p' -> do
          report $ warnDisjoinedFunctionRules f (spanInfo2Pos p')
          return (f, env)
  check (_    , env) _                     = return (mkIdent "", env)

warnDisjoinedFunctionRules :: Ident -> Position -> Message
warnDisjoinedFunctionRules ident pos = spanInfoMessage ident $ hsep (map text
  [ "Rules for function", escName ident, "are disjoined" ])
  <+> parens (text "first occurrence at" <+> text (showLine pos))

checkDecl :: Decl () -> WCM ()
checkDecl (DataDecl          _ _ vs cs _) = inNestedScope $ do
  mapM_ insertTypeVar   vs
  mapM_ checkConstrDecl cs
  reportUnusedTypeVars  vs
checkDecl (NewtypeDecl       _ _ vs nc _) = inNestedScope $ do
  mapM_ insertTypeVar   vs
  checkNewConstrDecl nc
  reportUnusedTypeVars vs
checkDecl (TypeDecl            _ _ vs ty) = inNestedScope $ do
  mapM_ insertTypeVar  vs
  checkTypeExpr ty
  reportUnusedTypeVars vs
checkDecl (FunctionDecl        p _ f eqs) = checkFunctionDecl p f eqs
checkDecl (PatternDecl           _ p rhs) = checkPattern p >> checkRhs rhs
checkDecl (DefaultDecl             _ tys) = mapM_ checkTypeExpr tys
checkDecl (ClassDecl        _ _ _ _ _ ds) = mapM_ checkDecl ds
checkDecl (InstanceDecl p _ cx cls ty ds) = do
  checkOrphanInstance p cx cls ty
  checkMissingMethodImplementations p cls ds
  mapM_ checkDecl ds
checkDecl (TypeSig                _ _ ty) = do
  let tvs = map (setPosition $ getPosition ty) (nub (fv ty))
  checkTypeExpr (ForallType NoSpanInfo tvs ty)
checkDecl _                             = ok

--TODO: shadowing und context etc.
checkConstrDecl :: ConstrDecl -> WCM ()
checkConstrDecl (ConstrDecl     _ c tys) = inNestedScope $ do
  visitId c
  mapM_ checkTypeExpr tys
checkConstrDecl (ConOpDecl _ ty1 op ty2) = inNestedScope $ do
  visitId op
  mapM_ checkTypeExpr [ty1, ty2]
checkConstrDecl (RecordDecl      _ c fs) = inNestedScope $ do
  visitId c
  mapM_ checkTypeExpr tys
  where
    tys = [ty | FieldDecl _ _ ty <- fs]

checkNewConstrDecl :: NewConstrDecl -> WCM ()
checkNewConstrDecl (NewConstrDecl _ c      ty) = do
  visitId c
  checkTypeExpr ty
checkNewConstrDecl (NewRecordDecl _ c (_, ty)) = do
  visitId c
  checkTypeExpr ty

checkTypeExpr :: TypeExpr -> WCM ()
checkTypeExpr (ConstructorType     _ qid) = visitQTypeId qid
checkTypeExpr (ApplyType       _ ty1 ty2) = mapM_ checkTypeExpr [ty1, ty2]
checkTypeExpr (VariableType          _ v) = visitTypeId v
checkTypeExpr (TupleType           _ tys) = mapM_ checkTypeExpr tys
checkTypeExpr (ListType             _ ty) = checkTypeExpr ty
checkTypeExpr (ArrowType       _ ty1 ty2) = mapM_ checkTypeExpr [ty1, ty2]
checkTypeExpr (ParenType            _ ty) = checkTypeExpr ty
checkTypeExpr (ContextType        _ _ ty) = checkTypeExpr ty
checkTypeExpr (ForallType        _ vs ty) = inNestedScope $ do
  mapM_ checkTypeShadowing vs
  mapM_ insertTypeVar vs
  checkTypeExpr ty
  reportUnusedTypeVars vs

-- Checks locally declared identifiers (i.e. functions and logic variables)
-- for shadowing
checkLocalDecl :: Decl a -> WCM ()
checkLocalDecl (FunctionDecl _ _ f _) = checkShadowing f
checkLocalDecl (FreeDecl        _ vs) = mapM_ (checkShadowing . varIdent) vs
checkLocalDecl (PatternDecl    _ p _) = checkPattern p
checkLocalDecl _                      = ok

checkFunctionDecl :: SpanInfo -> Ident -> [Equation ()] -> WCM ()
checkFunctionDecl _ _ []  = ok
checkFunctionDecl p f eqs = inNestedScope $ do
  mapM_ checkEquation eqs
  checkFunctionPatternMatch p f eqs

checkFunctionPatternMatch :: SpanInfo -> Ident -> [Equation ()] -> WCM ()
checkFunctionPatternMatch spi f eqs = do
  let pats = map (\(Equation _ lhs _) -> snd (flatLhs lhs)) eqs
  let guards = map eq2Guards eqs
  (nonExhaustive, overlapped, nondet) <- checkPatternMatching pats guards
  unless (null nonExhaustive) $ warnFor WarnIncompletePatterns $ report $
    warnMissingPattern spi ("an equation for " ++ escName f) nonExhaustive
  when (nondet || not (null overlapped)) $ warnFor WarnOverlapping $ report $
    warnNondetOverlapping spi ("Function " ++ escName f)
  where eq2Guards :: Equation () -> [CondExpr ()]
        eq2Guards (Equation _ _ (GuardedRhs _ _ conds _)) = conds
        eq2Guards _ = []

-- Check an equation for warnings.
-- This is done in a seperate scope as the left-hand-side may introduce
-- new variables.
checkEquation :: Equation () -> WCM ()
checkEquation (Equation _ lhs rhs) = inNestedScope $ do
  checkLhs lhs
  checkRhs rhs
  reportUnusedVars

checkLhs :: Lhs a -> WCM ()
checkLhs (FunLhs    _ _ ts) = do
  mapM_ checkPattern ts
  mapM_ (insertPattern False) ts
checkLhs (OpLhs spi t1 op t2) = checkLhs (FunLhs spi op [t1, t2])
checkLhs (ApLhs   _ lhs ts) = do
  checkLhs lhs
  mapM_ checkPattern ts
  mapM_ (insertPattern False) ts

checkPattern :: Pattern a -> WCM ()
checkPattern (VariablePattern          _ _ v) = checkShadowing v
checkPattern (ConstructorPattern    _ _ _ ps) = mapM_ checkPattern ps
checkPattern (InfixPattern     spi a p1 f p2) =
  checkPattern (ConstructorPattern spi a f [p1, p2])
checkPattern (ParenPattern               _ p) = checkPattern p
checkPattern (RecordPattern         _ _ _ fs) = mapM_ (checkField checkPattern) fs
checkPattern (TuplePattern              _ ps) = mapM_ checkPattern ps
checkPattern (ListPattern             _ _ ps) = mapM_ checkPattern ps
checkPattern (AsPattern                _ v p) = checkShadowing v >> checkPattern p
checkPattern (LazyPattern                _ p) = checkPattern p
checkPattern (FunctionPattern       _ _ _ ps) = mapM_ checkPattern ps
checkPattern (InfixFuncPattern spi a p1 f p2) =
  checkPattern (FunctionPattern spi a f [p1, p2])
checkPattern _                            = ok

-- Check the right-hand-side of an equation.
-- Because local declarations may introduce new variables, we need
-- another scope nesting.
checkRhs :: Rhs () -> WCM ()
checkRhs (SimpleRhs _ _ e ds) = inNestedScope $ do
  checkLocalDeclGroup ds
  checkExpr e
  reportUnusedVars
checkRhs (GuardedRhs _ _ ce ds) = inNestedScope $ do
  checkLocalDeclGroup ds
  mapM_ checkCondExpr ce
  reportUnusedVars

checkCondExpr :: CondExpr () -> WCM ()
checkCondExpr (CondExpr _ c e) = checkExpr c >> checkExpr e

checkExpr :: Expression () -> WCM ()
checkExpr (Variable            _ _ v) = visitQId v
checkExpr (Paren                 _ e) = checkExpr e
checkExpr (Typed              _ e ty) = do
  checkExpr e
  let tvs = map (setPosition $ getPosition ty) (nub (fv ty))
  checkTypeExpr (ForallType NoSpanInfo tvs ty)
checkExpr (Record           _ _ _ fs) = mapM_ (checkField checkExpr) fs
checkExpr (RecordUpdate       _ e fs) = do
  checkExpr e
  mapM_ (checkField checkExpr) fs
checkExpr (Tuple                _ es) = mapM_ checkExpr es
checkExpr (List               _ _ es) = mapM_ checkExpr es
checkExpr (ListCompr         _ e sts) = checkStatements sts e
checkExpr (EnumFrom              _ e) = checkExpr e
checkExpr (EnumFromThen      _ e1 e2) = mapM_ checkExpr [e1, e2]
checkExpr (EnumFromTo        _ e1 e2) = mapM_ checkExpr [e1, e2]
checkExpr (EnumFromThenTo _ e1 e2 e3) = mapM_ checkExpr [e1, e2, e3]
checkExpr (UnaryMinus            _ e) = checkExpr e
checkExpr (Apply             _ e1 e2) = mapM_ checkExpr [e1, e2]
checkExpr (InfixApply     _ e1 op e2) = do
  visitQId (opName op)
  mapM_ checkExpr [e1, e2]
checkExpr (LeftSection         _ e _) = checkExpr e
checkExpr (RightSection        _ _ e) = checkExpr e
checkExpr (Lambda             _ ps e) = inNestedScope $ do
  mapM_ checkPattern ps
  mapM_ (insertPattern False) ps
  checkExpr e
  reportUnusedVars
checkExpr (Let              _ _ ds e) = inNestedScope $ do
  checkLocalDeclGroup ds
  checkExpr e
  reportUnusedVars
checkExpr (Do              _ _ sts e) = checkStatements sts e
checkExpr (IfThenElse     _ e1 e2 e3) = mapM_ checkExpr [e1, e2, e3]
checkExpr (Case      spi _ ct e alts) = do
  checkExpr e
  mapM_ checkAlt alts
  checkCaseAlts spi ct alts
checkExpr _                       = ok

checkStatements :: [Statement ()] -> Expression () -> WCM ()
checkStatements []     e = checkExpr e
checkStatements (s:ss) e = inNestedScope $ do
  checkStatement s >> checkStatements ss e
  reportUnusedVars

checkStatement :: Statement () -> WCM ()
checkStatement (StmtExpr    _ e) = checkExpr e
checkStatement (StmtDecl _ _ ds) = checkLocalDeclGroup ds
checkStatement (StmtBind _  p e) = do
  checkPattern p >> insertPattern False p
  checkExpr e

checkAlt :: Alt () -> WCM ()
checkAlt (Alt _ p rhs) = inNestedScope $ do
  checkPattern p >> insertPattern False p
  checkRhs rhs
  reportUnusedVars

checkField :: (a -> WCM ()) -> Field a -> WCM ()
checkField check (Field _ _ x) = check x

-- -----------------------------------------------------------------------------
-- Check for orphan instances
-- -----------------------------------------------------------------------------

checkOrphanInstance :: SpanInfo -> Context -> QualIdent -> TypeExpr -> WCM ()
checkOrphanInstance p cx cls ty = warnFor WarnOrphanInstances $ do
  m <- getModuleIdent
  tcEnv <- gets tyConsEnv
  let ocls = getOrigName m cls tcEnv
      otc  = getOrigName m tc  tcEnv
  unless (isLocalIdent m ocls || isLocalIdent m otc) $ report $
    warnOrphanInstance p $ pPrint $
    InstanceDecl p WhitespaceLayout cx cls ty []
  where tc = typeConstr ty

warnOrphanInstance :: SpanInfo -> Doc -> Message
warnOrphanInstance spi doc = spanInfoMessage spi $ text "Orphan instance:" <+> doc

-- -----------------------------------------------------------------------------
-- Check for missing method implementations
-- -----------------------------------------------------------------------------

checkMissingMethodImplementations :: SpanInfo -> QualIdent -> [Decl a] -> WCM ()
checkMissingMethodImplementations p cls ds = warnFor WarnMissingMethods $ do
  m <- getModuleIdent
  tcEnv <- gets tyConsEnv
  clsEnv <- gets classEnv
  let ocls = getOrigName m cls tcEnv
      ms   = classMethods ocls clsEnv
  mapM_ (report . warnMissingMethodImplementation p) $
    filter ((null fs ||) . not . flip (hasDefaultImpl ocls) clsEnv) $ ms \\ fs
  where fs = map unRenameIdent $ concatMap impls ds

warnMissingMethodImplementation :: SpanInfo -> Ident -> Message
warnMissingMethodImplementation spi f = spanInfoMessage spi $ hsep $ map text
  ["No explicit implementation for method", escName f]

-- -----------------------------------------------------------------------------
-- Check for missing type signatures
-- -----------------------------------------------------------------------------

-- |Check if every top-level function has an accompanying type signature.
-- For external function declarations, this check is already performed
-- during syntax checking.
checkMissingTypeSignatures :: [Decl a] -> WCM ()
checkMissingTypeSignatures ds = warnFor WarnMissingSignatures $ do
  let typedFs   = [f | TypeSig       _ fs _ <- ds, f <- fs]
      untypedFs = [f | FunctionDecl _ _ f _ <- ds, f `notElem` typedFs]
  unless (null untypedFs) $ do
    mid   <- getModuleIdent
    tyScs <- mapM getTyScheme untypedFs
    mapM_ report $ zipWith (warnMissingTypeSignature mid) untypedFs tyScs

getTyScheme :: Ident -> WCM Type
getTyScheme q = do
  m     <- getModuleIdent
  tyEnv <- gets valueEnv
  return $ case qualLookupValue (qualifyWith m q) tyEnv of
    [Value  _ _ _ tys] -> tys
    _ -> internalError $ "Checks.WarnCheck.getTyScheme: " ++ show q

warnMissingTypeSignature :: ModuleIdent -> Ident -> Type -> Message
warnMissingTypeSignature mid i pty = spanInfoMessage i $ fsep
  [ text "Top-level binding with no type signature:"
  , nest 2 $ text (showIdent i) <+> text "::"
                                <+> ppPredType mid (rawPredType pty)
  ]

-- -----------------------------------------------------------------------------
-- Check for overlapping module alias names
-- -----------------------------------------------------------------------------

-- check if module aliases in import declarations overlap with the module name
-- or another module alias

checkModuleAlias :: [ImportDecl] -> WCM ()
checkModuleAlias is = do
  mid <- getModuleIdent
  let alias      = catMaybes [a | ImportDecl _ _ _ a _ <- is]
      modClash   = [a | a <- alias, a == mid]
      aliasClash = findMultiples alias
  unless (null   modClash) $ mapM_ (report . warnModuleNameClash) modClash
  unless (null aliasClash) $ mapM_ (report . warnAliasNameClash ) aliasClash

warnModuleNameClash :: ModuleIdent -> Message
warnModuleNameClash mid = spanInfoMessage mid $ hsep $ map text
  ["The module alias", escModuleName mid
  , "overlaps with the current module name"]

warnAliasNameClash :: [ModuleIdent] -> Message
warnAliasNameClash []         = internalError
  "WarnCheck.warnAliasNameClash: empty list"
warnAliasNameClash mids = spanInfoMessage (head mids) $ text
  "Overlapping module aliases" $+$ nest 2 (vcat (map myppAlias mids))
  where myppAlias mid =
          ppLine (getPosition mid) <> text ":" <+> text (escModuleName mid)

-- -----------------------------------------------------------------------------
-- Check for overlapping/unreachable and non-exhaustive case alternatives
-- -----------------------------------------------------------------------------

checkCaseAlts :: SpanInfo -> CaseType -> [Alt ()] -> WCM ()
checkCaseAlts _ _ []      = ok
checkCaseAlts spi ct alts = do
  let spis = map (\(Alt s _ _) -> s) alts
  let pats = map (\(Alt _ pat _) -> [pat]) alts
  let guards = map alt2Guards alts
  (nonExhaustive, overlapped, nondet) <- checkPatternMatching pats guards
  case ct of
    Flex -> do
      unless (null nonExhaustive) $ warnFor WarnIncompletePatterns $ report $
        warnMissingPattern spi "an fcase alternative" nonExhaustive
      when (nondet || not (null overlapped)) $ warnFor WarnOverlapping $ report
        $ warnNondetOverlapping spi "An fcase expression"
    Rigid -> do
      unless (null nonExhaustive) $ warnFor WarnIncompletePatterns $ report $
<<<<<<< HEAD
        warnMissingPattern spi "a case alternative" nonExhaustive
      unless (null overlapped) $ warnFor WarnOverlapping $ report $
        warnUnreachablePattern ((spis !!) $ fst $ head overlapped) $ map snd overlapped
  where alt2Guards :: Alt () -> [CondExpr ()]
=======
        warnMissingPattern p "a case alternative" nonExhaustive
      unless (null overlapped) $ void $ mapM (warnFor WarnOverlapping . report) $
        map (\(i, pat) -> warnUnreachablePattern (spanInfo2Pos $ spis !! i) pat) overlapped
  where p = spanInfo2Pos spi
        alt2Guards :: Alt () -> [CondExpr ()]
>>>>>>> 6bf8ba79
        alt2Guards (Alt _ _ (GuardedRhs _ _ conds _)) = conds
        alt2Guards _ = []

-- -----------------------------------------------------------------------------
-- Check for non-exhaustive and overlapping patterns.
-- For an example, consider the following function definition:
-- @
-- f [True]    = 0
-- f (False:_) = 1
-- @
-- In this declaration, the following patterns are not matched:
-- @
-- [] _
-- (True:_:_)
-- @
-- This is identified and reported by the following code,, both for pattern
-- matching in function declarations and (f)case expressions.
-- -----------------------------------------------------------------------------

checkPatternMatching :: [[Pattern ()]] -> [[CondExpr ()]]
                     -> WCM ([ExhaustivePats], [OverlappingPats], Bool)
checkPatternMatching pats guards = do
  -- 1. We simplify the patterns by removing syntactic sugar temporarily
  --    for a simpler implementation.
  simplePats <- mapM (mapM simplifyPat) pats
  -- 2. We compute missing and used pattern matching alternatives
  (missing, used, nondet) <- processEqs (zip3 [0..] simplePats guards)
  -- 3. If any, we report the missing patterns, whereby we re-add the syntactic
  --    sugar removed in step (1) for a more precise output.
  nonExhaustive <- mapM tidyExhaustivePats missing
  let overlap = [(i, eqn) | (i, eqn) <- zip [0..] pats, i `IntSet.notMember` used]
  return (nonExhaustive, overlap, nondet)

-- |Simplify a 'Pattern' until it only consists of
--   * Variables
--   * Integer, Float or Char literals
--   * Constructors
-- All other patterns like as-patterns, list patterns and alike are desugared.
simplifyPat :: Pattern () -> WCM (Pattern ())
simplifyPat p@(LiteralPattern        _ _ l) = return $ case l of
  String s -> simplifyListPattern $ map (LiteralPattern NoSpanInfo () . Char) s
  _        -> p
simplifyPat (NegativePattern       spi a l) =
  return $ LiteralPattern spi a (negateLit l)
  where
  negateLit (Int   n) = Int   (-n)
  negateLit (Float d) = Float (-d)
  negateLit x         = x
simplifyPat v@(VariablePattern       _ _ _) = return v
simplifyPat (ConstructorPattern spi a c ps) =
  ConstructorPattern spi a c `liftM` mapM simplifyPat ps
simplifyPat (InfixPattern    spi a p1 c p2) =
  ConstructorPattern spi a c `liftM` mapM simplifyPat [p1, p2]
simplifyPat (ParenPattern              _ p) = simplifyPat p
simplifyPat (RecordPattern        _ _ c fs) = do
  (_, ls) <- getAllLabels c
  let ps = map (getPattern (map field2Tuple fs)) ls
  simplifyPat (ConstructorPattern NoSpanInfo () c ps)
  where
    getPattern fs' l' =
      fromMaybe wildPat (lookup l' [(unqualify l, p) | (l, p) <- fs'])
simplifyPat (TuplePattern            _ ps) =
  ConstructorPattern NoSpanInfo () (qTupleId (length ps))
    `liftM` mapM simplifyPat ps
simplifyPat (ListPattern           _ _ ps) =
  simplifyListPattern `liftM` mapM simplifyPat ps
simplifyPat (AsPattern             _ _ p) = simplifyPat p
simplifyPat (LazyPattern             _ _) = return wildPat
simplifyPat (FunctionPattern     _ _ _ _) = return wildPat
simplifyPat (InfixFuncPattern  _ _ _ _ _) = return wildPat

getAllLabels :: QualIdent -> WCM (QualIdent, [Ident])
getAllLabels c = do
  tyEnv <- gets valueEnv
  case qualLookupValue c tyEnv of
    [DataConstructor qc _ ls _] -> return (qc, ls)
    _                           -> internalError $
          "Checks.WarnCheck.getAllLabels: " ++ show c

-- |Create a simplified list pattern by applying @:@ and @[]@.
simplifyListPattern :: [Pattern ()] -> Pattern ()
simplifyListPattern =
  foldr (\p1 p2 -> ConstructorPattern NoSpanInfo () qConsId [p1, p2])
        (ConstructorPattern NoSpanInfo () qNilId [])

-- |'ExhaustivePats' describes those pattern missing for an exhaustive
-- pattern matching, where a value can be thought of as a missing equation.
-- The first component contains the unmatched patterns, while the second
-- pattern contains an identifier and the literals matched for this identifier.
--
-- This is necessary when checking literal patterns because of the sheer
-- number of possible patterns. Missing literals are therefore converted
-- into the form @ ... x ... with x `notElem` [l1, ..., ln]@.
type EqnPats = [Pattern ()]
type EqnGuards = [CondExpr ()]
type EqnNo   = Int
type EqnInfo = (EqnNo, EqnPats, EqnGuards)

type ExhaustivePats = (EqnPats, [(Ident, [Literal])])
type OverlappingPats = (EqnNo, EqnPats)
type EqnSet  = IntSet.IntSet

-- |Compute the missing pattern by inspecting the first patterns and
-- categorize them as literal, constructor or variable patterns.
processEqs :: [EqnInfo] -> WCM ([ExhaustivePats], EqnSet, Bool)
processEqs []              = return ([], IntSet.empty, False)
processEqs eqs@((n, ps, gs):eqs')
  | null ps                = if guardsExhaustive then return ([], IntSet.singleton n, length eqs > 1)
                                                 else do -- Current expression is guarded, thus potentially
                                                         -- non-exhaustive. Therefore process remaining expressions.
                                                         (missing', used', _) <- processEqs eqs'
                                                         return (missing', IntSet.insert n used', length eqs > 1)
  | any isLitPat firstPats = processLits eqs
  | any isConPat firstPats = processCons eqs
  | all isVarPat firstPats = processVars eqs
  | otherwise              = internalError "Checks.WarnCheck.processEqs"
  where firstPats = map firstPat eqs
        guardsExhaustive = null gs || any guardAlwaysTrue gs
        guardAlwaysTrue :: CondExpr () -> Bool
        guardAlwaysTrue (CondExpr _ e _) = case e of
          Constructor _ _ q -> qidAlwaysTrue q
          Variable    _ _ q -> qidAlwaysTrue q
          _ -> False
        qidAlwaysTrue :: QualIdent -> Bool
        qidAlwaysTrue q = elem (idName $ qidIdent q) ["True", "success", "otherwise"]
        

-- |Literal patterns are checked by extracting the matched literals
--  and constructing a pattern for any missing case.
processLits :: [EqnInfo] -> WCM ([ExhaustivePats], EqnSet, Bool)
processLits []       = error "WarnCheck.processLits"
processLits qs@(q:_) = do
  -- Check any patterns starting with the literals used
  (missing1, used1, nd1) <- processUsedLits usedLits qs
  if null defaults
    then return $ (defaultPat : missing1, used1, nd1)
    else do
      -- Missing patterns for the default alternatives
      (missing2, used2, nd2) <- processEqs defaults
      return ( [ (wildPat : ps, cs) | (ps, cs) <- missing2 ] ++ missing1
             , IntSet.union used1 used2, nd1 || nd2 )
  where
  -- The literals occurring in the patterns
  usedLits   = nub $ concatMap (getLit . firstPat) qs
  -- default alternatives (variable pattern)
  defaults   = [ shiftPat q' | q' <- qs, isVarPat (firstPat q') ]
  -- Pattern for all non-matched literals
  defaultPat = ( VariablePattern NoSpanInfo () newVar :
                   replicate (length (snd3 q) - 1) wildPat
               , [(newVar, usedLits)]
               )
  newVar     = mkIdent "x"

-- |Construct exhaustive patterns starting with the used literals
processUsedLits :: [Literal] -> [EqnInfo]
                -> WCM ([ExhaustivePats], EqnSet, Bool)
processUsedLits lits qs = do
  (eps, idxs, nds) <- unzip3 `liftM` mapM process lits
  return (concat eps, IntSet.unions idxs, or nds)
  where
  process lit = do
    let qs' = [shiftPat q | q <- qs, isVarLit lit (firstPat q)]
        ovlp = length qs' > 1
    (missing, used, nd) <- processEqs qs'
    return ( map (\(xs, ys) -> (LiteralPattern NoSpanInfo () lit : xs, ys))
                 missing
           , used
           , nd && ovlp
           )

-- |Constructor patterns are checked by extracting the matched constructors
--  and constructing a pattern for any missing case.
processCons :: [EqnInfo] -> WCM ([ExhaustivePats], EqnSet, Bool)
processCons []       = error "WarnCheck.processCons"
processCons qs@(q:_) = do
  -- Compute any missing patterns starting with the used constructors
  (missing1, used1, nd) <- processUsedCons used_cons qs
  -- Determine unused constructors
  unused   <- getUnusedCons (map fst used_cons)
  if null unused
    then return (missing1, used1, nd)
    else if null defaults
      then return $ (map defaultPat unused ++ missing1, used1, nd)
      else do
        -- Missing patterns for the default alternatives
        (missing2, used2, nd2) <- processEqs defaults
        return ( [ (mkPattern c : ps, cs) | c <- unused, (ps, cs) <- missing2 ]
                  ++ missing1
               , IntSet.union used1 used2, nd || nd2)
  where
  -- used constructors (occurring in a pattern)
  used_cons    = nub $ concatMap (getCon . firstPat) qs
  -- default alternatives (variable pattern)
  defaults     = [ shiftPat q' | q' <- qs, isVarPat (firstPat q') ]
  -- Pattern for a non-matched constructors
  defaultPat c = (mkPattern c : replicate (length (snd3 q) - 1) wildPat, [])
  mkPattern  c = ConstructorPattern NoSpanInfo ()
                  (qualifyLike (fst $ head used_cons) (constrIdent c))
                  (replicate (length $ constrTypes c) wildPat)

-- |Construct exhaustive patterns starting with the used constructors
processUsedCons :: [(QualIdent, Int)] -> [EqnInfo]
                -> WCM ([ExhaustivePats], EqnSet, Bool)
processUsedCons cons qs = do
  (eps, idxs, nds) <- unzip3 `liftM` mapM process cons
  return (concat eps, IntSet.unions idxs, or nds)
  where
  process (c, a) = do
    let qs' = [ removeFirstCon c a q | q <- qs , isVarCon c (firstPat q)]
        ovlp = length qs' > 1
    (missing, used, nd) <- processEqs qs'
    return (map (\(xs, ys) -> (makeCon c a xs, ys)) missing, used, nd && ovlp)

  makeCon c a ps = let (args, rest) = splitAt a ps
                   in ConstructorPattern NoSpanInfo () c args : rest
  
  removeFirstCon c a (n, p:ps, gs)
    | isVarPat p = (n, replicate a wildPat ++ ps, gs)
    | isCon c  p = (n, patArgs p           ++ ps, gs)
  removeFirstCon _ _ _ = internalError "Checks.WarnCheck.removeFirstCon"

-- |Variable patterns are exhaustive, so they are checked by simply
-- checking the following patterns.
processVars :: [EqnInfo] -> WCM ([ExhaustivePats], EqnSet, Bool)
processVars []               = error "WarnCheck.processVars"
processVars eqs@((n, _, _) : _) = do
  let ovlp = length eqs > 1
  (missing, used, nd) <- processEqs (map shiftPat eqs)
  return ( map (\(xs, ys) -> (wildPat : xs, ys)) missing
         , IntSet.insert n used, nd && ovlp)

-- |Return the constructors of a type not contained in the list of constructors.
getUnusedCons :: [QualIdent] -> WCM [DataConstr]
getUnusedCons []       = internalError "Checks.WarnCheck.getUnusedCons"
getUnusedCons qs@(q:_) = do
  allCons <- getConTy q >>= getTyCons . rootOfType . arrowBase
  return [c | c <- allCons, (constrIdent c) `notElem` map unqualify qs]

-- |Retrieve the type of a given constructor.
getConTy :: QualIdent -> WCM Type
getConTy q = do
  tyEnv <- gets valueEnv
  tcEnv <- gets tyConsEnv
  case qualLookupValue q tyEnv of
    [DataConstructor  _ _ _ tySc] -> return $ rawType tySc
    [NewtypeConstructor _ _ tySc] -> return $ rawType tySc
    _ -> case qualLookupTypeInfo q tcEnv of
      [AliasType _ _ _ ty] -> return ty
      _ -> internalError $ "Checks.WarnCheck.getConTy: " ++ show q

-- |Retrieve all constructors of a given type.
getTyCons :: QualIdent -> WCM [DataConstr]
getTyCons tc = do
  tc'   <- unAlias tc
  tcEnv <- gets tyConsEnv
  return $ case qualLookupTypeInfo tc tcEnv of
    [DataType     _ _ cs] -> cs
    [RenamingType _ _ nc] -> [nc]
    _ -> case qualLookupTypeInfo tc' tcEnv of
      [DataType     _ _ cs] -> cs
      [RenamingType _ _ nc] -> [nc]
      err -> internalError $ "Checks.WarnCheck.getTyCons: " ++
                               show tc ++ ' ' : show err ++ '\n' : show tcEnv

-- |Resugar the exhaustive patterns previously desugared at 'simplifyPat'.
tidyExhaustivePats :: ExhaustivePats -> WCM ExhaustivePats
tidyExhaustivePats (xs, ys) = mapM tidyPat xs >>= \xs' -> return (xs', ys)

-- |Resugar a pattern previously desugared at 'simplifyPat', i.e.
--   * Convert a tuple constructor pattern into a tuple pattern
--   * Convert a list constructor pattern representing a finite list
--     into a list pattern
tidyPat :: Pattern () -> WCM (Pattern ())
tidyPat p@(LiteralPattern        _ _ _) = return p
tidyPat p@(VariablePattern       _ _ _) = return p
tidyPat p@(ConstructorPattern _ _ c ps)
  | isQTupleId c                      =
    TuplePattern NoSpanInfo `liftM` mapM tidyPat ps
  | c == qConsId && isFiniteList p    =
    ListPattern NoSpanInfo () `liftM` mapM tidyPat (unwrapFinite p)
  | c == qConsId                      = unwrapInfinite p
  | otherwise                         =
    ConstructorPattern NoSpanInfo () c `liftM` mapM tidyPat ps
  where
  isFiniteList (ConstructorPattern _ _ d []     ) = d == qNilId
  isFiniteList (ConstructorPattern _ _ d [_, e2])
                                   | d == qConsId = isFiniteList e2
  isFiniteList _                                  = False

  unwrapFinite (ConstructorPattern _ _ _ []     ) = []
  unwrapFinite (ConstructorPattern _ _ _ [p1,p2]) = p1 : unwrapFinite p2
  unwrapFinite pat
    = internalError $ "WarnCheck.tidyPat.unwrapFinite: " ++ show pat

  unwrapInfinite (ConstructorPattern _ a d [p1,p2]) =
    liftM2 (flip (InfixPattern NoSpanInfo a) d) (tidyPat p1) (unwrapInfinite p2)
  unwrapInfinite p0                                 = return p0

tidyPat p = internalError $ "Checks.WarnCheck.tidyPat: " ++ show p

-- |Get the first pattern of a list.
firstPat :: EqnInfo -> Pattern ()
firstPat (_, [],    _) = internalError "Checks.WarnCheck.firstPat: empty list"
firstPat (_, (p:_), _) = p

-- |Drop the first pattern of a list.
shiftPat :: EqnInfo -> EqnInfo
shiftPat (_, [],     _ ) = internalError "Checks.WarnCheck.shiftPat: empty list"
shiftPat (n, (_:ps), gs) = (n, ps, gs)

-- |Wildcard pattern.
wildPat :: Pattern ()
wildPat = VariablePattern NoSpanInfo () anonId

-- |Retrieve any literal out of a pattern.
getLit :: Pattern a -> [Literal]
getLit (LiteralPattern _ _ l) = [l]
getLit _                      = []

-- |Retrieve the constructor name and its arity for a pattern.
getCon :: Pattern a -> [(QualIdent, Int)]
getCon (ConstructorPattern _ _ c ps) = [(c, length ps)]
getCon _                             = []

-- |Is a pattern a variable or literal pattern?
isVarLit :: Literal -> Pattern a -> Bool
isVarLit l p = isVarPat p || isLit l p

-- |Is a pattern a variable or a constructor pattern with the given constructor?
isVarCon :: QualIdent -> Pattern a -> Bool
isVarCon c p = isVarPat p || isCon c p

-- |Is a pattern a pattern matching for the given constructor?
isCon :: QualIdent -> Pattern a -> Bool
isCon c (ConstructorPattern _ _ d _) = c == d
isCon _ _                            = False

-- |Is a pattern a pattern matching for the given literal?
isLit :: Literal -> Pattern a -> Bool
isLit l (LiteralPattern _ _ m) = l == m
isLit _ _                      = False

-- |Is a pattern a literal pattern?
isLitPat :: Pattern a -> Bool
isLitPat (LiteralPattern  _ _ _) = True
isLitPat _                       = False

-- |Is a pattern a variable pattern?
isVarPat :: Pattern a -> Bool
isVarPat (VariablePattern _ _ _) = True
isVarPat _                       = False

-- |Is a pattern a constructor pattern?
isConPat :: Pattern a -> Bool
isConPat (ConstructorPattern _ _ _ _) = True
isConPat _                            = False

-- |Retrieve the arguments of a pattern.
patArgs :: Pattern a -> [Pattern a]
patArgs (ConstructorPattern _ _ _ ps) = ps
patArgs _                             = []

-- |Warning message for non-exhaustive patterns.
-- To shorten the output only the first 'maxPattern' are printed,
-- additional pattern are abbreviated by dots.
warnMissingPattern :: SpanInfo -> String -> [ExhaustivePats] -> Message
warnMissingPattern spi loc pats = spanInfoMessage spi
  $   text "Pattern matches are non-exhaustive"
  $+$ text "In" <+> text loc <> char ':'
  $+$ nest 2 (text "Patterns not matched:" $+$ nest 2 (vcat (ppExPats pats)))
  where
  ppExPats ps
    | length ps > maxPattern = ppPats ++ [text "..."]
    | otherwise              = ppPats
    where ppPats = map ppExPat (take maxPattern ps)
  ppExPat (ps, cs)
    | null cs   = ppPats
    | otherwise = ppPats <+> text "with" <+> hsep (map ppCons cs)
    where ppPats = hsep (map (pPrintPrec 2) ps)
  ppCons (i, lits) = ppIdent i <+> text "`notElem`"
            <+> pPrintPrec 0 (List NoSpanInfo () (map (Literal NoSpanInfo ()) lits))

-- |Warning message for unreachable patterns.
-- To shorten the output only the first 'maxPattern' are printed,
-- additional pattern are abbreviated by dots.
<<<<<<< HEAD
warnUnreachablePattern :: SpanInfo  -> [[Pattern a]] -> Message
warnUnreachablePattern spi pats = spanInfoMessage spi
=======
warnUnreachablePattern :: Position  -> [Pattern a] -> Message
warnUnreachablePattern p pats = posMessage p
>>>>>>> 6bf8ba79
  $   text "Pattern matches are potentially unreachable"
  $+$ text "In a case alternative:"
  $+$ nest 2 (ppPat pats <+> text "->" <+> text "...")
  where
  ppPat ps = hsep (map (pPrintPrec 2) ps)

-- |Maximum number of missing patterns to be shown.
maxPattern :: Int
maxPattern = 4

warnNondetOverlapping :: SpanInfo -> String -> Message
warnNondetOverlapping spi loc = spanInfoMessage spi $
  text loc <+> text "is potentially non-deterministic due to overlapping rules"

-- -----------------------------------------------------------------------------

checkShadowing :: Ident -> WCM ()
checkShadowing x = warnFor WarnNameShadowing $
  shadowsVar x >>= maybe ok (report . warnShadowing x)

checkTypeShadowing :: Ident -> WCM ()
checkTypeShadowing x = warnFor WarnNameShadowing $
  shadowsTypeVar x >>= maybe ok (report . warnTypeShadowing x)

reportUnusedVars :: WCM ()
reportUnusedVars = reportAllUnusedVars WarnUnusedBindings

reportUnusedGlobalVars :: WCM ()
reportUnusedGlobalVars = reportAllUnusedVars WarnUnusedGlobalBindings

reportAllUnusedVars :: WarnFlag -> WCM ()
reportAllUnusedVars wFlag = warnFor wFlag $ do
  unused <- returnUnrefVars
  unless (null unused) $ mapM_ report $ map warnUnrefVar unused

reportUnusedTypeVars :: [Ident] -> WCM ()
reportUnusedTypeVars vs = warnFor WarnUnusedBindings $ do
  unused <- filterM isUnrefTypeVar vs
  unless (null unused) $ mapM_ report $ map warnUnrefTypeVar unused

-- ---------------------------------------------------------------------------
-- For detecting unreferenced variables, the following functions update the
-- current check state by adding identifiers occuring in declaration left hand
-- sides.

insertDecl :: Decl a -> WCM ()
insertDecl (DataDecl      _ d _ cs _) = do
  insertTypeConsId d
  mapM_ insertConstrDecl cs
insertDecl (ExternalDataDecl   _ d _) = insertTypeConsId d
insertDecl (NewtypeDecl   _ d _ nc _) = do
  insertTypeConsId d
  insertNewConstrDecl nc
insertDecl (TypeDecl        _ t _ ty) = do
  insertTypeConsId t
  insertTypeExpr ty
insertDecl (FunctionDecl     _ _ f _) = do
  cons <- isConsId f
  unless cons $ insertVar f
insertDecl (ExternalDecl        _ vs) = mapM_ (insertVar . varIdent) vs
insertDecl (PatternDecl        _ p _) = insertPattern False p
insertDecl (FreeDecl            _ vs) = mapM_ (insertVar . varIdent) vs
insertDecl (ClassDecl _ _ _ cls _ ds) = do
  insertTypeConsId cls
  mapM_ insertVar $ concatMap methods ds
insertDecl _                          = ok

insertTypeExpr :: TypeExpr -> WCM ()
insertTypeExpr (VariableType       _ _) = ok
insertTypeExpr (ConstructorType    _ _) = ok
insertTypeExpr (ApplyType    _ ty1 ty2) = mapM_ insertTypeExpr [ty1,ty2]
insertTypeExpr (TupleType        _ tys) = mapM_ insertTypeExpr tys
insertTypeExpr (ListType          _ ty) = insertTypeExpr ty
insertTypeExpr (ArrowType    _ ty1 ty2) = mapM_ insertTypeExpr [ty1,ty2]
insertTypeExpr (ParenType         _ ty) = insertTypeExpr ty
insertTypeExpr (ContextType     _ _ ty) = insertTypeExpr ty
insertTypeExpr (ForallType      _ _ ty) = insertTypeExpr ty

insertConstrDecl :: ConstrDecl -> WCM ()
insertConstrDecl (ConstrDecl _    c _) = insertConsId c
insertConstrDecl (ConOpDecl  _ _ op _) = insertConsId op
insertConstrDecl (RecordDecl _    c _) = insertConsId c

insertNewConstrDecl :: NewConstrDecl -> WCM ()
insertNewConstrDecl (NewConstrDecl _ c _) = insertConsId c
insertNewConstrDecl (NewRecordDecl _ c _) = insertConsId c

-- 'fp' indicates whether 'checkPattern' deals with the arguments
-- of a function pattern or not.
-- Since function patterns are not recognized before syntax check, it is
-- necessary to determine whether a constructor pattern represents a
-- constructor or a function.
insertPattern :: Bool -> Pattern a -> WCM ()
insertPattern fp (VariablePattern       _ _ v) = do
  cons <- isConsId v
  unless cons $ do
    var <- isVarId v
    if and [fp, var, not (isAnonId v)] then visitId v else insertVar v
insertPattern fp (ConstructorPattern _ _ c ps) = do
  cons <- isQualConsId c
  mapM_ (insertPattern (not cons || fp)) ps
insertPattern fp (InfixPattern    spi a p1 c p2)
  = insertPattern fp (ConstructorPattern spi a c [p1, p2])
insertPattern fp (ParenPattern          _ p) = insertPattern fp p
insertPattern fp (RecordPattern    _ _ _ fs) = mapM_ (insertFieldPattern fp) fs
insertPattern fp (TuplePattern         _ ps) = mapM_ (insertPattern fp) ps
insertPattern fp (ListPattern        _ _ ps) = mapM_ (insertPattern fp) ps
insertPattern fp (AsPattern           _ v p) = insertVar v >> insertPattern fp p
insertPattern fp (LazyPattern           _ p) = insertPattern fp p
insertPattern _  (FunctionPattern  _ _ f ps) = do
  visitQId f
  mapM_ (insertPattern True) ps
insertPattern _  (InfixFuncPattern spi a p1 f p2)
  = insertPattern True (FunctionPattern spi a f [p1, p2])
insertPattern _ _ = ok

insertFieldPattern :: Bool -> Field (Pattern a) -> WCM ()
insertFieldPattern fp (Field _ _ p) = insertPattern fp p

-- ---------------------------------------------------------------------------

-- Data type for distinguishing identifiers as either (type) constructors or
-- (type) variables (including functions).
data IdInfo
  = ConsInfo           -- ^ Constructor
  | VarInfo Ident Bool -- ^ Variable with original definition (for position)
                       --   and used flag
  deriving Show

isVariable :: IdInfo -> Bool
isVariable (VarInfo _ _) = True
isVariable _             = False

getVariable :: IdInfo -> Maybe Ident
getVariable (VarInfo v _) = Just v
getVariable _             = Nothing

isConstructor :: IdInfo -> Bool
isConstructor ConsInfo = True
isConstructor _        = False

variableVisited :: IdInfo -> Bool
variableVisited (VarInfo _ v) = v
variableVisited _             = True

visitVariable :: IdInfo -> IdInfo
visitVariable (VarInfo v _) = VarInfo v True
visitVariable  info         = info

insertScope :: QualIdent -> IdInfo -> WCM ()
insertScope qid info = modifyScope $ qualBindNestEnv qid info

insertVar :: Ident -> WCM ()
insertVar v = unless (isAnonId v) $ do
  known <- isKnownVar v
  if known then visitId v else insertScope (commonId v) (VarInfo v False)

insertTypeVar :: Ident -> WCM ()
insertTypeVar v = unless (isAnonId v)
                $ insertScope (typeId v) (VarInfo v False)

insertConsId :: Ident -> WCM ()
insertConsId c = insertScope (commonId c) ConsInfo

insertTypeConsId :: Ident -> WCM ()
insertTypeConsId c = insertScope (typeId c) ConsInfo

isVarId :: Ident -> WCM Bool
isVarId v = gets (isVar $ commonId v)

isConsId :: Ident -> WCM Bool
isConsId c = gets (isCons $ qualify c)

isQualConsId :: QualIdent -> WCM Bool
isQualConsId qid = gets (isCons qid)

shadows :: QualIdent -> WcState -> Maybe Ident
shadows qid s = do
  guard $ not (qualInLocalNestEnv qid sc)
  info      <- listToMaybe $ qualLookupNestEnv qid sc
  getVariable info
  where sc = scope s

shadowsVar :: Ident -> WCM (Maybe Ident)
shadowsVar v = gets (shadows $ commonId v)

shadowsTypeVar :: Ident -> WCM (Maybe Ident)
shadowsTypeVar v = gets (shadows $ typeId v)

visitId :: Ident -> WCM ()
visitId v = modifyScope (qualModifyNestEnv visitVariable (commonId v))

visitQId :: QualIdent -> WCM ()
visitQId v = do
  mid <- getModuleIdent
  maybe ok visitId (localIdent mid v)

visitTypeId :: Ident -> WCM ()
visitTypeId v = modifyScope (qualModifyNestEnv visitVariable (typeId v))

visitQTypeId :: QualIdent -> WCM ()
visitQTypeId v = do
  mid <- getModuleIdent
  maybe ok visitTypeId (localIdent mid v)

isKnownVar :: Ident -> WCM Bool
isKnownVar v = gets $ \s -> isKnown s (commonId v)

isUnrefTypeVar :: Ident -> WCM Bool
isUnrefTypeVar v = gets (\s -> isUnref s (typeId v))

returnUnrefVars :: WCM [Ident]
returnUnrefVars = gets (\s ->
  let ids    = map fst (localNestEnv (scope s))
      unrefs = filter (isUnref s . qualify) ids
  in  unrefs )

inNestedScope :: WCM a -> WCM ()
inNestedScope m = beginScope >> m >> endScope

beginScope :: WCM ()
beginScope = modifyScope nestEnv

endScope :: WCM ()
endScope = modifyScope unnestEnv

------------------------------------------------------------------------------

isKnown :: WcState -> QualIdent -> Bool
isKnown s qid = qualInLocalNestEnv qid (scope s)

isUnref :: WcState -> QualIdent -> Bool
isUnref s qid = let sc = scope s
                in  (any (not . variableVisited) (qualLookupNestEnv qid sc))
                    && qualInLocalNestEnv qid sc

isVar :: QualIdent -> WcState -> Bool
isVar qid s = maybe (isAnonId (unqualify qid))
                    isVariable
                    (listToMaybe (qualLookupNestEnv qid (scope s)))

isCons :: QualIdent -> WcState -> Bool
isCons qid s = maybe (isImportedCons s qid)
                      isConstructor
                      (listToMaybe (qualLookupNestEnv qid (scope s)))
 where isImportedCons s' qid' = case qualLookupValue qid' (valueEnv s') of
          (DataConstructor  _ _ _ _) : _ -> True
          (NewtypeConstructor _ _ _) : _ -> True
          _                              -> False

-- Since type identifiers and normal identifiers (e.g. functions, variables
-- or constructors) don't share the same namespace, it is necessary
-- to distinguish them in the scope environment of the check state.
-- For this reason type identifiers are annotated with 1 and normal
-- identifiers are annotated with 0.
commonId :: Ident -> QualIdent
commonId = qualify . unRenameIdent

typeId :: Ident -> QualIdent
typeId = qualify . flip renameIdent 1


-- --------------------------------------------------------------------------
-- Check Case Mode
-- --------------------------------------------------------------------------


-- The following functions traverse the AST and search for (defining)
-- identifiers and check if their names have the appropriate case mode.
checkCaseMode :: [Decl a] -> WCM ()
checkCaseMode = warnFor WarnIrregularCaseMode . mapM_ checkCaseModeDecl

checkCaseModeDecl :: Decl a -> WCM ()
checkCaseModeDecl (DataDecl _ tc vs cs _) = do
  checkCaseModeID isDataDeclName tc
  mapM_ (checkCaseModeID isVarName) vs
  mapM_ checkCaseModeConstr cs
checkCaseModeDecl (NewtypeDecl _ tc vs nc _) = do
  checkCaseModeID isDataDeclName tc
  mapM_ (checkCaseModeID isVarName) vs
  checkCaseModeNewConstr nc
checkCaseModeDecl (TypeDecl _ tc vs ty) = do
  checkCaseModeID isDataDeclName tc
  mapM_ (checkCaseModeID isVarName) vs
  checkCaseModeTypeExpr ty
checkCaseModeDecl (TypeSig _ fs qty) = do
  mapM_ (checkCaseModeID isFuncName) fs
  checkCaseModeTypeExpr qty
checkCaseModeDecl (FunctionDecl _ _ f eqs) = do
  checkCaseModeID isFuncName f
  mapM_ checkCaseModeEquation eqs
checkCaseModeDecl (ExternalDecl _ vs) =
  mapM_ (checkCaseModeID isFuncName . varIdent) vs
checkCaseModeDecl (PatternDecl _ t rhs) = do
  checkCaseModePattern t
  checkCaseModeRhs rhs
checkCaseModeDecl (FreeDecl  _ vs) =
  mapM_ (checkCaseModeID isVarName . varIdent) vs
checkCaseModeDecl (DefaultDecl _ tys) = mapM_ checkTypeExpr tys
checkCaseModeDecl (ClassDecl _ _ cx cls tv ds) = do
  checkCaseModeContext cx
  checkCaseModeID isClassDeclName cls
  checkCaseModeID isVarName tv
  mapM_ checkCaseModeDecl ds
checkCaseModeDecl (InstanceDecl _ _ cx _ inst ds) = do
  checkCaseModeContext cx
  checkCaseModeTypeExpr inst
  mapM_ checkCaseModeDecl ds
checkCaseModeDecl _ = ok

checkCaseModeConstr :: ConstrDecl -> WCM ()
checkCaseModeConstr (ConstrDecl _ c tys) = do
  checkCaseModeID isConstrName c
  mapM_ checkCaseModeTypeExpr tys
checkCaseModeConstr (ConOpDecl  _ ty1 c ty2) = do
  checkCaseModeTypeExpr ty1
  checkCaseModeID isConstrName c
  checkCaseModeTypeExpr ty2
checkCaseModeConstr (RecordDecl _ c fs) = do
  checkCaseModeID isConstrName c
  mapM_ checkCaseModeFieldDecl fs

checkCaseModeFieldDecl :: FieldDecl -> WCM ()
checkCaseModeFieldDecl (FieldDecl _ fs ty) = do
  mapM_ (checkCaseModeID isFuncName) fs
  checkCaseModeTypeExpr ty

checkCaseModeNewConstr :: NewConstrDecl -> WCM ()
checkCaseModeNewConstr (NewConstrDecl _ nc ty) = do
  checkCaseModeID isConstrName nc
  checkCaseModeTypeExpr ty
checkCaseModeNewConstr (NewRecordDecl _ nc (f, ty)) = do
  checkCaseModeID isConstrName nc
  checkCaseModeID isFuncName f
  checkCaseModeTypeExpr ty

checkCaseModeContext :: Context -> WCM ()
checkCaseModeContext = mapM_ checkCaseModeConstraint

checkCaseModeConstraint :: Constraint -> WCM ()
checkCaseModeConstraint (Constraint _ _ ty) = checkCaseModeTypeExpr ty

checkCaseModeTypeExpr :: TypeExpr -> WCM ()
checkCaseModeTypeExpr (ApplyType _ ty1 ty2) = do
  checkCaseModeTypeExpr ty1
  checkCaseModeTypeExpr ty2
checkCaseModeTypeExpr (VariableType _ tv) = checkCaseModeID isVarName tv
checkCaseModeTypeExpr (TupleType _ tys) = mapM_ checkCaseModeTypeExpr tys
checkCaseModeTypeExpr (ListType _ ty) = checkCaseModeTypeExpr ty
checkCaseModeTypeExpr (ArrowType _ ty1 ty2) = do
  checkCaseModeTypeExpr ty1
  checkCaseModeTypeExpr ty2
checkCaseModeTypeExpr (ParenType _ ty) = checkCaseModeTypeExpr ty
checkCaseModeTypeExpr (ContextType _ cx ty) = do
  checkCaseModeContext cx
  checkCaseModeTypeExpr ty
checkCaseModeTypeExpr (ForallType _ tvs ty) = do
  mapM_ (checkCaseModeID isVarName) tvs
  checkCaseModeTypeExpr ty
checkCaseModeTypeExpr _ = ok

checkCaseModeEquation :: Equation a -> WCM ()
checkCaseModeEquation (Equation _ lhs rhs) = do
  checkCaseModeLhs lhs
  checkCaseModeRhs rhs

checkCaseModeLhs :: Lhs a -> WCM ()
checkCaseModeLhs (FunLhs _ f ts) = do
  checkCaseModeID isFuncName f
  mapM_ checkCaseModePattern ts
checkCaseModeLhs (OpLhs _ t1 f t2) = do
  checkCaseModePattern t1
  checkCaseModeID isFuncName f
  checkCaseModePattern t2
checkCaseModeLhs (ApLhs _ lhs ts) = do
  checkCaseModeLhs lhs
  mapM_ checkCaseModePattern ts

checkCaseModeRhs :: Rhs a -> WCM ()
checkCaseModeRhs (SimpleRhs _ _ e ds) = do
  checkCaseModeExpr e
  mapM_ checkCaseModeDecl ds
checkCaseModeRhs (GuardedRhs _ _ es ds) = do
  mapM_ checkCaseModeCondExpr es
  mapM_ checkCaseModeDecl ds

checkCaseModeCondExpr :: CondExpr a -> WCM ()
checkCaseModeCondExpr (CondExpr _ g e) = do
  checkCaseModeExpr g
  checkCaseModeExpr e

checkCaseModePattern :: Pattern a -> WCM ()
checkCaseModePattern (VariablePattern _ _ v) = checkCaseModeID isVarName v
checkCaseModePattern (ConstructorPattern _ _ _ ts) =
  mapM_ checkCaseModePattern ts
checkCaseModePattern (InfixPattern _ _ t1 _ t2) = do
  checkCaseModePattern t1
  checkCaseModePattern t2
checkCaseModePattern (ParenPattern _ t) = checkCaseModePattern t
checkCaseModePattern (RecordPattern _ _ _ fs) =
  mapM_ checkCaseModeFieldPattern fs
checkCaseModePattern (TuplePattern _ ts) = mapM_ checkCaseModePattern ts
checkCaseModePattern (ListPattern _ _ ts) = mapM_ checkCaseModePattern ts
checkCaseModePattern (AsPattern _ v t) = do
  checkCaseModeID isVarName v
  checkCaseModePattern t
checkCaseModePattern (LazyPattern _ t) = checkCaseModePattern t
checkCaseModePattern (FunctionPattern _ _ _ ts) = mapM_ checkCaseModePattern ts
checkCaseModePattern (InfixFuncPattern _ _ t1 _ t2) = do
  checkCaseModePattern t1
  checkCaseModePattern t2
checkCaseModePattern _ = ok

checkCaseModeExpr :: Expression a -> WCM ()
checkCaseModeExpr (Paren _ e) = checkCaseModeExpr e
checkCaseModeExpr (Typed _ e qty) = do
  checkCaseModeExpr e
  checkCaseModeTypeExpr qty
checkCaseModeExpr (Record _ _ _ fs) = mapM_ checkCaseModeFieldExpr fs
checkCaseModeExpr (RecordUpdate _ e fs) = do
  checkCaseModeExpr e
  mapM_ checkCaseModeFieldExpr fs
checkCaseModeExpr (Tuple _ es) = mapM_ checkCaseModeExpr es
checkCaseModeExpr (List _ _ es) = mapM_ checkCaseModeExpr es
checkCaseModeExpr (ListCompr _ e stms)  = do
  checkCaseModeExpr e
  mapM_ checkCaseModeStatement stms
checkCaseModeExpr (EnumFrom _ e) = checkCaseModeExpr e
checkCaseModeExpr (EnumFromThen _ e1 e2) = do
  checkCaseModeExpr e1
  checkCaseModeExpr e2
checkCaseModeExpr (EnumFromTo _ e1 e2) = do
  checkCaseModeExpr e1
  checkCaseModeExpr e2
checkCaseModeExpr (EnumFromThenTo _ e1 e2 e3) = do
  checkCaseModeExpr e1
  checkCaseModeExpr e2
  checkCaseModeExpr e3
checkCaseModeExpr (UnaryMinus _ e) = checkCaseModeExpr e
checkCaseModeExpr (Apply _ e1 e2) = do
  checkCaseModeExpr e1
  checkCaseModeExpr e2
checkCaseModeExpr (InfixApply _ e1 _ e2) = do
  checkCaseModeExpr e1
  checkCaseModeExpr e2
checkCaseModeExpr (LeftSection _ e _) = checkCaseModeExpr e
checkCaseModeExpr (RightSection _ _ e) = checkCaseModeExpr e
checkCaseModeExpr (Lambda _ ts e) = do
  mapM_ checkCaseModePattern ts
  checkCaseModeExpr e
checkCaseModeExpr (Let _ _ ds e) = do
  mapM_ checkCaseModeDecl ds
  checkCaseModeExpr e
checkCaseModeExpr (Do _ _ stms e) = do
  mapM_ checkCaseModeStatement stms
  checkCaseModeExpr e
checkCaseModeExpr (IfThenElse _ e1 e2 e3) = do
  checkCaseModeExpr e1
  checkCaseModeExpr e2
  checkCaseModeExpr e3
checkCaseModeExpr (Case _ _ _ e as) = do
  mapM_ checkCaseModeAlt as
  checkCaseModeExpr e
checkCaseModeExpr _ = ok

checkCaseModeStatement :: Statement a -> WCM ()
checkCaseModeStatement (StmtExpr _    e) = checkCaseModeExpr e
checkCaseModeStatement (StmtDecl _ _ ds) = mapM_ checkCaseModeDecl ds
checkCaseModeStatement (StmtBind _  t e) = do
  checkCaseModePattern t
  checkCaseModeExpr e

checkCaseModeAlt :: Alt a -> WCM ()
checkCaseModeAlt (Alt _ t rhs) = checkCaseModePattern t >> checkCaseModeRhs rhs

checkCaseModeFieldPattern :: Field (Pattern a) -> WCM ()
checkCaseModeFieldPattern (Field _ _ t) = checkCaseModePattern t

checkCaseModeFieldExpr :: Field (Expression a) -> WCM ()
checkCaseModeFieldExpr (Field _ _ e) = checkCaseModeExpr e

checkCaseModeID :: (CaseMode -> String -> Bool) -> Ident -> WCM ()
checkCaseModeID f i@(Ident _ name _) = do
  c <- gets caseMode
  unless (f c name) (report $ warnCaseMode i c)

isVarName :: CaseMode -> String -> Bool
isVarName CaseModeProlog  (x:_) | isAlpha x = isUpper x
isVarName CaseModeGoedel  (x:_) | isAlpha x = isLower x
isVarName CaseModeHaskell (x:_) | isAlpha x = isLower x
isVarName _               _     = True

isFuncName :: CaseMode -> String -> Bool
isFuncName CaseModeHaskell (x:_) | isAlpha x = isLower x
isFuncName CaseModeGoedel  (x:_) | isAlpha x = isUpper x
isFuncName CaseModeProlog  (x:_) | isAlpha x = isLower x
isFuncName _               _     = True

isConstrName :: CaseMode -> String -> Bool
isConstrName = isDataDeclName

isClassDeclName :: CaseMode -> String -> Bool
isClassDeclName = isDataDeclName

isDataDeclName :: CaseMode -> String -> Bool
isDataDeclName CaseModeProlog  (x:_) | isAlpha x = isLower x
isDataDeclName CaseModeGoedel  (x:_) | isAlpha x = isUpper x
isDataDeclName CaseModeHaskell (x:_) | isAlpha x = isUpper x
isDataDeclName _               _     = True

-- ---------------------------------------------------------------------------
-- Warn for redundant context
-- ---------------------------------------------------------------------------

--traverse the AST for QualTypeExpr/Context and check for redundancy
checkRedContext :: [Decl a] -> WCM ()
checkRedContext = warnFor WarnRedundantContext . mapM_ checkRedContextDecl

getRedPredSet :: ModuleIdent -> ClassEnv -> TCEnv -> PredSet -> PredSet
getRedPredSet m cenv tcEnv ps =
  Set.map (pm Map.!) $ Set.difference qps $ minPredSet cenv qps --or fromJust $ Map.lookup
  where (qps, pm) = Set.foldr qualifyAndAddPred (Set.empty, Map.empty) ps
        qualifyAndAddPred p@(Pred qid ty) (ps', pm') =
          let qp = Pred (getOrigName m qid tcEnv) ty
          in (Set.insert qp ps', Map.insert qp p pm')

getPredFromContext :: Context -> ([Ident], PredSet)
getPredFromContext cx =
  let vs = concatMap (\(Constraint _ _ ty) -> typeVariables ty) cx
  in (vs, toPredSet vs cx)

getPredFromType :: TypeExpr -> ([Ident], PredSet)
getPredFromType (ContextType _ cx ty) =
  let (vs1, ps1) = getPredFromContext cx
      (vs2, ps2) = getPredFromType ty
  in (vs1 ++ vs2, Set.union ps1 ps2)
getPredFromType (ApplyType _ ty1 ty2) =
  let (vs1, ps1) = getPredFromType ty1
      (vs2, ps2) = getPredFromType ty2
  in (vs1 ++ vs2, Set.union ps1 ps2)
getPredFromType (ArrowType _ ty1 ty2) =
  let (vs1, ps1) = getPredFromType ty1
      (vs2, ps2) = getPredFromType ty2
  in (vs1 ++ vs2, Set.union ps1 ps2)
getPredFromType (TupleType _ tys) =
  let (vss, pss) = unzip $ map getPredFromType tys
  in (concat vss, Set.unions pss)
getPredFromType (ListType  _ ty) = getPredFromType ty
getPredFromType (ParenType _ ty) = getPredFromType ty
getPredFromType (ForallType _ _ ty) = getPredFromType ty
getPredFromType _ = ([], Set.empty)

checkRedContext' :: (Pred -> Message) -> PredSet -> WCM ()
checkRedContext' f ps = do
  m     <- gets moduleId
  cenv  <- gets classEnv
  tcEnv <- gets tyConsEnv
  mapM_ (report . f) (getRedPredSet m cenv tcEnv ps)

checkRedContextDecl :: Decl a -> WCM ()
checkRedContextDecl (TypeSig _ ids ty) =
  checkRedContext' (warnRedContext (warnRedFuncString ids) vs) ps
  where (vs, ps) = getPredFromType ty
checkRedContextDecl (FunctionDecl _ _ _ eqs) = mapM_ checkRedContextEq eqs
checkRedContextDecl (PatternDecl _ _ rhs) = checkRedContextRhs rhs
checkRedContextDecl (ClassDecl _ _ cx i _ ds) = do
  checkRedContext'
    (warnRedContext (text ("class declaration " ++ escName i)) vs)
    ps
  mapM_ checkRedContextDecl ds
  where (vs, ps) = getPredFromContext cx
checkRedContextDecl (InstanceDecl _ _ cx qid _ ds) = do
  checkRedContext'
    (warnRedContext (text ("instance declaration " ++ escQualName qid)) vs)
    ps
  mapM_ checkRedContextDecl ds
  where (vs, ps) = getPredFromContext cx
checkRedContextDecl (TypeDecl _ idt _ ty) =
  checkRedContext'
    (warnRedContext (text ("type declaration " ++ escName idt)) vs)
    ps
  where (vs, ps) = getPredFromType ty
checkRedContextDecl _ = return ()

checkRedContextEq :: Equation a -> WCM ()
checkRedContextEq (Equation _ _ rhs) = checkRedContextRhs rhs

checkRedContextRhs :: Rhs a -> WCM ()
checkRedContextRhs (SimpleRhs  _ _ e  ds) = do
  checkRedContextExpr e
  mapM_ checkRedContextDecl ds
checkRedContextRhs (GuardedRhs _ _ cs ds) = do
  mapM_ checkRedContextCond cs
  mapM_ checkRedContextDecl ds

checkRedContextCond :: CondExpr a -> WCM ()
checkRedContextCond (CondExpr _ e1 e2) = do
  checkRedContextExpr e1
  checkRedContextExpr e2

checkRedContextExpr :: Expression a -> WCM ()
checkRedContextExpr (Paren _ e) = checkRedContextExpr e
checkRedContextExpr (Typed _ e ty) = do
  checkRedContextExpr e
  checkRedContext' (warnRedContext (text "type signature") vs) ps
  where (vs, ps) = getPredFromType ty
checkRedContextExpr (Record _ _ _ fs) = mapM_ checkRedContextFieldExpr fs
checkRedContextExpr (RecordUpdate _ e fs) = do
  checkRedContextExpr e
  mapM_ checkRedContextFieldExpr fs
checkRedContextExpr (Tuple  _ es) = mapM_ checkRedContextExpr es
checkRedContextExpr (List _ _ es) = mapM_ checkRedContextExpr es
checkRedContextExpr (ListCompr _ e sts) = do
  checkRedContextExpr e
  mapM_ checkRedContextStmt sts
checkRedContextExpr (EnumFrom _ e) = checkRedContextExpr e
checkRedContextExpr (EnumFromThen _ e1 e2) = do
  checkRedContextExpr e1
  checkRedContextExpr e2
checkRedContextExpr (EnumFromTo _ e1 e2) = do
  checkRedContextExpr e1
  checkRedContextExpr e2
checkRedContextExpr (EnumFromThenTo _ e1 e2 e3) = do
  checkRedContextExpr e1
  checkRedContextExpr e2
  checkRedContextExpr e3
checkRedContextExpr (UnaryMinus _ e) = checkRedContextExpr e
checkRedContextExpr (Apply _ e1 e2) = do
  checkRedContextExpr e1
  checkRedContextExpr e2
checkRedContextExpr (InfixApply _ e1 _ e2) = do
  checkRedContextExpr e1
  checkRedContextExpr e2
checkRedContextExpr (LeftSection  _ e _) = checkRedContextExpr e
checkRedContextExpr (RightSection _ _ e) = checkRedContextExpr e
checkRedContextExpr (Lambda _ _ e) = checkRedContextExpr e
checkRedContextExpr (Let _ _ ds e) = do
  mapM_ checkRedContextDecl ds
  checkRedContextExpr e
checkRedContextExpr (IfThenElse _ e1 e2 e3) = do
  checkRedContextExpr e1
  checkRedContextExpr e2
  checkRedContextExpr e3
checkRedContextExpr (Case _ _ _ e as) = do
  checkRedContextExpr e
  mapM_ checkRedContextAlt as
checkRedContextExpr _ = return ()

checkRedContextStmt :: Statement a -> WCM ()
checkRedContextStmt (StmtExpr   _  e) = checkRedContextExpr e
checkRedContextStmt (StmtDecl _ _ ds) = mapM_ checkRedContextDecl ds
checkRedContextStmt (StmtBind _ _  e) = checkRedContextExpr e

checkRedContextAlt :: Alt a -> WCM ()
checkRedContextAlt (Alt _ _ rhs) = checkRedContextRhs rhs

checkRedContextFieldExpr :: Field (Expression a) -> WCM ()
checkRedContextFieldExpr (Field _ _ e) = checkRedContextExpr e

-- ---------------------------------------------------------------------------
-- Warnings messages
-- ---------------------------------------------------------------------------

warnRedFuncString :: [Ident] -> Doc
warnRedFuncString is = text "type signature for function" <>
                       text (if length is == 1 then [] else "s") <+>
                       csep (map (text . escName) is)

-- Doc description -> TypeVars -> Pred -> Warning
warnRedContext :: Doc -> [Ident] -> Pred -> Message
warnRedContext d vs p@(Pred qid _) = spanInfoMessage qid $
  text "Redundant context in" <+> d <> colon <+>
  quotes (pPrint $ fromPred vs p) -- idents use ` ' as quotes not ' '

-- seperate a list by ', '
csep :: [Doc] -> Doc
csep []     = empty
csep [x]    = x
csep (x:xs) = x <> comma <+> csep xs

warnCaseMode :: Ident -> CaseMode -> Message
warnCaseMode i@(Ident _ name _ ) c = spanInfoMessage i $
  text "Wrong case mode in symbol" <+> text (escName i) <+>
  text "due to selected case mode" <+> text (escapeCaseMode c) <> comma <+>
  text "try renaming to" <+> text (caseSuggestion name) <+> text "instead"

caseSuggestion :: String -> String
caseSuggestion (x:xs) | isLower x = toUpper x : xs
                      | isUpper x = toLower x : xs
caseSuggestion _      = internalError
 "Checks.WarnCheck.caseSuggestion: Identifier starts with illegal Symbol"

escapeCaseMode :: CaseMode -> String
escapeCaseMode CaseModeFree    = "`free`"
escapeCaseMode CaseModeHaskell = "`haskell`"
escapeCaseMode CaseModeProlog  = "`prolog`"
escapeCaseMode CaseModeGoedel  = "`goedel`"

warnUnrefTypeVar :: Ident -> Message
warnUnrefTypeVar v = spanInfoMessage v $ hsep $ map text
  [ "Unreferenced type variable", escName v ]

warnUnrefVar :: Ident -> Message
warnUnrefVar v = spanInfoMessage v $ hsep $ map text
  [ "Unused declaration of variable", escName v ]

warnShadowing :: Ident -> Ident -> Message
warnShadowing x v = spanInfoMessage x $
  text "Shadowing symbol" <+> text (escName x)
  <> comma <+> text "bound at:" <+> ppPosition (getPosition v)

warnTypeShadowing :: Ident -> Ident -> Message
warnTypeShadowing x v = spanInfoMessage x $
  text "Shadowing type variable" <+> text (escName x)
  <> comma <+> text "bound at:" <+> ppPosition (getPosition v)<|MERGE_RESOLUTION|>--- conflicted
+++ resolved
@@ -597,18 +597,10 @@
         $ warnNondetOverlapping spi "An fcase expression"
     Rigid -> do
       unless (null nonExhaustive) $ warnFor WarnIncompletePatterns $ report $
-<<<<<<< HEAD
         warnMissingPattern spi "a case alternative" nonExhaustive
-      unless (null overlapped) $ warnFor WarnOverlapping $ report $
-        warnUnreachablePattern ((spis !!) $ fst $ head overlapped) $ map snd overlapped
+      unless (null overlapped) $ void $ mapM (warnFor WarnOverlapping . report) $
+        map (\(i, pat) -> warnUnreachablePattern (spis !! i) pat) overlapped
   where alt2Guards :: Alt () -> [CondExpr ()]
-=======
-        warnMissingPattern p "a case alternative" nonExhaustive
-      unless (null overlapped) $ void $ mapM (warnFor WarnOverlapping . report) $
-        map (\(i, pat) -> warnUnreachablePattern (spanInfo2Pos $ spis !! i) pat) overlapped
-  where p = spanInfo2Pos spi
-        alt2Guards :: Alt () -> [CondExpr ()]
->>>>>>> 6bf8ba79
         alt2Guards (Alt _ _ (GuardedRhs _ _ conds _)) = conds
         alt2Guards _ = []
 
@@ -994,13 +986,8 @@
 -- |Warning message for unreachable patterns.
 -- To shorten the output only the first 'maxPattern' are printed,
 -- additional pattern are abbreviated by dots.
-<<<<<<< HEAD
-warnUnreachablePattern :: SpanInfo  -> [[Pattern a]] -> Message
+warnUnreachablePattern :: SpanInfo  -> [Pattern a] -> Message
 warnUnreachablePattern spi pats = spanInfoMessage spi
-=======
-warnUnreachablePattern :: Position  -> [Pattern a] -> Message
-warnUnreachablePattern p pats = posMessage p
->>>>>>> 6bf8ba79
   $   text "Pattern matches are potentially unreachable"
   $+$ text "In a case alternative:"
   $+$ nest 2 (ppPat pats <+> text "->" <+> text "...")
