--- conflicted
+++ resolved
@@ -49,14 +49,8 @@
 #if __GLASGOW_HASKELL__ < 710
 import           Control.Applicative ((<$>), (<*>))
 #endif
-<<<<<<< HEAD
 import           Control.Monad.Extra (allM, eitherM, filterM, foldM, (&&^),
                                       notM, replicateM, when, unless, unlessM)
-=======
-import           Control.Monad       (when)
-import           Control.Monad.Extra (allM, eitherM, filterM, foldM, liftM,
-                                      notM, replicateM, unless, unlessM, (&&^))
->>>>>>> 767eacbb
 import qualified Control.Monad.State as S (State, gets, modify, runState)
 import           Data.Foldable       (foldrM)
 import           Data.Function       (on)
@@ -662,11 +656,7 @@
 bindPatternVars _          (FunctionPattern _ _ f ps)    = do
   m <- getModuleIdent
   vEnv <- getValueEnv
-<<<<<<< HEAD
-  tys <- fst . arrowUnapply . snd <$> inst (funType m f vEnv)
-=======
-  tys <- (fst . arrowUnapply . snd) <$> inst (snd $ funType m f vEnv)
->>>>>>> 767eacbb
+  tys <- fst . arrowUnapply . snd <$> inst (snd $ funType m f vEnv)
   mapM_ (uncurry bindPatternVars) $ zip (toCheckModeList tys) ps
 bindPatternVars cm         (InfixFuncPattern spi a p1 op p2)
   = bindPatternVars cm (FunctionPattern spi a op [p1, p2])
@@ -1168,13 +1158,8 @@
 tcPattern p t@(FunctionPattern spi _ f ts) = do
   m <- getModuleIdent
   vEnv <- getValueEnv
-<<<<<<< HEAD
-  (ps, ty) <- inst (funType m f vEnv)
+  (ps, ty) <- inst (snd $ funType m f vEnv)
   tcFuncPattern p spi (pPrintPrec 0 t) f id ps ty ts
-=======
-  (ps, ty) <- inst (snd $ funType m f vEnv)
-  tcFuncPattern p spi (ppPattern 0 t) f id ps ty ts
->>>>>>> 767eacbb
 tcPattern p (InfixFuncPattern spi a t1 op t2) = do
   (ps, ty, t') <- tcPattern p (FunctionPattern spi a op [t1, t2])
   let FunctionPattern _ a' op' [t1', t2'] = t'
@@ -1310,36 +1295,23 @@
   (ps', e2') <- tcArg (Check alpha) p "application" (pPrintPrec 0 e) ps alpha e2
   return (ps', beta, Apply spi e1' e2')
 tcExpr _     p e@(InfixApply spi e1 op e2) = do
-<<<<<<< HEAD
-  (ps, (alpha, beta, gamma), op') <- tcInfixOp op >>=-
-    tcBinary p "infix application" (pPrintPrec 0 e $-$ text "Operator:" <+> pPrint op)
-  (ps', e1') <- tcArg (Check alpha) p "infix application" (pPrintPrec 0 e) ps alpha e1
-  (ps'', e2') <- tcArg (Check beta) p "infix application" (pPrintPrec 0 e) ps' beta e2
-  return (ps'', gamma, InfixApply spi e1' op' e2')
-tcExpr _     p e@(LeftSection spi e1 op) = do
-  (ps, (alpha, beta), op') <- tcInfixOp op >>=-
-    tcArrow p "left section" (pPrintPrec 0 e $-$ text "Operator:" <+> pPrint op)
-=======
   (ps, (alpha, beta, gamma), op') <- tcInfixOp True op >>=-
-    tcBinary p "infix application" (ppExpr 0 e $-$ text "Operator:" <+> ppOp op)
-  (ps', e1') <- tcArg (Check alpha) p "infix application" (ppExpr 0 e) ps alpha e1
-  (ps'', e2') <- tcArg (Check beta) p "infix application" (ppExpr 0 e) ps' beta e2
+    tcBinary p "infix application"
+      (pPrintPrec 0 e $-$ text "Operator:" <+> pPrint op)
+  (ps' , e1') <- tcArg (Check alpha) p "infix application"
+                   (pPrintPrec 0 e) ps alpha e1
+  (ps'', e2') <- tcArg (Check beta)  p "infix application"
+                   (pPrintPrec 0 e) ps' beta e2
   return (ps'', gamma, InfixApply spi e1' op' e2')
 tcExpr _     p e@(LeftSection spi e1 op) = do
   (ps, (alpha, beta), op') <- tcInfixOp False op >>=-
-    tcArrow p "left section" (ppExpr 0 e $-$ text "Operator:" <+> ppOp op)
->>>>>>> 767eacbb
+    tcArrow p "left section" (pPrintPrec 0 e $-$ text "Operator:" <+> pPrint op)
   (aps, _) <- inst alpha
   (ps', e1') <- tcArg Infer p "left section" (pPrintPrec 0 e) (ps `Set.union` aps) alpha e1
   return (ps', beta, LeftSection spi e1' op')
 tcExpr _     p e@(RightSection spi op e1) = do
-<<<<<<< HEAD
-  (ps, (alpha, beta, gamma), op') <- tcInfixOp op >>=-
+  (ps, (alpha, beta, gamma), op') <- tcInfixOp False op >>=-
     tcBinary p "right section" (pPrintPrec 0 e $-$ text "Operator:" <+> pPrint op)
-=======
-  (ps, (alpha, beta, gamma), op') <- tcInfixOp False op >>=-
-    tcBinary p "right section" (ppExpr 0 e $-$ text "Operator:" <+> ppOp op)
->>>>>>> 767eacbb
   (bps, _) <- inst beta
   (ps', e1') <- tcArg Infer p "right section" (pPrintPrec 0 e) (ps `Set.union` bps) beta e1
   return (ps', TypeArrow alpha gamma, RightSection spi op' e1')
@@ -1441,7 +1413,6 @@
   (ps''', t') <- tcPatternArg p "statement" (pPrint st) ps'' alpha t
   return ((ps''', Just ty), StmtBind spi t' e')
 
-<<<<<<< HEAD
 checkFailableBind :: Pattern a -> TCM Bool
 checkFailableBind (ConstructorPattern _ _ idt ps   ) = do
   tcEnv <- getTyConsEnv
@@ -1478,12 +1449,8 @@
 checkFailableBind (VariablePattern    _ _ _        ) = return False
 checkFailableBind _                                  = return True
 
-tcInfixOp :: InfixOp a -> TCM (PredSet, Type, InfixOp Type)
-tcInfixOp (InfixOp _ op) = do
-=======
 tcInfixOp :: Bool -> InfixOp a -> TCM (PredSet, Type, InfixOp Type)
 tcInfixOp b (InfixOp _ op) = do
->>>>>>> 767eacbb
   m <- getModuleIdent
   vEnv <- getValueEnv
   let (qid, ty') = funType m op vEnv
@@ -1569,7 +1536,7 @@
   theta' <- getTypeSubst
   let ty1'' = subst theta' ty1'
       ty2'' = subst theta' ty2'
-  unlessM (subsumCheck b emptyPredSet emptyPredSet ty1'' ty2'') $ do
+  unlessM (subsumCheck b emptyPredSet emptyPredSet ty1'' ty2'') $
     report $ errSubsumption p what doc m ty2' ty1'
   reducePredSet p what doc (ps1 `Set.union` ps2)
 
@@ -1614,17 +1581,17 @@
   | tv `elem` typeVars ty = return $ Left (errRecursiveType m tv ty)
   | hasHigherRankPoly ty  = do
     ivs <- getImpVars
-    case tv `elem` ivs of
-      True -> return $ Right (singleSubst tv ty)
-      _    -> return $ Left (errImpredInst m tv ty)
+    return $ if tv `elem` ivs
+      then Right (singleSubst tv ty)
+      else Left (errImpredInst m tv ty)
   | otherwise             = return $ Right (singleSubst tv ty)
 unifyTypes m ty                         (TypeVariable tv)
   | tv `elem` typeVars ty = return $ Left (errRecursiveType m tv ty)
   | hasHigherRankPoly ty  = do
     ivs <- getImpVars
-    case tv `elem` ivs of
-      True -> return $ Right (singleSubst tv ty)
-      _    -> return $ Left (errImpredInst m tv ty)
+    return $ if tv `elem` ivs
+      then Right (singleSubst tv ty)
+      else Left (errImpredInst m tv ty)
   | otherwise             = return $ Right (singleSubst tv ty)
 unifyTypes _ (TypeConstrained tys1 tv1) ty@(TypeConstrained tys2 tv2)
   | tv1 == tv2   = return $ Right idSubst
@@ -1661,26 +1628,13 @@
          Left x  -> return $ Left x
          Right s -> do
            let (_, tys) = unzip $ substToList $ restrictSubstTo (vs1 ++ vs2) s
-<<<<<<< HEAD
-           if all isVarType tys
-             then do
-               let vars = typeVars ty1 ++ typeVars ty2
-               let tvs = concatMap (typeVars . snd) $
-                           substToList $ restrictSubstTo vars s
-               let tys' = map (\(TypeVariable tv) -> tv) tys
-               case filter (`elem` tvs) (vs1 ++ vs2 ++ tys') of
-                 []   -> return $ Right s
-                 ev:_ -> return $ Left $ errEscapingTypeVariable m ev ty1 ty2
-             else return $ Left (errIncompatibleTypes m ty1 ty2)
-=======
                vars = typeVars ty1 ++ typeVars ty2
-               tvs = concatMap typeVars $ snd $ unzip $ substToList
-                                        $ restrictSubstTo vars s
+               tvs = concatMap (typeVars . snd) $  substToList $
+                     restrictSubstTo vars s
                tys' = concatMap typeVars tys
            case filter (`elem` tvs) (vs1 ++ vs2 ++ tys') of
              []   -> return $ Right s
              ev:_ -> return $ Left $ errEscapingTypeVariable m ev ty1 ty2
->>>>>>> 767eacbb
 unifyTypes m ty1@(TypeForall _ _)       ty2
   = do (vs, _, ty1') <- skolemise ty1
        res <- unifyTypes m ty1' ty2
@@ -1688,24 +1642,12 @@
          Left x  -> return $ Left x
          Right s -> do
            let (_, tys) = unzip $ substToList $ restrictSubstTo vs s
-<<<<<<< HEAD
-           if all isVarType tys
-             then do
-               let tvs = concatMap (typeVars . snd) $
-                           substToList $ restrictSubstTo (typeVars ty1) s
-               let tys' = map (\(TypeVariable tv) -> tv) tys
-               case filter (`elem` tvs) (vs ++ tys') of
-                 []   -> return $ Right s
-                 ev:_ -> return $ Left $ errEscapingTypeVariable m ev ty1 ty2
-             else return $ Left (errIncompatibleTypes m ty1 ty2)
-=======
-               tvs = concatMap typeVars $ snd $ unzip $ substToList
-                                        $ restrictSubstTo (typeVars ty1) s
+               tvs = concatMap (typeVars . snd) $ substToList $
+                     restrictSubstTo (typeVars ty1) s
                tys' = concatMap typeVars tys
            case filter (`elem` tvs) (vs ++ tys') of
              []   -> return $ Right s
              ev:_ -> return $ Left $ errEscapingTypeVariable m ev ty1 ty2
->>>>>>> 767eacbb
 unifyTypes m ty1                        ty2@(TypeForall _ _)
   = do (vs, _, ty2') <- skolemise ty2
        res <- unifyTypes m ty1 ty2'
@@ -1713,24 +1655,12 @@
          Left x  -> return $ Left x
          Right s -> do
            let (_, tys) = unzip $ substToList $ restrictSubstTo vs s
-<<<<<<< HEAD
-           if all isVarType tys
-             then do
-               let tvs = concatMap (typeVars . snd) $
-                           substToList $ restrictSubstTo (typeVars ty2) s
-               let tys' = map (\(TypeVariable tv) -> tv) tys
-               case filter (`elem` tvs) (vs ++ tys') of
-                 []   -> return $ Right s
-                 ev:_ -> return $ Left $ errEscapingTypeVariable m ev ty1 ty2
-             else return $ Left (errIncompatibleTypes m ty1 ty2)
-=======
-               tvs = concatMap typeVars $ snd $ unzip $ substToList
-                                        $ restrictSubstTo (typeVars ty2) s
+               tvs = concatMap (typeVars. snd) $ substToList $
+                     restrictSubstTo (typeVars ty2) s
                tys' = concatMap typeVars tys
            case filter (`elem` tvs) (vs ++ tys') of
              []   -> return $ Right s
              ev:_ -> return $ Left $ errEscapingTypeVariable m ev ty1 ty2
->>>>>>> 767eacbb
 unifyTypes m ty1                        ty2
   = return $ Left (errIncompatibleTypes m ty1 ty2)
 
