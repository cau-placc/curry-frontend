{- |
    Module      :  $Header$
    Description :  Type checking Curry programs
    Copyright   :  (c) 1999 - 2004 Wolfgang Lux
                                   Martin Engelke
                       2011 - 2015 Björn Peemöller
                       2014 - 2015 Jan Tikovsky
                       2016 - 2017 Finn Teegen
    License     :  BSD-3-clause

    Maintainer  :  bjp@informatik.uni-kiel.de
    Stability   :  experimental
    Portability :  portable

   This module implements the type checker of the Curry compiler. The
   type checker is invoked after the syntactic correctness of the program
   has been verified and kind checking has been applied to all type
   expressions. Local variables have been renamed already. Thus the
   compiler can maintain a flat type environment. The type checker now
   checks the correct typing of all expressions and also verifies that
   the type signatures given by the user match the inferred types. The
   type checker uses the algorithm by Damas and Milner (1982) for inferring
   the types of unannotated declarations, but allows for polymorphic
   recursion when a type annotation is present.

   The result of type checking is a (flat) top-level environment
   containing the types of all constructors, variables, and functions
   defined at the top level of a module. In addition, a type annotated
   source module is returned. Note that type annotations on the
   left hand side of a declaration hold the function or variable's
   generalized type with the type scheme's universal quantifier left
   implicit. Type annotations on the right hand side of a declaration
   hold the particular instance at which a polymorphic function or
   variable is used.
-}
{-# LANGUAGE CPP, TupleSections #-}
module Checks.TypeCheck (typeCheck) where

#if __GLASGOW_HASKELL__ >= 804
import Prelude hiding ((<>))
#endif

#if __GLASGOW_HASKELL__ < 710
import           Control.Applicative        ((<$>), (<*>))
#endif
import           Control.Monad.Trans (lift)
import           Control.Monad.Extra ( allM, concatMapM, filterM, foldM, liftM
                                     , (&&^), notM, replicateM, when, unless
                                     , unlessM )
import qualified Control.Monad.State as S
                                     (State, StateT, get, gets, put, modify,
                                      runState, evalStateT)
import           Data.Function       (on)
import           Data.List           (nub, nubBy, partition, sortBy, (\\))
import qualified Data.Map            as Map ( Map, empty, elems, insert
                                            , insertWith, lookup, keysSet
                                            , partition, restrictKeys
                                            , singleton, unions )
import           Data.Maybe                 ( fromJust, fromMaybe, isJust
                                            , isNothing, listToMaybe, catMaybes )
import qualified Data.Set.Extra      as Set ( Set, empty, fromList, insert
                                            , member, notMember, toList )

import Curry.Base.Ident
import Curry.Base.Pretty
import Curry.Base.SpanInfo
import Curry.Syntax
import Curry.Syntax.Pretty

import Base.CurryTypes
import Base.Expr
import Base.Kinds
import Base.Messages (Message, spanInfoMessage, internalError)
import Base.SCC
import Base.TopEnv
import Base.TypeExpansion
import Base.Types
import Base.TypeSubst
import Base.Typing hiding (declVars)
import Base.Utils (foldr2, fst3, thd3, uncurry3, mapAccumM)

import Env.Class            as CE
import Env.Instance
import Env.TypeConstructor
import Env.Value

-- TODO: Check if the set operations on predicate sets (like union) could be
--         problematic with the 'PredIsICC' field.

-- Type checking proceeds as follows. First, the types of all data
-- constructors, field labels and class methods are entered into the
-- value environment and then a type inference for all function and
-- value definitions is performed.

typeCheck :: [KnownExtension] -> ModuleIdent -> TCEnv -> ValueEnv -> ClassEnv 
          -> InstEnv -> [Decl a] -> ([Decl PredType], ValueEnv, [Message])
typeCheck exts m tcEnv vEnv clsEnv inEnv ds = runTCM (checkDecls ds) initState
  where initState = TcState exts m tcEnv vEnv clsEnv (inEnv, Map.empty)
                            [intType, floatType] idSubst emptySigEnv 1 []

checkDecls :: [Decl a] -> TCM [Decl PredType]
checkDecls ds = do
  bindConstrs
  mapM_ checkFieldLabel (filter isTypeDecl ds) &&> bindLabels
  bindClassMethods
  mapM_ setDefaults $ filter isDefaultDecl ds
  (_, bpds') <- tcPDecls bpds
  tpds' <- mapM tcTopPDecl tpds
  theta <- getTypeSubst
  return $ map (fmap $ subst theta) $ fromPDecls $ tpds' ++ bpds'
  where (bpds, tpds) = partition (isBlockDecl . snd) $ toPDecls ds

-- The type checker makes use of a state monad in order to maintain the value
-- environment, the current substitution, and a counter which is used for
-- generating fresh type variables.

-- Additionally, an extended instance environment is used in order to handle
-- the introduction of local instances when matching a data constructor with a
-- non-empty context. This extended instance environment is composed of the
-- static top-level environment and a dynamic environment that maps each class
-- on the instances which are in scope for it. The rationale behind using this
-- representation is that it makes it easy to apply the current substitution to
-- the dynamic part of the environment. Because the dynamic instance
-- environment is also used to store explicitly annotated predicates from type
-- signatures, all entries in the dynamic instance environment carry a flag
-- that indicates whether the instance comes from a type signature or from an
-- existential quantification. True means that it comes from a quantification,
-- False means that the entry comes from a type signature  

-- A so-called explicit predicate set stores the constraints mentioned in an
-- explicit type signature and those implied by them through a super class
-- relation. This set is used to prevent reporting missing instances if (and
-- only if) the programmer has explicitly constrained the respective function to
-- only be usable if such instances existed.

-- TODO: With FlexibleContexts, predicates of the explicit predicate set should
--         not be reduced during type checking.

type TCM = S.State TcState

type IsExtPred = Bool

type InstEnv' = (InstEnv, Map.Map QualIdent [([Type],IsExtPred)])

data TcState = TcState
  { extensions   :: [KnownExtension]
  , moduleIdent  :: ModuleIdent      -- read only
  , tyConsEnv    :: TCEnv
  , valueEnv     :: ValueEnv
  , classEnv     :: ClassEnv
  , instEnv      :: InstEnv'         -- instances (static and dynamic)
  , defaultTypes :: [Type]
  , typeSubst    :: TypeSubst
  , sigEnv       :: SigEnv
  , nextId       :: Int              -- automatic counter
  , errors       :: [Message]
  }

(&&>) :: TCM () -> TCM () -> TCM ()
pre &&> suf = do
  errs <- pre >> S.gets errors
  when (null errs) suf

(>>-) :: Monad m => m (a, b, c) -> (a -> b -> m a) -> m (a, c)
m >>- f = do
  (u, v, w) <- m
  u' <- f u v
  return (u', w)

(>>=-) :: TCM (a, b, d) -> (b -> TCM c) -> TCM (a, c, d)
m >>=- f = do
  (u, v, x) <- m
  w <- f v
  return (u, w, x)

runTCM :: TCM a -> TcState -> (a, ValueEnv, [Message])
runTCM tcm ts = let (a, s') = S.runState tcm ts
               in  (a, typeSubst s' `subst` valueEnv s', reverse $ errors s')

getExtensions :: TCM [KnownExtension]
getExtensions = S.gets extensions

getModuleIdent :: TCM ModuleIdent
getModuleIdent = S.gets moduleIdent

getTyConsEnv :: TCM TCEnv
getTyConsEnv = S.gets tyConsEnv

getValueEnv :: TCM ValueEnv
getValueEnv = S.gets valueEnv

modifyValueEnv :: (ValueEnv -> ValueEnv) -> TCM ()
modifyValueEnv f = S.modify $ \s -> s { valueEnv = f $ valueEnv s }

withLocalValueEnv :: TCM a -> TCM a
withLocalValueEnv act = do
  oldEnv <- getValueEnv
  res <- act
  modifyValueEnv $ const oldEnv
  return res

getClassEnv :: TCM ClassEnv
getClassEnv = S.gets classEnv

getInstEnv :: TCM InstEnv'
getInstEnv = S.gets instEnv

modifyInstEnv :: (InstEnv' -> InstEnv') -> TCM ()
modifyInstEnv f = S.modify $ \s -> s { instEnv = f $ instEnv s }

-- taken from Leif-Erik Krueger
bindDynamicInst :: Pred -> InstEnv' -> InstEnv'
bindDynamicInst (Pred _ qcls tys) = fmap $ Map.insertWith (++) qcls [(tys,False)]

-- taken from Leif-Erik Krueger
withLocalInstEnv :: TCM a -> TCM a
withLocalInstEnv act = do
  oldEnv <- getInstEnv
  res <- act
  modifyInstEnv $ const oldEnv
  return res

getDefaultTypes :: TCM [Type]
getDefaultTypes = S.gets defaultTypes

setDefaultTypes :: [Type] -> TCM ()
setDefaultTypes tys = S.modify $ \s -> s { defaultTypes = tys }

getTypeSubst :: TCM TypeSubst
getTypeSubst = S.gets typeSubst

modifyTypeSubst :: (TypeSubst -> TypeSubst) -> TCM ()
modifyTypeSubst f = S.modify $ \s -> s { typeSubst = f $ typeSubst s }

getSigEnv :: TCM SigEnv
getSigEnv = S.gets sigEnv

setSigEnv :: SigEnv -> TCM ()
setSigEnv sigs = S.modify $ \s -> s { sigEnv = sigs }

withLocalSigEnv :: TCM a -> TCM a
withLocalSigEnv act = do
  oldSigs <- getSigEnv
  res <- act
  setSigEnv oldSigs
  return res

getNextId :: TCM Int
getNextId = do
  nid <- S.gets nextId
  S.modify $ \s -> s { nextId = succ nid }
  return nid

report :: Message -> TCM ()
report err = S.modify $ \s -> s { errors = err : errors s }

ok :: TCM ()
ok = return ()

-- Because the type check may mess up the order of the declarations, we
-- associate each declaration with a number. At the end of the type check,
-- we can use these numbers to restore the original declaration order.

type PDecl a = (Int, Decl a)

toPDecls :: [Decl a] -> [PDecl a]
toPDecls = zip [0 ..]

fromPDecls :: [PDecl a] -> [Decl a]
fromPDecls = map snd . sortBy (compare `on` fst)

-- During the type check we also have to convert the type of declarations
-- without annotations which is done by the function 'untyped' below.

untyped :: PDecl a -> PDecl b
untyped = fmap $ fmap $ internalError "TypeCheck.untyped"

-- Defining Data Constructors:
-- In the next step, the types of all data constructors are entered into
-- the value environment using the information entered into the type constructor
-- environment before.

bindConstrs :: TCM ()
bindConstrs = do
  m <- getModuleIdent
  tcEnv <- getTyConsEnv
  modifyValueEnv $ bindConstrs' m tcEnv

bindConstrs' :: ModuleIdent -> TCEnv -> ValueEnv -> ValueEnv
bindConstrs' m tcEnv vEnv = foldr (bindData . snd) vEnv $ localBindings tcEnv
  where
    bindData (DataType tc k cs) vEnv' =
      let n = kindArity k in foldr (bindConstr m n (constrType' tc n)) vEnv' cs
    bindData (RenamingType tc k c) vEnv' =
      let n = kindArity k in bindNewConstr m n (constrType' tc n) c vEnv'
    bindData _ vEnv' = vEnv'

bindConstr :: ModuleIdent -> Int -> Type -> DataConstr -> ValueEnv -> ValueEnv
bindConstr m n ty (DataConstr c tys) =
  bindGlobalInfo (\qc tyScheme -> DataConstructor qc arity ls tyScheme) m c
                 (ForAll n (PredType [] (foldr TypeArrow ty tys)))
  where arity = length tys
        ls    = replicate arity anonId
bindConstr m n ty (RecordConstr c ls tys) =
  bindGlobalInfo (\qc tyScheme -> DataConstructor qc arity ls tyScheme) m c
                 (ForAll n (PredType [] (foldr TypeArrow ty tys)))
  where arity = length tys

bindNewConstr :: ModuleIdent -> Int -> Type -> DataConstr -> ValueEnv
              -> ValueEnv
bindNewConstr m n cty (DataConstr c [lty]) =
  bindGlobalInfo (\qc tyScheme -> NewtypeConstructor qc anonId tyScheme) m c
                 (ForAll n (predType (TypeArrow lty cty)))
bindNewConstr m n cty (RecordConstr c [l] [lty]) =
  bindGlobalInfo (\qc tyScheme -> NewtypeConstructor qc l tyScheme) m c
                 (ForAll n (predType (TypeArrow lty cty)))
bindNewConstr _ _ _ _ = internalError
  "TypeCheck.bindConstrs'.bindNewConstr: newtype with illegal constructors"

constrType' :: QualIdent -> Int -> Type
constrType' tc n =
  applyType (TypeConstructor tc) $ map TypeVariable [0 .. n - 1]

-- When a field label occurs in more than one constructor declaration of
-- a data type, the compiler ensures that the label is defined
-- consistently, i.e. both occurrences have the same type. In addition,
-- the compiler ensures that no existentially quantified type variable occurs
-- in the type of a field label because such type variables necessarily escape
-- their scope with the type of the record selection function associated with
-- the field label.

checkFieldLabel :: Decl a -> TCM ()
checkFieldLabel (DataDecl _ _ tvs cs _) = do
  ls' <- mapM (tcFieldLabel tvs) labels
  mapM_ tcFieldLabels (groupLabels ls')
  where labels = [(l, p, ty) | RecordDecl _ _ fs <- cs,
                               FieldDecl p ls ty <- fs, l <- ls]
checkFieldLabel (NewtypeDecl _ _ tvs (NewRecordDecl p _ (l, ty)) _) = do
  _ <- tcFieldLabel tvs (l, p, ty)
  ok
checkFieldLabel _ = ok

tcFieldLabel :: HasSpanInfo p => [Ident] -> (Ident, p, TypeExpr)
             -> TCM (Ident, p, Type)
tcFieldLabel tvs (l, p, ty) = do
  m <- getModuleIdent
  tcEnv <- getTyConsEnv
  let ForAll n (PredType _ ty') = polyType $ expandMonoType m tcEnv tvs ty
  unless (n <= length tvs) $ report $ errSkolemFieldLabel p l
  return (l, p, ty')

groupLabels :: Eq a => [(a, b, c)] -> [(a, b, [c])]
groupLabels []               = []
groupLabels ((x, y, z):xyzs) =
  (x, y, z : map thd3 xyzs') : groupLabels xyzs''
  where (xyzs', xyzs'') = partition ((x ==) . fst3) xyzs

tcFieldLabels :: HasSpanInfo p => (Ident, p, [Type]) -> TCM ()
tcFieldLabels (_, _, [])     = return ()
tcFieldLabels (l, p, ty:tys) = unless (not (any (ty /=) tys)) $ do
  m <- getModuleIdent
  report $ errIncompatibleLabelTypes p m l ty (head tys)

-- Defining Field Labels:
-- Next the types of all field labels are added to the value environment.

bindLabels :: TCM ()
bindLabels = do
  m <- getModuleIdent
  tcEnv <- getTyConsEnv
  modifyValueEnv $ bindLabels' m tcEnv

bindLabels' :: ModuleIdent -> TCEnv -> ValueEnv -> ValueEnv
bindLabels' m tcEnv vEnv = foldr (bindData . snd) vEnv $ localBindings tcEnv
  where
    bindData (DataType tc k cs) vEnv' =
      foldr (bindLabel m n (constrType' tc n)) vEnv' $ nubBy sameLabel clabels
      where
        n = kindArity k
        labels = zip (concatMap recLabels cs) (concatMap recLabelTypes cs)
        clabels = [(l, constr l, ty) | (l, ty) <- labels]
        constr l = [qualifyLike tc (constrIdent c)
                     | c <- cs, l `elem` recLabels c]
        sameLabel (l1, _, _) (l2, _, _) = l1 == l2
    bindData (RenamingType tc k (RecordConstr c [l] [lty])) vEnv'
      = bindLabel m n (constrType' tc n) (l, [qc], lty) vEnv'
      where
        n = kindArity k
        qc = qualifyLike tc c
    bindData (RenamingType _ _ (RecordConstr _ _ _)) _ =
      internalError $ "Checks.TypeCheck.bindLabels'.bindData: " ++
        "RenamingType with more than one record label"
    bindData _ vEnv' = vEnv'

bindLabel :: ModuleIdent -> Int -> Type -> (Ident, [QualIdent], Type)
          -> ValueEnv -> ValueEnv
bindLabel m n ty (l, lcs, lty) =
  bindGlobalInfo (\qc tyScheme -> Label qc lcs tyScheme) m l
                 (ForAll n (predType (TypeArrow ty lty)))

-- Defining class methods:
-- Last, the types of all class methods are added to the value environment.

bindClassMethods :: TCM ()
bindClassMethods = do
  m <- getModuleIdent
  tcEnv <- getTyConsEnv
  modifyValueEnv $ bindClassMethods' m tcEnv

bindClassMethods' :: ModuleIdent -> TCEnv -> ValueEnv -> ValueEnv
bindClassMethods' m tcEnv vEnv =
  foldr (bindMethods . snd) vEnv $ localBindings tcEnv
  where
    bindMethods (TypeClass cls _ ms) vEnv' =
      foldr (bindClassMethod m cls) vEnv' ms
    bindMethods _                    vEnv' =
      vEnv'

-- Since the implementations of class methods can differ in their arity,
-- we assume an arity of 0 when we enter one into the value environment.

bindClassMethod :: ModuleIdent -> QualIdent -> ClassMethod -> ValueEnv
                -> ValueEnv
bindClassMethod m cls (ClassMethod f _ ty) =
  bindGlobalInfo (\qc tySc -> Value qc (Just cls) 0 tySc) m f (typeScheme ty)

-- -----------------------------------------------------------------------------
-- Default Types
-- -----------------------------------------------------------------------------

-- Default Types:
-- The list of default types is given either by a default declaration in
-- the source code or defaults to the predefined list of numeric data types.

setDefaults :: Decl a -> TCM ()
setDefaults (DefaultDecl _ tys) = mapM toDefaultType tys >>= setDefaultTypes
  where
    toDefaultType =
      liftM snd . (inst =<<) . liftM typeScheme
                . expandPoly . QualTypeExpr NoSpanInfo []
setDefaults _ = ok

-- Type Signatures:
-- The type checker collects type signatures in a flat environment.
-- The types are not expanded so that the signature is available for
-- use in the error message that is printed when the inferred type is
-- less general than the signature.

type SigEnv = Map.Map Ident QualTypeExpr

emptySigEnv :: SigEnv
emptySigEnv = Map.empty

bindTypeSig :: Ident -> QualTypeExpr -> SigEnv -> SigEnv
bindTypeSig = Map.insert

bindTypeSigs :: Decl a -> SigEnv -> SigEnv
bindTypeSigs (TypeSig _ vs ty) env = foldr (`bindTypeSig` ty) env vs
bindTypeSigs _                 env = env

lookupTypeSig :: Ident -> SigEnv -> Maybe QualTypeExpr
lookupTypeSig = Map.lookup

-- Declaration groups:
-- Before type checking a group of declarations, a dependency analysis is
-- performed and the declaration group is eventually transformed into nested
-- declaration groups which are checked separately. Within each declaration
-- group, first the value environment is extended with new bindings for all
-- variables and functions defined in the group. Next, types are inferred for
-- all declarations without an explicit type signature and the inferred types
-- are then generalized. Finally, the types of all explicitly typed declarations
-- are checked.

-- Within a group of mutually recursive declarations, all type variables that
-- appear in the types of the variables defined in the group and whose type
-- cannot be generalized must not be generalized in the other declarations of
-- that group as well.

tcDecls :: [Decl a] -> TCM (LPredList, [Decl PredType])
tcDecls = fmap (fmap fromPDecls) . tcPDecls . toPDecls

tcPDecls :: [PDecl a] -> TCM (LPredList, [PDecl PredType])
tcPDecls pds = withLocalSigEnv $ do
  let (vpds, opds) = partition (isValueDecl . snd) pds
  setSigEnv $ foldr (bindTypeSigs . snd) emptySigEnv $ opds
  m <- getModuleIdent
  (pls, vpdss') <-
    mapAccumM tcPDeclGroup [] $ scc (bv . snd) (qfv m . snd) vpds
  return (pls, map untyped opds ++ concat (vpdss' :: [[PDecl PredType]]))

tcPDeclGroup :: LPredList -> [PDecl a] -> TCM (LPredList, [PDecl PredType])
tcPDeclGroup pls [(i, ExternalDecl p fs)] = do
  tys <- mapM (tcExternal . varIdent) fs
  return (pls, [(i, ExternalDecl p (zipWith (fmap . const . predType) tys fs))])
tcPDeclGroup pls [(i, FreeDecl p fvs)] = do
  vs <- mapM (tcDeclVar False) (bv fvs)
  m <- getModuleIdent
  (vs', pls') <- unzip <$> mapM addDataPred vs
  modifyValueEnv $ flip (bindVars m) vs'
  let d = FreeDecl p (map (\(v, _, ForAll _ ty) -> Var ty v) vs')
  pls'' <- improvePreds $ plUnion pls (plUnions pls')
  return (pls'', [(i, d)])
  where
    addDataPred (idt, n, ForAll ids ty1) = do
      (pls2, ty2) <- freshDataType
      let (what, idtDoc) = ("free variable", ppIdent idt)
          pls2' = map (\pr -> LPred pr (getSpanInfo idt) what idtDoc) pls2
      pls' <- unify idt what idtDoc [] (unpredType ty1) pls2' ty2
      return ((idt, n, ForAll ids ty1), pls')
tcPDeclGroup pls pds = do
  vEnv <- getValueEnv
  vss <- mapM (tcDeclVars . snd) pds
  m <- getModuleIdent
  modifyValueEnv $ flip (bindVars m) $ concat vss
  sigs <- getSigEnv
  let (impPds, expPds) = partitionPDecls sigs pds
  (pls', impPds') <- mapAccumM tcPDecl pls impPds
  plsImp <- improvePreds pls'
  theta <- getTypeSubst
  tvs <- concatMap (typeVars . subst theta . fst) <$>
           filterM (notM . isNonExpansive . snd . snd) impPds'
  clsEnv <- getClassEnv
  let fvs = foldr Set.insert (fvEnv (subst theta vEnv)) tvs
      fvs' = funDepCoveragePredList clsEnv (subst theta plsImp) fvs
      -- The predicates from the declarations that are not explicitly typed are
      -- partitioned into three groups: Local predicates, that do not contain
      -- any free type variables, are reduced and added to the types of the
      -- declarations. Mixed predicates, that contain both free and other type
      -- variables, are also added to the types of the declarations, but are not
      -- reduced. The remaining predicates are passed on together with the
      -- predicates containing free type variables from the explicitly typed
      -- declarations.
      (gpls, (mpls, lpls)) = fmap (splitPredListAny fvs') $
                                splitPredListAll fvs' $ subst theta plsImp
  lpls' <- plUnion mpls <$> reducePredSet False lpls
  lpls'' <- improvePreds lpls'
  lpls3 <- foldM (uncurry . defaultPDecl fvs') lpls'' impPds'
  theta' <- getTypeSubst
  let impPds'' = map (uncurry (fixType . gen fvs' lpls3 . subst theta')) impPds'
      impPds3  = map (filterEqnType (map getPred lpls3)) impPds''
  unlessM (elem FlexibleContexts <$> getExtensions) $ 
    mapM_ (reportFlexibleContextDecl m) impPds''
  modifyValueEnv $ flip (rebindVars m) (concatMap (declVars . snd) impPds'')
  impPds4 <- fixVarAnnots impPds3
  (pls'', expPds') <- mapAccumM (uncurry . tcCheckPDecl) gpls expPds
  pls3 <- improvePreds pls''
  -- We have to adapt the contexts of the annotations of equations so that it
  -- matches the corresponding entry in the value environment
  return (pls3, impPds4 ++ expPds')

partitionPDecls :: SigEnv -> [PDecl a] -> ([PDecl a], [(QualTypeExpr, PDecl a)])
partitionPDecls sigs =
  foldr (\pd -> maybe (implicit pd) (explicit pd) (typeSig $ snd pd)) ([], [])
  where implicit pd ~(impPds, expPds) = (pd : impPds, expPds)
        explicit pd qty ~(impPds, expPds) = (impPds, (qty, pd) : expPds)
        typeSig (FunctionDecl _ _ f _) = lookupTypeSig f sigs
        typeSig (PatternDecl _ (VariablePattern _ _ v) _) = lookupTypeSig v sigs
        typeSig _ = Nothing

bindVars :: ModuleIdent -> ValueEnv -> [(Ident, Int, TypeScheme)] -> ValueEnv
bindVars m = foldr $ uncurry3 $ flip (bindFun m) Nothing

rebindVars :: ModuleIdent -> ValueEnv -> [(Ident, Int, TypeScheme)] -> ValueEnv
rebindVars m = foldr $ uncurry3 $ flip (rebindFun m) Nothing

tcDeclVars :: Decl a -> TCM [(Ident, Int, TypeScheme)]
tcDeclVars (FunctionDecl _ _ f eqs) = do
  sigs <- getSigEnv
  let n = eqnArity $ head eqs
  case lookupTypeSig f sigs of
    Just qty -> do
      pty <- expandPoly qty
      return [(f, n, typeScheme pty)]
    Nothing -> do
      tys <- replicateM (n + 1) freshTypeVar
      return [(f, n, monoType $ foldr1 TypeArrow tys)]
tcDeclVars (PatternDecl _ t _) = case t of
  VariablePattern _ _ v -> return <$> tcDeclVar True v
  _ -> mapM (tcDeclVar False) (bv t)
tcDeclVars _ = internalError "TypeCheck.tcDeclVars"

tcDeclVar :: Bool -> Ident -> TCM (Ident, Int, TypeScheme)
tcDeclVar poly v = do
  sigs <- getSigEnv
  case lookupTypeSig v sigs of
    Just qty
    -- Maybe use the variables of the unpredicated type here?
      | poly || null (fv qty) -> do
        pty <- expandPoly qty
        return (v, 0, typeScheme pty)
      | otherwise -> do
        report $ errPolymorphicVar v
        lambdaVar v
    Nothing -> lambdaVar v

tcPDecl :: LPredList -> PDecl a -> TCM (LPredList, (Type, PDecl PredType))
tcPDecl pls (i, FunctionDecl p _ f eqs) = do
  vEnv <- getValueEnv
  tcFunctionPDecl i pls (varType f vEnv) p f eqs
-- taken from Leif-Erik Krueger
tcPDecl pls (i, d@(PatternDecl p (VariablePattern p' _ v) rhs)) = do
  clsEnv <- getClassEnv
  vEnv <- getValueEnv
  (exPls, ty) <- inst (varType v vEnv)
  modifyInstEnv $ flip (foldr bindDynamicInst) $ maxPredList clsEnv exPls
  (pls', rhs') <- tcRhs rhs >>-
    unify p "variable declaration" (pPrint d) pls ty
  let t' = VariablePattern p' (predType ty) v
  return (pls', (ty, (i, PatternDecl p t' rhs')))
tcPDecl pls (i, d@(PatternDecl p t rhs)) = do
  (pls', ty', t') <- tcPattern p t
  (pls'', rhs') <- tcRhs rhs >>-
    unify p "pattern declaration" (pPrint d) (plUnion pls pls') ty'
  return (pls'', (ty', (i, PatternDecl p t' rhs')))
tcPDecl _ _ = internalError "TypeCheck.tcPDecl"

-- The function 'tcFunctionPDecl' ignores the context of a function's type
-- signature. This prevents missing instance errors when the inferred type
-- of a function is less general than the declared type.

tcFunctionPDecl :: Int -> LPredList -> TypeScheme -> SpanInfo -> Ident
                -> [Equation a] -> TCM (LPredList, (Type, PDecl PredType))
tcFunctionPDecl i pls tySc@(ForAll _ pty) p f eqs = do
  -- changes taken from Leif-Erik Krueger
  clsEnv <- getClassEnv
  (exPls, ty) <- inst tySc
  modifyInstEnv $ flip (foldr bindDynamicInst) $ maxPredList clsEnv exPls
  (pls', eqs') <- tcEquations p ty pls eqs
  return (pls', (ty, (i, FunctionDecl p pty f eqs')))

tcEquations :: HasSpanInfo p => p -> Type -> LPredList -> [Equation a]
            -> TCM (LPredList, [Equation PredType])
tcEquations p ty pls eqs = do
  (pls', tys, eqs') <- tcEqns eqs
  -- TODO : improve span computation
  plss <- mapM (unify p "function definition" empty pls ty pls') tys
  let pls'' = plUnions plss
      eqs'' = map (setPredList pls'') eqs'
  return (pls'', eqs'')
 where
   setPredList preds (Equation p' (Just (PredType _ typ)) lhs rhs)
     = Equation p' (Just $ PredType (map getPred preds) typ) lhs rhs
   setPredList _     eqn = eqn

tcEqns :: [Equation a]
       -> TCM (LPredList, [Type], [Equation PredType])
tcEqns eqs = do
  plsEqs <- mapM tcEquation eqs
  let (plss, tys, eqs') = unzip3 plsEqs 
      poss              = map getSpanInfo eqs
      docs              = map pPrint eqs
  pls' <- unifyList poss "equation" docs plss tys
  let eqs'' = setPredType pls' tys eqs'
  return (pls', tys, eqs'')
 where
  setPredType preds types eqns = map (setPredType' preds) (zip types eqns)
  
  setPredType' preds (ty, Equation p _ lhs rhs) 
    = Equation p (Just $ PredType (map getPred preds) ty) lhs rhs

tcEquation :: Equation a -> TCM (LPredList, Type, Equation PredType)
tcEquation (Equation p _ lhs rhs) = tcEqn p lhs rhs

tcEqn :: SpanInfo -> Lhs a -> Rhs a
      -> TCM (LPredList, Type, Equation PredType)
tcEqn p lhs rhs = do
  (pls, tys, lhs', pls', ty, rhs') <- withLocalValueEnv $ do
    bindLambdaVars lhs
    (pls, tys, lhs') <- S.evalStateT (tcLhs p lhs) Set.empty
    (pls', ty, rhs') <- tcRhs rhs
    return (pls, tys, lhs', pls', ty, rhs')
  let pls'' = plUnion pls pls'
      ty' = foldr TypeArrow ty tys
  pls3 <- improvePreds pls''
  return (pls3, ty', Equation p (Just (PredType (map getPred pls'') ty')) lhs' rhs')

bindLambdaVars :: QuantExpr t => t -> TCM ()
bindLambdaVars t = do
  m <- getModuleIdent
  vs <- mapM lambdaVar (nub $ bv t)
  modifyValueEnv $ flip (bindVars m) vs

lambdaVar :: Ident -> TCM (Ident, Int, TypeScheme)
lambdaVar v = do
  ty <- freshTypeVar
  return (v, 0, monoType ty)

-- After inferring types for a group of mutually recursive declarations
-- and computing the set of its constrained type variables, the compiler
-- has to be prepared for some of the constrained type variables to not
-- appear in some of the inferred types. The type variables remaining ambiguous
-- after defaulting numeric types are reported by 'defaultPDecl'.
-- When type-checking class method implementations and explicitly typed
-- expressions, this is done by 'applyDefaultsDecl'.

defaultPDecl :: Set.Set Int -> LPredList -> Type -> PDecl a -> TCM LPredList
defaultPDecl fvs pls ty (_, FunctionDecl p _ f _) =
  applyDefaultsDecl p ("function " ++ escName f) empty fvs pls ty
defaultPDecl fvs pls ty (_, PatternDecl p (VariablePattern _ _ v) _) =
  applyDefaultsDecl p ("variable " ++ escName v) empty fvs pls ty
defaultPDecl _ pls _ (_, PatternDecl _ _ _) = return pls
defaultPDecl _ _ _ _ = internalError "TypeCheck.defaultPDecl"

applyDefaultsDecl :: HasSpanInfo p => p -> String -> Doc -> Set.Set Int
                  -> LPredList -> Type -> TCM LPredList
applyDefaultsDecl p what doc fvs pls ty = do
  theta <- getTypeSubst
  let ty' = subst theta ty
      fvs' = foldr Set.insert fvs $ typeVars ty'
  applyDefaults p what doc fvs' pls ty'

-- After 'tcDeclGroup' has generalized the types of the implicitly
-- typed declarations of a declaration group it must update their left
-- hand side type annotations and the type environment accordingly.
-- Recall that the compiler generalizes only the types of variable and
-- function declarations.

fixType :: TypeScheme -> PDecl PredType -> PDecl PredType
fixType ~(ForAll _ pty) (i, FunctionDecl p _ f eqs) =
  (i, FunctionDecl p pty f eqs)
fixType ~(ForAll _ pty) pd@(i, PatternDecl p t rhs) = case t of
  VariablePattern spi _ v
    -> (i, PatternDecl p (VariablePattern spi pty v) rhs)
  _ -> pd
fixType _ _ = internalError "TypeCheck.fixType"

filterEqnType :: [Pred] -> PDecl PredType -> PDecl PredType
filterEqnType lpls (i, FunctionDecl p f pty eqs) = 
  (i, FunctionDecl p f pty $ map (filterEqnType' lpls) eqs)
filterEqnType _    d                             = d

filterEqnType' :: [Pred] -> Equation PredType -> Equation PredType
filterEqnType' lpls (Equation p (Just (PredType _ ty)) lhs rhs) =
  Equation p (Just $ PredType lpls ty) lhs rhs
filterEqnType' _ eqn@(Equation _ Nothing _ _) = eqn



declVars :: Decl PredType -> [(Ident, Int, TypeScheme)]
declVars (FunctionDecl _ pty f eqs) = 
    [(f, eqnArity $ head eqs, typeScheme pty)]
declVars (PatternDecl _ t _) = case t of
  VariablePattern _ pty v -> [(v, 0, typeScheme pty)]
  _ -> []
declVars _ = internalError "TypeCheck.declVars"

-- The function 'tcCheckPDecl' checks the type of an explicitly typed function
-- or variable declaration. After inferring a type for the declaration, the
-- inferred type is compared with the type signature. Since the inferred type
-- of an explicitly typed function or variable declaration is automatically an
-- instance of its type signature, the type signature is correct only if the
-- inferred type matches the type signature exactly except for the inferred
-- predicate set, which may contain only a subset of the declared context
-- because the context of a function's type signature is ignored in the
-- function 'tcFunctionPDecl' above.

tcCheckPDecl :: LPredList -> QualTypeExpr -> PDecl a
             -> TCM (LPredList, PDecl PredType)
tcCheckPDecl pls qty pd = withLocalInstEnv $ do
  (pls', (ty, pd')) <- tcPDecl pls pd
  plsImp <- improvePreds pls'
  theta <- getTypeSubst
  clsEnv <- getClassEnv
  fvs <- funDepCoveragePredList clsEnv (subst theta plsImp) <$> computeFvEnv
  let (gpls, lpls) = splitPredListAny fvs (subst theta plsImp)
  poly <- isNonExpansive $ snd pd
  lpls' <- reducePredSet True lpls
  lpls'' <- defaultPDecl fvs lpls' ty pd
  let ty' = subst theta ty
      tySc = if poly then gen fvs lpls'' ty' else monoType ty'
  (pls'',pd'') <- checkPDeclType qty gpls tySc pd'
  -- Because the constraints in the inferred context may be in
  -- the wrong order, we must make both contexts "equivalent"
  makeContextEquivalent pls'' (map getPred lpls'') ty' pd'' 

checkPDeclType :: QualTypeExpr -> LPredList -> TypeScheme -> PDecl PredType
               -> TCM (LPredList, PDecl PredType)
checkPDeclType qty pls tySc (i, FunctionDecl p _ f eqs) = do
  pty <- expandPoly qty
  unlessM (checkTypeSig pty tySc) $ do
    m <- getModuleIdent
    report $ errTypeSigTooGeneral m (text "Function:" <+> ppIdent f) qty tySc
  return (pls, (i, FunctionDecl p pty f eqs))
checkPDeclType qty pls tySc (i, PatternDecl p (VariablePattern spi _ v) rhs) = do
  pty <- expandPoly qty
  unlessM (checkTypeSig pty tySc) $ do
    m <- getModuleIdent
    report $ errTypeSigTooGeneral m (text "Variable:" <+> ppIdent v) qty tySc
  return (pls, (i, PatternDecl p (VariablePattern spi pty v) rhs))
checkPDeclType _ _ _ _ = internalError "TypeCheck.checkPDeclType"

checkTypeSig :: PredType -> TypeScheme -> TCM Bool
checkTypeSig (PredType sigPls sigTy) (ForAll _ (PredType pls ty)) = do
  clsEnv <- getClassEnv
  return $
    ty `eqTypes` sigTy &&
    all (`plElem` maxPredList clsEnv sigPls) pls

-- The function 'eqTypes' computes whether two types are equal modulo
-- renaming of type variables.
-- WARNING: This operation is not reflexive and expects the second type to be
-- the type signature provided by the programmer.
eqTypes :: Type -> Type -> Bool
eqTypes t1 t2 = fst (eq [] t1 t2)
 where
 -- @is@ is an AssocList of type variable indices
 eq is (TypeConstructor   qid1) (TypeConstructor   qid2) = (qid1 == qid2, is)
 eq is (TypeVariable        i1) (TypeVariable        i2)
   | i1 < 0    = (False, is)
   | otherwise = eqVar is i1 i2
 eq is (TypeConstrained ts1 i1) (TypeConstrained ts2 i2)
   = let (res1, is1) = eqs   is  ts1 ts2
         (res2, is2) = eqVar is1 i1  i2
     in  (res1 && res2, is2)
 eq is (TypeApply      ta1 tb1) (TypeApply      ta2 tb2)
   = let (res1, is1) = eq is  ta1 ta2
         (res2, is2) = eq is1 tb1 tb2
     in  (res1 && res2, is2)
 eq is (TypeArrow      tf1 tt1) (TypeArrow      tf2 tt2)
   = let (res1, is1) = eq is  tf1 tf2
         (res2, is2) = eq is1 tt1 tt2
     in  (res1 && res2, is2)
 eq is (TypeForall     is1 t1') (TypeForall     is2 t2')
   = let (res1, is') = eqs [] (map TypeVariable is1) (map TypeVariable is2)
         (res2, _  ) = eq is' t1' t2'
     in  (res1 && res2, is)
 eq is _                        _                        = (False, is)

 eqVar is i1 i2 = case lookup i1 is of
   Nothing  -> (True, (i1, i2) : is)
   Just i2' -> (i2 == i2', is)

 eqs is []        []        = (True , is)
 eqs is (t1':ts1) (t2':ts2)
    = let (res1, is1) = eq  is t1'  t2'
          (res2, is2) = eqs is1 ts1 ts2
      in  (res1 && res2, is2)
 eqs is _         _         = (False, is)


-- makes the context of the annotated type in the equation "equivalent"
-- to the context of the type annotated on the function declaration
-- and therefore also to the context of the entry in the value environment
makeContextEquivalent :: [LPred] -> [Pred] -> Type -> PDecl PredType
                      -> TCM (LPredList, PDecl PredType)
makeContextEquivalent pls pls2 ty2 (i, FunctionDecl p pty@(PredType pls1 ty1) f eqs) = do
  clsEnv <- getClassEnv  
  let theta = fromMaybe (internalError "TypeCheck.checkPDeclType") 
                        (matchTypeSafe ty2 ty1 idSubst)
      impPlss = map (impliedPredicatesList clsEnv) pls1
      sigPls = zip pls1 impPlss
      (pls2', _) = makeEquivalent sigPls pls2 theta
  let eqs' = map (setPredType $ PredType pls2' ty2) eqs
  return (pls, (i,FunctionDecl p pty f eqs'))
  where
    setPredType predtype (Equation spi _ lhs rhs) 
      = Equation spi (Just predtype) lhs rhs
makeContextEquivalent pls _ _ d = return (pls,d)

-- first argument: all predicates from the function, with their implied predicates
-- predicates from the inferred context
-- type subst: matching computed by matching the unpredicated inferred and
-- function annotated type
makeEquivalent :: [(Pred,[Pred])] -> [Pred] -> TypeSubst -> ([Pred],TypeSubst)
makeEquivalent []         _      theta = ([], theta)
makeEquivalent (pls:plss) infPls theta = 
  let (plss', theta') = makeEquivalent plss infPls theta
      matchedPreds = map (fmap fromJust) $ filter (isJust . snd) 
                   $ map (\pr -> (pr, findSafeMatch pr pls theta')) infPls
  in case matchedPreds of
          []                    -> let tvs = typeVars infPls
                                       thetaInv = invSubst tvs theta'
                                   in (subst thetaInv (fst pls) : plss', theta')
          (pr,(pr', theta'')):_ -> let tvs = typeVars pr
                                       thetaInv = invSubst tvs theta''
                                   in  (subst thetaInv pr':plss', theta'')

-- finds out if a given inferred predicate matches a given predicate from the
-- function annotation or some predicate implied by the latter one
findSafeMatch :: Pred -> (Pred, [Pred]) -> TypeSubst -> Maybe (Pred, TypeSubst)
findSafeMatch pr (pr',impPls) theta = case matchPredSafe pr pr' theta of
  Nothing     -> let thetas = map (\pr'' -> fmap (pr',) $ matchPredSafe pr pr'' theta) impPls
                 in listToMaybe $ catMaybes thetas
  Just theta' -> Just (pr',theta')

-- Inverses a given type substitution regarding the given type variables
-- returns only variables that are matched to variables
-- TODO: This may have to be changed when implementing FlexibleContexts
invSubst :: [Int] -> TypeSubst -> TypeSubst
invSubst tvs theta = 
  let subList = catMaybes $ map (typeVarIndex . (\tv -> (tv,substVar theta tv))) tvs
  in foldr (\(i,j) sub -> bindVar j (TypeVariable i) sub) idSubst subList
  where
    typeVarIndex (tv,TypeVariable tv2) = Just (tv,tv2)
    typeVarIndex _                     = Nothing

-- In Curry, a non-expansive expression is either
--
-- * a literal,
-- * a variable,
-- * an application of a constructor with arity n to at most n
--   non-expansive expressions,
-- * an application of a function with arity n to at most n-1
--   non-expansive expressions, or
-- * a let expression whose body is a non-expansive expression and
--   whose local declarations are either function declarations or
--   variable declarations of the form x=e where e is a non-expansive
--   expression, or
-- * an expression whose desugared form is one of the above.
--
-- At first it may seem strange that variables are included in the list
-- above because a variable may be bound to a logical variable. However,
-- this is no problem because type variables that are present among the
-- typing assumptions of the environment enclosing a let expression
-- cannot be generalized.

class Binding a where
  isNonExpansive :: a -> TCM Bool

instance Binding a => Binding [a] where
  isNonExpansive = allM isNonExpansive

instance Binding (Decl a) where
  isNonExpansive (InfixDecl       _ _ _ _) = return True
  isNonExpansive (TypeSig           _ _ _) = return True
  isNonExpansive (FunctionDecl    _ _ _ _) = return True
  isNonExpansive (ExternalDecl        _ _) = return True
  isNonExpansive (PatternDecl       _ _ _) = return False
    -- TODO: Uncomment when polymorphic let declarations are fully supported
  {-isNonExpansive (PatternDecl     _ t rhs) = case t of
    VariablePattern _ _ -> isNonExpansive rhs
    _                   -> return False-}
  isNonExpansive (FreeDecl            _ _) = return False
  isNonExpansive _                         =
    internalError "TypeCheck.isNonExpansive: declaration"

instance Binding (Rhs a) where
  isNonExpansive (GuardedRhs _ _ _ _) = return False
  isNonExpansive (SimpleRhs _ _ e ds) = withLocalValueEnv $ do
    m <- getModuleIdent
    tcEnv <- getTyConsEnv
    clsEnv <- getClassEnv
    sigs <- getSigEnv
    modifyValueEnv $ flip (foldr (bindDeclArity m tcEnv clsEnv sigs)) ds
    isNonExpansive e &&^ isNonExpansive ds

-- A record construction is non-expansive only if all field labels are present.

instance Binding (Expression a) where
  isNonExpansive = isNonExpansive' 0

isNonExpansive' :: Int -> Expression a -> TCM Bool
isNonExpansive' _ (Literal         _ _ _) = return True
isNonExpansive' n (Variable        _ _ v)
  | v' == anonId = return False
  | isRenamed v' = do
    vEnv <- getValueEnv
    return $ n == 0 || n < varArity v vEnv
  | otherwise = do
    vEnv <- getValueEnv
    return $ n < varArity v vEnv
  where v' = unqualify v
isNonExpansive' _ (Constructor     _ _ _) = return True
isNonExpansive' n (Paren             _ e) = isNonExpansive' n e
isNonExpansive' n (Typed           _ e _) = isNonExpansive' n e
isNonExpansive' _ (Record       _ _ c fs) = do
  m <- getModuleIdent
  vEnv <- getValueEnv
  fmap ((length (constrLabels m c vEnv) == length fs) &&) (isNonExpansive fs)
isNonExpansive' _ (Tuple _ es)            = isNonExpansive es
isNonExpansive' _ (List _ _ es)           = isNonExpansive es
isNonExpansive' n (Apply _ f e)           = isNonExpansive' (n + 1) f
                                              &&^ isNonExpansive e
isNonExpansive' n (InfixApply _ e1 op e2)
  = isNonExpansive' (n + 2) (infixOp op) &&^ isNonExpansive e1
                                         &&^ isNonExpansive e2
isNonExpansive' n (LeftSection _ e op)    = isNonExpansive' (n + 1) (infixOp op)
                                              &&^ isNonExpansive e
isNonExpansive' n (Lambda _ ts e)         = withLocalValueEnv $ do
  modifyValueEnv $ flip (foldr bindVarArity) (bv ts)
  fmap (((n < length ts) ||) . (all isVariablePattern ts &&))
    (isNonExpansive' (n - length ts) e)
isNonExpansive' n (Let _ _ ds e)            = withLocalValueEnv $ do
  m <- getModuleIdent
  tcEnv <- getTyConsEnv
  clsEnv <- getClassEnv
  sigs <- getSigEnv
  modifyValueEnv $ flip (foldr (bindDeclArity m tcEnv clsEnv sigs)) ds
  isNonExpansive ds &&^ isNonExpansive' n e
isNonExpansive' _ _                     = return False

instance Binding a => Binding (Field a) where
  isNonExpansive (Field _ _ e) = isNonExpansive e

bindDeclArity :: ModuleIdent -> TCEnv -> ClassEnv -> SigEnv ->  Decl a
              -> ValueEnv -> ValueEnv
bindDeclArity _ _     _      _    (InfixDecl        _ _ _ _) = id
bindDeclArity _ _     _      _    (TypeSig            _ _ _) = id
bindDeclArity _ _     _      _    (FunctionDecl   _ _ f eqs) =
  bindArity f (eqnArity $ head eqs)
bindDeclArity m tcEnv clsEnv sigs (ExternalDecl        _ fs) =
  flip (foldr $ \(Var _ f) -> bindArity f $ arrowArity $ ty f) fs
  where ty = unpredType . expandPolyType OPred m tcEnv clsEnv . fromJust .
               flip lookupTypeSig sigs
bindDeclArity _ _     _      _    (PatternDecl        _ t _) =
  flip (foldr bindVarArity) (bv t)
bindDeclArity _ _     _      _    (FreeDecl            _ vs) =
  flip (foldr bindVarArity) (bv vs)
bindDeclArity _ _     _      _    _                          =
  internalError "TypeCheck.bindDeclArity"

bindVarArity :: Ident -> ValueEnv -> ValueEnv
bindVarArity v = bindArity v 0

bindArity :: Ident -> Int -> ValueEnv -> ValueEnv
bindArity v n = bindTopEnv v (Value (qualify v) Nothing n undefined)

-- Class and instance declarations:
-- When checking method implementations in class and instance
-- declarations, the compiler must check that the inferred type matches
-- the method's declared type. This is straight forward in class
-- declarations (the only difference with respect to an overloaded
-- function with an explicit type signature is that a class method's type
-- signature is composed of its declared type signature and the context
-- from the class declaration), but a little bit more complicated for
-- instance declarations because the instance type must be substituted
-- for the type variable used in the type class declaration.
--
-- When checking inferred method types against their expected types, we have to
-- be careful because the class' n type variables are always assigned indices 0
-- to n-1 in the method types recorded in the value environment. However, in the
-- inferred type scheme returned from 'tcMethodDecl', type variables are
-- assigned indices in the order of their occurrence. In order to avoid
-- incorrectly reporting errors when the type class variables do not appear in
-- the correct order and before other type variables in a method's type,
-- 'tcInstanceMethodPDecl' normalizes the expected method type before applying
-- 'checkInstMethodType' to it. Unfortunately, this means that the compiler has
-- to add the class constraint explicitly to the type signature.

tcTopPDecl :: PDecl a -> TCM (PDecl PredType)
tcTopPDecl (i, DataDecl p tc tvs cs clss)
  = return (i, DataDecl p tc tvs cs clss)
tcTopPDecl (i, ExternalDataDecl p tc tvs)
  = return (i, ExternalDataDecl p tc tvs)
tcTopPDecl (i, NewtypeDecl p tc tvs nc clss)
  = return (i, NewtypeDecl p tc tvs nc clss)
tcTopPDecl (i, TypeDecl p tc tvs ty)
  = return (i, TypeDecl p tc tvs ty)
tcTopPDecl (i, DefaultDecl p tys)
  = return (i, DefaultDecl p tys)
tcTopPDecl (i, ClassDecl p li cx cls tvs fds ds) = withLocalSigEnv $ do
  let (vpds, opds) = partition (isValueDecl . snd) $ toPDecls ds
  setSigEnv $ foldr (bindTypeSigs . snd) emptySigEnv opds
  vpds' <- mapM (tcClassMethodPDecl (qualify cls) tvs) vpds
  return
    (i, ClassDecl p li cx cls tvs fds $ fromPDecls $ map untyped opds ++ vpds')
tcTopPDecl (i, InstanceDecl p li cx qcls tys ds) = do
  tcEnv <- getTyConsEnv
  mid <- getModuleIdent
  ptys <- expandInst mid tcEnv <$> getClassEnv <*> return cx <*> return tys
  let origCls = getOrigName mid qcls tcEnv
      clsQual = head $ filter isQualified $ reverseLookupByOrigName origCls tcEnv
      qQualCls = qualQualify (fromJust $ qidModule clsQual) qcls
  vpds' <- mapM (tcInstanceMethodPDecl qQualCls ptys) vpds
  return (i,InstanceDecl p li cx qcls tys $ fromPDecls $ map untyped opds++vpds')
  where (vpds, opds) = partition (isValueDecl . snd) $ toPDecls ds
tcTopPDecl _ = internalError "TypeCheck.tcTopDecl"

tcClassMethodPDecl :: QualIdent -> [Ident] -> PDecl a -> TCM (PDecl PredType)
tcClassMethodPDecl qcls tvs pd@(_, FunctionDecl _ _ f _) = do
  methTy <- classMethodType qualify f
  (PredType pls ty',tySc, pd') <- tcMethodPDecl qcls methTy pd
  sigs <- getSigEnv
  let QualTypeExpr spi cx ty = fromJust $ lookupTypeSig f sigs
      icc = Constraint NoSpanInfo qcls (map (VariableType NoSpanInfo) tvs)
      qty = QualTypeExpr spi (icc : cx) ty
  pd'' <- checkClassMethodType qty tySc pd'
  fmap snd $ makeContextEquivalent [] pls ty' pd''
tcClassMethodPDecl _ _ _ = internalError "TypeCheck.tcClassMethodPDecl"

tcInstanceMethodPDecl :: QualIdent -> PredTypes -> PDecl a
                      -> TCM (PDecl PredType)
tcInstanceMethodPDecl qcls ptys pd@(_, FunctionDecl _ _ f _) = do
  methTy <- instMethodType (qualifyLike qcls) ptys f
  (PredType pls ty, tySc, pd') <- tcMethodPDecl qcls (typeScheme methTy) pd
  pd'' <- checkInstMethodType (normalize 0 methTy) tySc pd'
  fmap snd $ makeContextEquivalent [] pls ty pd''
tcInstanceMethodPDecl _ _ _ = internalError "TypeCheck.tcInstanceMethodPDecl"

tcMethodPDecl :: QualIdent -> TypeScheme -> PDecl a 
              -> TCM (PredType, TypeScheme, PDecl PredType)
tcMethodPDecl qcls tySc (i, FunctionDecl p _ f eqs) = withLocalValueEnv $ do
  m <- getModuleIdent
  modifyValueEnv $ bindFun m f (Just qcls) (eqnArity $ head eqs) tySc
  (pls, (ty, pd)) <- tcFunctionPDecl i [] tySc p f eqs
  let what = "implementation of method " ++ escName f
  clsEnv <- getClassEnv
  plsImp <- improvePreds pls
  theta <- getTypeSubst
  fvs <- funDepCoveragePredList clsEnv (subst theta plsImp) <$> computeFvEnv
  pls' <- reducePredSet True plsImp
  pls'' <- applyDefaultsDecl p what empty fvs pls' ty
  theta' <- getTypeSubst
  return (PredType (map getPred pls'') ty
         , gen Set.empty pls'' $ subst theta' ty, pd)
tcMethodPDecl _ _ _ = internalError "TypeCheck.tcMethodPDecl"

checkClassMethodType :: QualTypeExpr -> TypeScheme -> PDecl PredType
                     -> TCM (PDecl PredType)
checkClassMethodType qty tySc pd@(_, FunctionDecl _ _ f _) = do
  pty <- expandPolyICC ICC qty
  unlessM (checkTypeSig pty tySc) $ do
    m <- getModuleIdent
    report $ errTypeSigTooGeneral m (text "Method:" <+> ppIdent f) qty tySc
  return pd
checkClassMethodType _ _ _ = internalError "TypeCheck.checkClassMethodType"

checkInstMethodType :: PredType -> TypeScheme -> PDecl PredType
                    -> TCM (PDecl PredType)
checkInstMethodType pty tySc pd@(_, FunctionDecl _ _ f _) = do
  unlessM (checkTypeSig pty tySc) $ do
    m <- getModuleIdent
    report $
      errMethodTypeTooSpecific f m (text "Method:" <+> ppIdent f) pty tySc
  return pd
checkInstMethodType _ _ _ = internalError "TypeCheck.checkInstMethodType"

classMethodType :: (Ident -> QualIdent) -> Ident -> TCM TypeScheme
classMethodType qual f = do
  m <- getModuleIdent
  vEnv <- getValueEnv
  return $ funType False m (qual $ unRenameIdent f) vEnv

-- Due to the sorting of the predicate set, we can simply remove the minimum
-- element as this is guaranteed to be the class constraint (see module 'Types'
-- for more information).

instMethodType :: (Ident -> QualIdent) -> PredTypes -> Ident -> TCM PredType
instMethodType qual (PredTypes pls tys) f = do
  ForAll _ (PredType pls' ty) <- classMethodType qual f
  let PredType pls'' ty' = instanceTypes tys (PredType (plDeleteMin pls') ty)
  return $ PredType (plUnion pls pls'') ty'

-- External functions:

tcExternal :: Ident -> TCM Type
tcExternal f = do
  sigs <- getSigEnv
  case lookupTypeSig f sigs of
    Nothing -> internalError "TypeCheck.tcExternal: type signature not found"
    Just (QualTypeExpr _ cx ty) -> do
      m <- getModuleIdent
      pty@(PredType _ ty') <- expandPoly $ QualTypeExpr NoSpanInfo cx ty
      modifyValueEnv $ bindFun m f Nothing (arrowArity ty') (typeScheme pty)
      return ty'

-- Patterns and Expressions:
-- Note that the type attribute associated with a constructor or infix
-- pattern is the type of the whole pattern and not the type of the
-- constructor itself. Overloaded (numeric) literals are not supported in
-- patterns.

tcLiteral :: Bool -> Literal -> TCM (PredList, Type)
tcLiteral _ (Char _) = return ([], charType)
tcLiteral poly (Int _)
  | poly      = freshNumType
  | otherwise = fmap ((,) []) (freshConstrained numTypes)
tcLiteral poly (Float _)
  | poly      = freshFractionalType
  | otherwise = fmap ((,) []) (freshConstrained fractionalTypes)
tcLiteral _    (String _) = return ([], stringType)

tcLhs :: HasSpanInfo p => p -> Lhs a -> PTCM (LPredList, [Type], Lhs PredType)
tcLhs p (FunLhs spi f ts) = do
  (plss, tys, ts') <- unzip3 <$> mapM (tcPatternHelper p) ts
  return (plUnions plss, tys, FunLhs spi f ts')
tcLhs p (OpLhs spi t1 op t2) = do
  (pls1, ty1, t1') <- tcPatternHelper p t1
  (pls2, ty2, t2') <- tcPatternHelper p t2
  return (plUnion pls1 pls2, [ty1, ty2], OpLhs spi t1' op t2')
tcLhs p (ApLhs spi lhs ts) = do
  (pls, tys1, lhs') <- tcLhs p lhs
  (plss, tys2, ts') <- unzip3 <$> mapM (tcPatternHelper p) ts
  return (plUnions (pls:plss), tys1 ++ tys2, ApLhs spi lhs' ts')

-- When computing the type of a variable in a pattern, we ignore the
-- predicate set of the variable's type (which can only be due to a type
-- signature in the same declaration group) for just the same reason as
-- in 'tcFunctionPDecl'. Infix and infix functional patterns are currently
-- checked as constructor and functional patterns, respectively, resulting
-- in slighty misleading error messages if the type check fails.

-- We also keep track of already used variables,
-- in order to add a Data constraint for non-linear patterns

tcPattern :: HasSpanInfo p => p -> Pattern a
          -> TCM (LPredList, Type, Pattern PredType)
tcPattern = tcPatternWith Set.empty

tcPatternWith :: HasSpanInfo p => Set.Set Ident -> p -> Pattern a
              -> TCM (LPredList, Type, Pattern PredType)
tcPatternWith s p pt = S.evalStateT (tcPatternHelper p pt) s

type PTCM a = S.StateT (Set.Set Ident) TCM a

tcPatternHelper :: HasSpanInfo p => p -> Pattern a
                -> PTCM (LPredList, Type, Pattern PredType)
tcPatternHelper _ t@(LiteralPattern spi _ l) = do
  (pls, ty) <- lift $ tcLiteral False l
  let pls' = map (\pr -> LPred pr spi "literal pattern" (pPrint t)) pls
  return (pls', ty, LiteralPattern spi (predType ty) l)
tcPatternHelper _ t@(NegativePattern spi _ l) = do
  (pls, ty) <- lift $ tcLiteral False l
  let pls' = map (\pr -> LPred pr spi "literal pattern" (pPrint t)) pls
  return (pls', ty, NegativePattern spi (predType ty) l)
tcPatternHelper _ t@(VariablePattern spi _ v) = do
  vEnv <- lift getValueEnv
  (pls, ty) <- lift $ inst (varType v vEnv)
  used <- S.get
  let what = "variable pattern"
  pls' <- if Set.member v used
          then return $ [(LPred (dataPred ty) spi what (pPrint t))]
          else S.put (Set.insert v used) >> return []
  let pls'' = plUnion pls' (map (\pr -> LPred pr spi what (pPrint t)) pls)
  pls3 <- lift $ improvePreds pls''
  return (pls3, ty, VariablePattern spi (PredType (map getPred pls'') ty) v)
tcPatternHelper p t@(ConstructorPattern spi _ c ts) = do
  m <- lift getModuleIdent
  vEnv <- lift getValueEnv
<<<<<<< HEAD
  (pls, (tys, ty')) <- fmap arrowUnapply <$> lift (skol (constrType m c vEnv))
  let doc = pPrintPrec 0 t
      pls' = map (\pr -> LPred pr spi "constructor pattern" doc) pls
  (pls'', ts') <- mapAccumM (uncurry . ptcPatternArg p "pattern" doc) pls'
                           (zip tys ts)
  pls3 <- lift $ improvePreds pls''
  return (pls3, ty', ConstructorPattern spi (predType ty') c ts')
tcPatternHelper p t@(InfixPattern spi a t1 op t2) = do
  (pls, ty, t') <- tcPatternHelper p (ConstructorPattern NoSpanInfo a op [t1,t2])
  let doc = pPrint t
      pls' = map (\lpr@(LPred pr spi' what _) ->
                  if spi == spi' then LPred pr spi what doc else lpr) pls
      ConstructorPattern _ a' op' [t1', t2'] = t'
  return (pls', ty, InfixPattern spi a' t1' op' t2')
=======
  (ps, (tys, ty')) <- fmap arrowUnapply <$> lift (skol (constrType m c vEnv))
  (ps', ts') <- mapAccumM (uncurry . ptcPatternArg p "pattern" (pPrintPrec 0 t))
                          ps (zip tys ts)
  return (ps', ty', ConstructorPattern spi (predType ty') c ts')
tcPatternHelper p (InfixPattern spi a t1 op t2) = do
  (ps, ty, t') <- tcPatternHelper p (ConstructorPattern NoSpanInfo a op [t1,t2])
  case t' of
    ConstructorPattern _ a' op' [t1', t2']
      -> return (ps, ty, InfixPattern spi a' t1' op' t2')
    _ -> internalError "TypeCheck.tcPatternHelper: Not a constructor pattern"
>>>>>>> 0ff1fbd2
tcPatternHelper p (ParenPattern spi t) = do
  (pls, ty, t') <- tcPatternHelper p t
  return (pls, ty, ParenPattern spi t')
tcPatternHelper _ t@(RecordPattern spi _ c fs) = do
  m <- lift getModuleIdent
  vEnv <- lift getValueEnv
  (pls, ty) <- fmap arrowBase <$> lift (skol (constrType m c vEnv))
  let (cspi, cdoc) = (getSpanInfo c, ppQIdent c)
      pls' = map (\pr -> LPred pr cspi "constructor pattern" cdoc) pls
  -- tcField does not support passing "used" variables, thus we do it by hand
  used <- S.get
  (pls'', fs') <- lift $ mapAccumM (tcField (tcPatternWith used) "pattern"
    (\t' -> pPrintPrec 0 t $-$ text "Term:" <+> pPrintPrec 0 t') ty) pls' fs
  S.put $ foldr Set.insert used $ concatMap bv fs
  pls3 <- lift $ improvePreds pls''
  return (pls3, ty, RecordPattern spi (predType ty) c fs')
tcPatternHelper p (TuplePattern spi ts) = do
  (plss, tys, ts') <- unzip3 <$> mapM (tcPatternHelper p) ts
  pls <- lift $ improvePreds $ plUnions plss
  return (pls, tupleType tys, TuplePattern spi ts')
tcPatternHelper p t@(ListPattern spi _ ts) = do
  ty <- lift freshTypeVar
  (pls, ts') <- mapAccumM (flip (ptcPatternArg p "pattern" (pPrintPrec 0 t)) ty)
                         [] ts
  pls' <- lift $ improvePreds pls
  return (pls', listType ty, ListPattern spi (predType $ listType ty) ts')
tcPatternHelper p t@(AsPattern spi v t') = do
  vEnv <- lift getValueEnv
  (_, ty) <- lift $ inst (varType v vEnv)
  used <- S.get
  let (vspi, what, vdoc) = (getSpanInfo v, "variable pattern", pPrint v)
  pls <- if Set.member v used
          then return $ [(LPred (dataPred ty) vspi what vdoc)]
          else S.put (Set.insert v used) >> return []
  (pls'', t'') <- tcPatternHelper p t' >>-
    (\pls' ty' -> lift $ unify p "pattern" (pPrintPrec 0 t) pls ty pls' ty')
  pls3 <- lift $ improvePreds pls''
  return (pls3, ty, AsPattern spi v t'')
tcPatternHelper p (LazyPattern spi t) = do
  (pls, ty, t') <- tcPatternHelper p t
  pls' <- lift $ improvePreds pls
  return (pls', ty, LazyPattern spi t')
tcPatternHelper p t@(FunctionPattern spi _ f ts) = do
  m <- lift getModuleIdent
  vEnv <- lift getValueEnv
  (pls, ty) <- lift $ inst (funType True m f vEnv)
  let pls' = map (\pr -> LPred pr spi "functional pattern" (pPrint t)) pls
  -- insert all
  S.modify (flip (foldr Set.insert) (bv t))
<<<<<<< HEAD
  pls'' <- lift $ improvePreds pls'
  tcFuncPattern p spi (pPrintPrec 0 t) f id pls'' ty ts
tcPatternHelper p t@(InfixFuncPattern spi a t1 op t2) = do
  (pls, ty, t') <- tcPatternHelper p (FunctionPattern spi a op [t1, t2])
  let doc = pPrint t
      pls' = map (\lpr@(LPred pr spi' what _) ->
                    if spi == spi' then LPred pr spi what doc else lpr) pls
      FunctionPattern _ a' op' [t1', t2'] = t'
  pls'' <- lift $ improvePreds pls'
  return (pls'', ty, InfixFuncPattern spi a' t1' op' t2')
=======
  tcFuncPattern p spi (pPrintPrec 0 t) f id ps ty ts
tcPatternHelper p (InfixFuncPattern spi a t1 op t2) = do
  (ps, ty, t') <- tcPatternHelper p (FunctionPattern spi a op [t1, t2])
  case t' of
    FunctionPattern _ a' op' [t1', t2']
      -> return (ps, ty, InfixFuncPattern spi a' t1' op' t2')
    _ -> internalError "TypeCheck.tcPatternHelper: Not a function pattern"
>>>>>>> 0ff1fbd2

tcFuncPattern :: HasSpanInfo p => p -> SpanInfo -> Doc -> QualIdent
              -> ([Pattern PredType] -> [Pattern PredType])
              -> LPredList -> Type -> [Pattern a]
              -> PTCM (LPredList, Type, Pattern PredType)
tcFuncPattern _ spi doc f ts pls ty [] =
  let pls' = plInsert (LPred (dataPred ty) spi "functional pattern" doc) pls
  in do pls'' <- lift $ improvePreds pls'
        return (pls'', ty, FunctionPattern spi (predType ty) f (ts []))
tcFuncPattern p spi doc f ts pls ty (t':ts') = do
  (alpha, beta) <- lift $
    tcArrow p "functional pattern" (doc $-$ text "Term:" <+> pPrintPrec 0 t) ty
  (pls', t'') <- ptcPatternArg p "functional pattern" doc pls alpha t'
  tcFuncPattern p spi doc f (ts . (t'' :)) pls' beta ts'
  where t = FunctionPattern spi (predType ty) f (ts [])

ptcPatternArg :: HasSpanInfo p => p -> String -> Doc -> LPredList -> Type
              -> Pattern a -> PTCM (LPredList, Pattern PredType)
ptcPatternArg p what doc pls ty t =
  tcPatternHelper p t >>-
    (\pls' ty' -> lift $
      unify p what (doc $-$ text "Term:" <+> pPrintPrec 0 t) pls ty pls' ty')

tcPatternArg :: HasSpanInfo p => p -> String -> Doc -> LPredList -> Type
             -> Pattern a -> TCM (LPredList, Pattern PredType)
tcPatternArg p what doc pls ty t =
  tcPattern p t >>-
    unify p what (doc $-$ text "Term:" <+> pPrintPrec 0 t) pls ty

tcRhs :: Rhs a -> TCM (LPredList, Type, Rhs PredType)
tcRhs (SimpleRhs p li e ds) = do
  (pls, ds', pls', ty, e') <- withLocalValueEnv $ do
    (pls, ds') <- tcDecls ds
    (pls', ty, e') <- tcExpr e
    return (pls, ds', pls', ty, e')
  pls'' <- improvePreds $ plUnion pls pls'
  return (pls'', ty, SimpleRhs p li e' ds')
tcRhs (GuardedRhs spi li es ds) = withLocalValueEnv $ do
  (pls, ds') <- tcDecls ds
  ty <- freshTypeVar
  (pls', es') <- mapAccumM (tcCondExpr ty) pls es
  return (pls', ty, GuardedRhs spi li es' ds')

tcCondExpr :: Type -> LPredList -> CondExpr a -> TCM (LPredList, CondExpr PredType)
tcCondExpr ty pls (CondExpr p g e) = do
  (pls', g') <- tcExpr g >>- unify p "guard" (pPrintPrec 0 g) pls boolType
  (pls'', e') <- tcExpr e >>- unify p "guarded expression" (pPrintPrec 0 e) pls' ty
  return (pls'', CondExpr p g' e')

tcExpr :: Expression a -> TCM (LPredList, Type, Expression PredType)
tcExpr e@(Literal spi _ l) = do
  (pls, ty) <- tcLiteral True l
  let pls' = map (\pr -> LPred pr spi "literal" (pPrint e)) pls
  return (pls', ty, Literal spi (predType ty) l)
tcExpr e@(Variable spi _ v) = do
  m <- getModuleIdent
  vEnv <- getValueEnv
  (pls, ty) <- if isAnonId (unqualify v) then freshDataType
                                         else inst (funType True m v vEnv)
  -- TODO: Maybe use a different "what" for anonymous variables
  let pls' = map (\pr -> LPred pr spi "variable" (pPrint e)) pls
  return (pls', ty, Variable spi (PredType pls ty) v)
tcExpr e@(Constructor spi _ c) = do
  m <- getModuleIdent
  vEnv <- getValueEnv
  (pls, ty) <- inst (constrType m c vEnv)
  let pls' = map (\pr -> LPred pr spi "constructor" (pPrint e)) pls
  return (pls', ty, Constructor spi (predType ty) c)
tcExpr (Paren spi e) = do
  (pls, ty, e') <- tcExpr e
  return (pls, ty, Paren spi e')
tcExpr te@(Typed spi e qty) = withLocalInstEnv $ do
  let what = "explicitly typed expression"
  clsEnv <- getClassEnv
  pty <- expandPoly qty
  (pls, ty) <- inst (typeScheme pty)
  -- taken from Leif-Erik Krueger
  modifyInstEnv $ flip (foldr bindDynamicInst) $ maxPredList clsEnv pls
  let pls' = map (\pr -> LPred pr spi what (pPrint te)) pls
  (pls'', e') <- tcExpr e >>- unify spi what (pPrintPrec 0 e) [] ty
  plsImp <- improvePreds pls''
  theta <- getTypeSubst
  fvs <- funDepCoveragePredList clsEnv (subst theta plsImp) <$> computeFvEnv
  let (gpls, lpls) = splitPredListAny fvs (subst theta plsImp)
  lpls' <- reducePredSet True lpls
  lpls'' <- applyDefaultsDecl spi what (pPrint te) fvs lpls' ty
  let tySc = gen fvs lpls'' (subst theta ty)
  unlessM (checkTypeSig pty tySc) $ do
    m <- getModuleIdent
    report $
      errTypeSigTooGeneral m (text "Expression:" <+> pPrintPrec 0 e) qty tySc
  pls2 <- improvePreds $ plUnion pls' gpls
  return (pls2, ty, Typed spi e' qty)
tcExpr e@(Record spi _ c fs) = do
  m <- getModuleIdent
  vEnv <- getValueEnv
  (pls, ty) <- fmap arrowBase <$> inst (constrType m c vEnv)
  let (cspi, cdoc) = (getSpanInfo c, ppQIdent c)
      pls' = map (\pr -> LPred pr cspi "constructor" cdoc) pls
  (pls'', fs') <- mapAccumM (tcField (const tcExpr) "construction"
    (\e' -> pPrintPrec 0 e $-$ text "Term:" <+> pPrintPrec 0 e') ty) pls' fs
  let missing = map (qualifyLike c) (constrLabels m c vEnv)
                  \\ map (\(Field _ qid _) -> qid) fs'
  plss <- mapM (tcMissingField spi ty) missing
  return (plUnions (pls'':plss), ty, Record spi (predType ty) c fs')
tcExpr e@(RecordUpdate spi e1 fs) = do
  (pls, ty, e1') <- tcExpr e1
  (pls', fs') <- mapAccumM (tcField (const tcExpr) "update"
    (\e' -> pPrintPrec 0 e $-$ text "Term:" <+> pPrintPrec 0 e') ty) pls fs
  pls2 <- improvePreds pls'
  return (pls2, ty, RecordUpdate spi e1' fs')
tcExpr (Tuple spi es) = do
  (plss, tys, es') <- liftM unzip3 $ mapM (tcExpr) es
  return (plUnions plss, tupleType tys, Tuple spi es')
tcExpr e@(List spi _ es) = do
  ty <- freshTypeVar
  (pls, es') <- mapAccumM (flip (tcArg spi "expression" (pPrintPrec 0 e)) ty)
                 [] es
  return (pls, listType ty, List spi (predType $ listType ty) es')
tcExpr (ListCompr spi e qs) = do
  (pls, qs', pls', ty, e') <- withLocalValueEnv $ do
    (pls, qs') <- mapAccumM (tcQual spi) [] qs
    (pls', ty, e') <- tcExpr e
    return (pls, qs', pls', ty, e')
  let pls'' = plUnion pls pls'
  pls3 <- improvePreds pls''
  return (pls3, listType ty, ListCompr spi e' qs')
tcExpr e@(EnumFrom spi e1) = do
  (pls, ty) <- freshEnumType
  let pls' = map (\pr -> LPred pr spi "arithmetic sequence" (pPrint e)) pls
  (pls'', e1') <- tcArg spi "arithmetic sequence" (pPrintPrec 0 e) pls' ty e1
  return (pls'', listType ty, EnumFrom spi e1')
tcExpr e@(EnumFromThen spi e1 e2) = do
  (pls, ty) <- freshEnumType
  let pls' = map (\pr -> LPred pr spi "arithmetic sequence" (pPrint e)) pls
  (pls'', e1') <- tcArg spi "arithmetic sequence" (pPrintPrec 0 e) pls' ty e1
  (pls''', e2') <- tcArg spi "arithmetic sequence" (pPrintPrec 0 e) pls'' ty e2
  return (pls''', listType ty, EnumFromThen spi e1' e2')
tcExpr e@(EnumFromTo spi e1 e2) = do
  (pls, ty) <- freshEnumType
  let pls' = map (\pr -> LPred pr spi "arithmetic sequence" (pPrint e)) pls
  (pls'', e1') <- tcArg spi "arithmetic sequence" (pPrintPrec 0 e) pls' ty e1
  (pls''', e2') <- tcArg spi "arithmetic sequence" (pPrintPrec 0 e) pls'' ty e2
  return (pls''', listType ty, EnumFromTo spi e1' e2')
tcExpr e@(EnumFromThenTo spi e1 e2 e3) = do
  (pls, ty) <- freshEnumType
  let pls' = map (\pr -> LPred pr spi "arithmetic sequence" (pPrint e)) pls
  (pls2, e1') <- tcArg spi "arithmetic sequence" (pPrintPrec 0 e) pls' ty e1
  (pls3, e2') <- tcArg spi "arithmetic sequence" (pPrintPrec 0 e) pls2 ty e2
  (pls4, e3') <- tcArg spi "arithmetic sequence" (pPrintPrec 0 e) pls3 ty e3
  return (pls4, listType ty, EnumFromThenTo spi e1' e2' e3')
tcExpr e@(UnaryMinus spi e1) = do
  (pls, ty) <- freshNumType
  let pls' = map (\pr -> LPred pr spi "unary negation" (pPrint e)) pls
  (pls'', e1') <- tcArg spi "unary negation" (pPrintPrec 0 e) pls' ty e1
  pls3 <- improvePreds pls''
  return (pls3, ty, UnaryMinus spi e1')
tcExpr e@(Apply spi e1 e2) = do
  (pls, (alpha, beta), e1') <- tcExpr e1 >>=-
    tcArrow spi "application" (pPrintPrec 0 e $-$ text "Term:" <+> pPrintPrec 0 e1)
  (pls', e2') <- tcArg spi "application" (pPrintPrec 0 e) pls alpha e2
  pls2 <- improvePreds pls'
  return (pls2, beta, Apply spi e1' e2')
tcExpr e@(InfixApply spi e1 op e2) = do
  (pls, (alpha, beta, gamma), op') <- tcInfixOp op >>=-
    tcBinary spi "infix application" (pPrintPrec 0 e $-$ text "Operator:" <+> pPrint op)
  (pls', e1') <- tcArg spi "infix application" (pPrintPrec 0 e) pls alpha e1
  (pls'', e2') <- tcArg spi "infix application" (pPrintPrec 0 e) pls' beta e2
  pls3 <- improvePreds pls''
  return (pls3, gamma, InfixApply spi e1' op' e2')
tcExpr e@(LeftSection spi e1 op) = do
  (pls, (alpha, beta), op') <- tcInfixOp op >>=-
    tcArrow spi "left section" (pPrintPrec 0 e $-$ text "Operator:" <+> pPrint op)
  (pls', e1') <- tcArg spi "left section" (pPrintPrec 0 e) pls alpha e1
  pls2 <- improvePreds pls'
  return (pls2, beta, LeftSection spi e1' op')
tcExpr e@(RightSection spi op e1) = do
  (pls, (alpha, beta, gamma), op') <- tcInfixOp op >>=-
    tcBinary spi "right section" (pPrintPrec 0 e $-$ text "Operator:" <+> pPrint op)
  (pls', e1') <- tcArg spi "right section" (pPrintPrec 0 e) pls beta e1
  pls2 <- improvePreds pls'
  return (pls2, TypeArrow alpha gamma, RightSection spi op' e1')
tcExpr (Lambda spi ts e) = do
  (plss, tys, ts', pls, ty, e') <- withLocalValueEnv $ do
    bindLambdaVars ts
    (plss, tys, ts') <- liftM unzip3 $ mapM (tcPattern spi) ts
    (pls, ty, e') <- tcExpr e
    return (plss, tys, ts', pls, ty, e')
  let pls' = plUnions (pls : plss)
  pls3 <- improvePreds pls'
  return (pls3, foldr TypeArrow ty tys, Lambda spi ts' e')
tcExpr (Let spi li ds e) = do
  (pls, ds', pls', ty, e') <- withLocalValueEnv $ do
    (pls, ds') <- tcDecls ds
    (pls', ty, e') <- tcExpr e
    return (pls, ds', pls', ty, e')
  let pls'' = plUnion pls pls'
  pls3 <- improvePreds pls''
  return (pls3, ty, Let spi li ds' e')
tcExpr (Do spi li sts e) = do
  (sts', ty, pls', e') <- withLocalValueEnv $ do
    ((pls, mTy), sts') <-
      mapAccumM (uncurry (tcStmt spi)) ([], Nothing) sts
    ty <- liftM (maybe id TypeApply mTy) freshTypeVar
    (pls', e') <- tcExpr e >>- unify spi "statement" (pPrintPrec 0 e) pls ty
    return (sts', ty, pls', e')
  pls'' <- improvePreds pls'
  return (pls'', ty, Do spi li sts' e')
tcExpr e@(IfThenElse spi e1 e2 e3) = do
  (pls, e1') <- tcArg spi "expression" (pPrintPrec 0 e) [] boolType e1
  (pls', ty, e2') <- tcExpr e2
  (pls'', e3') <- tcArg spi "expression" (pPrintPrec 0 e) (plUnion pls pls') ty e3
  pls3 <- improvePreds pls''
  return (pls3, ty, IfThenElse spi e1' e2' e3')
tcExpr (Case spi li ct e as) = do
  (pls, tyLhs, e') <- tcExpr e
  tyRhs <- freshTypeVar
  (pls', as') <- mapAccumM (tcAlt tyLhs tyRhs) pls as
  pls'' <- improvePreds pls'
  return (pls'', tyRhs, Case spi li ct e' as')

tcArg :: HasSpanInfo p => p -> String -> Doc -> LPredList -> Type -> Expression a
      -> TCM (LPredList, Expression PredType)
tcArg p what doc pls ty e =
  tcExpr e >>- unify p what (doc $-$ text "Term:" <+> pPrintPrec 0 e) pls ty

tcAlt :: Type -> Type -> LPredList -> Alt a
      -> TCM (LPredList, Alt PredType)
tcAlt tyLhs tyRhs pls a@(Alt p t rhs) =
  tcAltern tyLhs p t rhs >>-
    unify p "case alternative" (pPrint a) pls tyRhs

tcAltern :: Type -> SpanInfo -> Pattern a
         -> Rhs a -> TCM (LPredList, Type, Alt PredType)
tcAltern tyLhs p t rhs = do
  (pls, t', pls', ty', rhs') <- withLocalValueEnv $ do
    bindLambdaVars t
    (pls, t') <-
      tcPatternArg p "case pattern" (pPrint (Alt p t rhs)) [] tyLhs t
    (pls', ty', rhs') <- tcRhs rhs
    return (pls, t', pls', ty', rhs')
  let pls'' = plUnion pls pls'
  pls2 <- improvePreds pls''
  return (pls2, ty', Alt p t' rhs')

tcQual :: HasSpanInfo p => p -> LPredList -> Statement a
       -> TCM (LPredList, Statement PredType)
tcQual p pls (StmtExpr spi e) = do
  (pls', e') <- tcExpr e >>- unify p "guard" (pPrintPrec 0 e) pls boolType
  return (pls', StmtExpr spi e')
tcQual _ pls (StmtDecl spi li ds) = do
  (pls', ds') <- tcDecls ds
  pls2 <- improvePreds $ plUnion pls pls'
  return (pls2, StmtDecl spi li ds')
tcQual p pls q@(StmtBind spi t e) = do
  alpha <- freshTypeVar
  (pls', e') <- tcArg p "generator" (pPrint q) pls (listType alpha) e
  bindLambdaVars t
  (pls'', t') <- tcPatternArg p "generator" (pPrint q) pls' alpha t
  pls3 <- improvePreds pls''
  return (pls3, StmtBind spi t' e')

tcStmt :: HasSpanInfo p => p -> LPredList -> Maybe Type -> Statement a
       -> TCM ((LPredList, Maybe Type), Statement PredType)
tcStmt p pls mTy (StmtExpr spi e) = do
  (pls', ty) <- maybe freshMonadType (return . (,) []) mTy
  let pls'' = map (\pr -> LPred pr spi "statement" (pPrint e)) pls'
  alpha <- freshTypeVar
  (pls''', e') <- tcExpr e >>-
    unify p "statement" (pPrintPrec 0 e) (plUnion pls pls'') (applyType ty [alpha])
  pls4 <- improvePreds pls'''
  return ((pls4, Just ty), StmtExpr spi e')
tcStmt _ pls mTy (StmtDecl spi li ds) = do
  (pls', ds') <- tcDecls ds
  pls'' <- improvePreds $ plUnion pls pls'
  return ((pls'', mTy), StmtDecl spi li ds')
tcStmt p pls mTy st@(StmtBind spi t e) = do
  failable <- checkFailableBind t
  let freshMType = if failable then freshMonadFailType else freshMonadType
  (pls', ty) <- maybe freshMType (return . (,) []) mTy
  let pls'' = map (\pr -> LPred pr spi "statement" (pPrint st)) pls'
  alpha <- freshTypeVar
  (pls3, e') <-
    tcArg p "statement" (pPrint st) (plUnion pls pls'') (applyType ty [alpha]) e
  bindLambdaVars t
  (pls4, t') <- tcPatternArg p "statement" (pPrint st) pls3 alpha t
  pls5 <- improvePreds pls4
  return ((pls5, Just ty), StmtBind spi t' e')

checkFailableBind :: Pattern a -> TCM Bool
checkFailableBind (ConstructorPattern _ _ idt ps   ) = do
  tcEnv <- getTyConsEnv
  case qualLookupTypeInfo idt tcEnv of
    [RenamingType _ _ _ ] -> or <$> mapM checkFailableBind ps -- or [] == False
    [DataType     _ _ cs]
      | length cs == 1    -> or <$> mapM checkFailableBind ps
      | otherwise         -> return True
    _                     -> return True
checkFailableBind (InfixPattern       _ _ p1 idt p2) = do
  tcEnv <- getTyConsEnv
  case qualLookupTypeInfo idt tcEnv of
    [RenamingType _ _ _ ] -> (||) <$> checkFailableBind p1
                                  <*> checkFailableBind p2
    [DataType     _ _ cs]
      | length cs == 1    -> (||) <$> checkFailableBind p1
                                  <*> checkFailableBind p2
      | otherwise         -> return True
    _                     -> return True
checkFailableBind (RecordPattern      _ _ idt fs   ) = do
  tcEnv <- getTyConsEnv
  case qualLookupTypeInfo idt tcEnv of
    [RenamingType _ _ _ ] -> or <$> mapM (checkFailableBind . fieldContent) fs
    [DataType     _ _ cs]
      | length cs == 1    -> or <$> mapM (checkFailableBind . fieldContent) fs
      | otherwise         -> return True
    _                     -> return True
  where fieldContent (Field _ _ c) = c
checkFailableBind (TuplePattern       _       ps   ) =
  or <$> mapM checkFailableBind ps
checkFailableBind (AsPattern          _   _   p    ) = checkFailableBind p
checkFailableBind (ParenPattern       _       p    ) = checkFailableBind p
checkFailableBind (LazyPattern        _       _    ) = return False
checkFailableBind (VariablePattern    _ _ _        ) = return False
checkFailableBind _                                  = return True

tcInfixOp :: InfixOp a -> TCM (LPredList, Type, InfixOp PredType)
tcInfixOp (InfixOp _ op) = do
  m <- getModuleIdent
  vEnv <- getValueEnv
  (pls, ty) <- inst (funType True m op vEnv)
  let (opspi, opdoc) = (getSpanInfo op, ppQIdent op)
      pls' = map (\pr -> LPred pr opspi "infix operator" opdoc) pls
  return (pls', ty, InfixOp (predType ty) op)
tcInfixOp (InfixConstr _ op) = do
  m <- getModuleIdent
  vEnv <- getValueEnv
  (pls, ty) <- inst (constrType m op vEnv)
  let (opspi, opdoc) = (getSpanInfo op, ppQIdent op)
      pls' = map (\pr -> LPred pr opspi "infix constructor" opdoc) pls
  return (pls', ty, InfixConstr (predType ty) op)

-- The first unification in 'tcField' cannot fail; it serves only for
-- instantiating the type variables in the field label's type.

tcField :: (SpanInfo -> a b -> TCM (LPredList, Type, a PredType))
        -> String -> (a b -> Doc) -> Type -> LPredList -> Field (a b)
        -> TCM (LPredList, Field (a PredType))
tcField check what doc ty pls (Field p l x) = do
  m <- getModuleIdent
  vEnv <- getValueEnv
<<<<<<< HEAD
  (pls', ty') <- inst (labelType m l vEnv)
  let pls'' = map (\pr -> LPred pr p "field label" (ppQIdent l)) pls'
      TypeArrow ty1 ty2 = ty'
  _ <- unify p "field label" empty [] ty [] ty1
  (pls''', x') <- check p x >>-
    unify p ("record " ++ what) (doc x) (plUnion pls pls'') ty2
  return (pls''', Field p l x')

tcMissingField :: HasSpanInfo p => p -> Type -> QualIdent -> TCM LPredList
tcMissingField p ty l = do
  m <- getModuleIdent
  vEnv <- getValueEnv
  (pls, ty') <- inst (labelType m l vEnv)
  let (recSpi, what, ldoc) = (getSpanInfo p, "field label", ppQIdent l)
      pls' = map (\pr -> LPred pr recSpi what ldoc) pls
      TypeArrow _ ty2 = ty'
      pls'' = [(LPred (dataPred ty2) recSpi what ldoc)]
  unify p what empty pls' ty' pls'' (TypeArrow ty ty2)
=======
  (ps', ty') <- inst (labelType m l vEnv)
  case ty' of
    TypeArrow ty1 ty2 -> do
      _ <- unify p "field label" empty emptyPredSet ty emptyPredSet ty1
      (ps'', x') <- check p x >>-
        unify p ("record " ++ what) (doc x) (ps `Set.union` ps') ty2
      return (ps'', Field p l x')
    _ -> internalError "TypeCheck.tcField: Not an arrow type"

tcMissingField :: HasSpanInfo p => p -> Type -> QualIdent -> TCM PredSet
tcMissingField p ty l = do
  m <- getModuleIdent
  vEnv <- getValueEnv
  (ps, ty') <- inst (labelType m l vEnv)
  case ty' of
    TypeArrow _ ty2 -> unify p "field label" empty ps ty' ps' (TypeArrow ty ty2)
      where ps' = Set.singleton (Pred qDataId ty2)
    _ -> internalError "TypeCheck.tcMissingField: Not an arrow type"

>>>>>>> 0ff1fbd2

-- | Checks that it's argument can be used as an arrow type @a -> b@ and returns
-- the pair @(a, b)@.
tcArrow :: HasSpanInfo p => p -> String -> Doc -> Type -> TCM (Type, Type)
tcArrow p what doc ty = do
  theta <- getTypeSubst
  unaryArrow (subst theta ty)
  where
  unaryArrow (TypeArrow ty1 ty2) = return (ty1, ty2)
  unaryArrow (TypeVariable   tv) = do
    alpha <- freshTypeVar
    beta  <- freshTypeVar
    modifyTypeSubst $ bindVar tv $ TypeArrow alpha beta
    return (alpha, beta)
  unaryArrow ty'                 = do
    m <- getModuleIdent
    report $ errNonFunctionType p what doc m ty'
    (,) <$> freshTypeVar <*> freshTypeVar

-- The function 'tcBinary' checks that its argument can be used as an arrow type
-- a -> b -> c and returns the triple (a,b,c).

tcBinary :: HasSpanInfo p => p -> String -> Doc -> Type
         -> TCM (Type, Type, Type)
tcBinary p what doc ty = tcArrow p what doc ty >>= uncurry binaryArrow
  where
  binaryArrow ty1 (TypeArrow ty2 ty3) = return (ty1, ty2, ty3)
  binaryArrow ty1 (TypeVariable   tv) = do
    beta  <- freshTypeVar
    gamma <- freshTypeVar
    modifyTypeSubst $ bindVar tv $ TypeArrow beta gamma
    return (ty1, beta, gamma)
  binaryArrow ty1 ty2                 = do
    m <- getModuleIdent
    report $ errNonBinaryOp p what doc m (TypeArrow ty1 ty2)
    (,,) <$> return ty1 <*> freshTypeVar <*> freshTypeVar

-- Unification: The unification uses Robinson's algorithm.

unify :: HasSpanInfo p => p -> String -> Doc -> LPredList -> Type -> LPredList
      -> Type -> TCM LPredList
unify p what doc pls1 ty1 pls2 ty2 = do
  theta <- getTypeSubst
  let ty1' = subst theta ty1
      ty2' = subst theta ty2
  m <- getModuleIdent
  case unifyTypes m ty1' ty2' of
    Left reason -> report $ errTypeMismatch p what doc m ty1' ty2' reason
    Right sigma -> modifyTypeSubst (compose sigma)
  return $ plUnion pls1 pls2

-- List version of unify
unifyList :: HasSpanInfo p => [p] -> String -> [Doc] -> [LPredList] -> [Type] 
          -> TCM LPredList
unifyList _ _    _   []    _                        = return []
unifyList _ _    _   [pls] _                        = return pls
unifyList (p:ps) what (doc:docs) (pls1:pls2:plss) (ty1:ty2:tys) = do
  pls'  <- unifyList ps what docs (pls2:plss) (ty2:tys)
  pls'' <- unify p what doc pls1 ty1 pls2 ty2
  return $ plUnion pls' pls''
unifyList _ _ _ _ _ = internalError $ "TypeCheck.unifyList"

unifyTypes :: ModuleIdent -> Type -> Type -> Either Doc TypeSubst
unifyTypes _ (TypeVariable tv1) (TypeVariable tv2)
  | tv1 == tv2            = Right idSubst
  | otherwise             = Right (singleSubst tv1 (TypeVariable tv2))
unifyTypes m (TypeVariable tv) ty
  | tv `elem` typeVars ty = Left  (errRecursiveType m tv ty)
  | otherwise             = Right (singleSubst tv ty)
unifyTypes m ty (TypeVariable tv)
  | tv `elem` typeVars ty = Left  (errRecursiveType m tv ty)
  | otherwise             = Right (singleSubst tv ty)
unifyTypes _ (TypeConstrained tys1 tv1) (TypeConstrained tys2 tv2)
  | tv1  == tv2           = Right idSubst
  | tys1 == tys2          = Right (singleSubst tv1 (TypeConstrained tys2 tv2))
unifyTypes m (TypeConstrained tys tv) ty =
  foldr (choose . unifyTypes m ty) (Left (errIncompatibleTypes m ty (head tys)))
        tys
  where choose (Left _) theta' = theta'
        choose (Right theta) _ = Right (bindSubst tv ty theta)
unifyTypes m ty (TypeConstrained tys tv) =
  foldr (choose . unifyTypes m ty) (Left (errIncompatibleTypes m ty (head tys)))
        tys
  where choose (Left _) theta' = theta'
        choose (Right theta) _ = Right (bindSubst tv ty theta)
unifyTypes _ (TypeConstructor tc1) (TypeConstructor tc2)
  | tc1 == tc2 = Right idSubst
unifyTypes m (TypeApply ty11 ty12) (TypeApply ty21 ty22) =
  unifyTypeLists m [ty11, ty12] [ty21, ty22]
unifyTypes m ty1@(TypeApply _ _) (TypeArrow ty21 ty22) =
  unifyTypes m ty1 (TypeApply (TypeApply (TypeConstructor qArrowId) ty21) ty22)
unifyTypes m (TypeArrow ty11 ty12) ty2@(TypeApply _ _) =
  unifyTypes m (TypeApply (TypeApply (TypeConstructor qArrowId) ty11) ty12) ty2
unifyTypes m (TypeArrow ty11 ty12) (TypeArrow ty21 ty22) =
  unifyTypeLists m [ty11, ty12] [ty21, ty22]
unifyTypes m ty1 ty2 = Left (errIncompatibleTypes m ty1 ty2)

unifyTypeLists :: ModuleIdent -> [Type] -> [Type] -> Either Doc TypeSubst
unifyTypeLists _ []           _            = Right idSubst
unifyTypeLists _ _            []           = Right idSubst
unifyTypeLists m (ty1 : tys1) (ty2 : tys2) =
  either Left unifyTypesTheta (unifyTypeLists m tys1 tys2)
  where
    unifyTypesTheta theta =
      either Left (Right . flip compose theta)
                  (unifyTypes m (subst theta ty1) (subst theta ty2))

-- After performing a unification, the resulting substitution is applied
-- to the current predicate set and the resulting predicate set is subject
-- to a reduction. This predicate set reduction retains all predicates whose
-- types are all simple variables and which are not implied by other
-- predicates in the predicate set. For all other predicates, the compiler
-- checks whether an instance exists and replaces them by applying the
-- instances' predicate set to the respective types. A minor complication
-- arises due to constrained types, which at present are used to
-- implement overloading of guard expressions and of numeric literals in
-- patterns. The set of admissible types of a constrained type may be
-- restricted by the current predicate set after the reduction and thus
-- may cause a further extension of the current type substitution.

reducePredSet :: Bool -> LPredList -> TCM LPredList
reducePredSet reportPreds pls = do
  m <- getModuleIdent
  clsEnv <- getClassEnv
  theta <- getTypeSubst
  inEnv <- fmap (fmap (map (\(tys,b) -> (subst theta tys,b)))) <$> getInstEnv
  let pls' = subst theta pls
      pm = reducePreds m inEnv pls'
      (pm1,pm2) = fmap (fmap fromJust) $ Map.partition isNothing pm
      expPls = Set.toList $ Map.keysSet pm1
      (plsDefaultable, (plsReportable, pls'')) = fmap (partition isReportable) $
        partition isDefaultable $ minPredList clsEnv (Set.toList (Map.keysSet pm2))
  theta' <- foldM (defaultTypeConstrained m inEnv) idSubst plsDefaultable
  modifyTypeSubst $ compose theta'
  mapM_ report $ Map.elems $ Map.restrictKeys pm2 (Set.fromList plsReportable)
  pls3 <- improvePreds pls''
  -- If we reduce a predicate set, we have to consider that
  -- reducing a constraint can introduce new improving substitution
  -- that can influence the reduction of another constraint.
  -- Therefore, we have to reduce the predicates, improve them, and
  -- reduce and improve again until nothing changes.
  theta'' <- getTypeSubst
  let pls4 = subst theta'' pls''
  if all (`elem` pls4) pls3 && all (`elem` pls3) pls4
  then return $ expPls `plUnion` pls3
  else do pls5 <- reducePredSet reportPreds pls3
          return $ expPls `plUnion` pls5
  where
  
    isDefaultable :: LPred -> Bool
    isDefaultable (LPred (Pred _ qcls [TypeConstrained _ _]) _ _ _) =
      isPreludeClass qcls
    isDefaultable _ = False

    isReportable :: LPred -> Bool
    isReportable (LPred (Pred _ _ tys) _ _ _) = null (typeVars tys) ||
      reportPreds && not (all isAppliedTypeVariable tys) ||
      -- We additionally report predicates containing 'TypeConstrained's that have
      -- not already been filtered out by 'isDefaultable', as they do not satisfy
      -- the defaulting restrictions described in a comment below.
      map removeTypeConstrained tys /= tys

-- taken from Leif-Erik Krueger
reducePreds :: ModuleIdent -> InstEnv' -> [LPred] -> Map.Map LPred (Maybe Message)
reducePreds m inEnv = Map.unions . map reducePred
  where
    reducePred :: LPred -> Map.Map LPred (Maybe Message)
    reducePred pr@(LPred (Pred OPred _ _) _ _ _) =
      three (Map.singleton pr . Just) (flip Map.singleton Nothing)
            (reducePreds m inEnv) (instPredList m inEnv pr)
    reducePred pr@(LPred (Pred ICC _ _) _ _ _) =
      internalError $ "TypeCheck.reducePredSet: " ++
        "tried to reduce the implicit class constraint " ++ show pr

-- TODO: With FunctionalDependencies, it might be possible to find an instance
--         even if some of the instance types are type variables.
--         Example: class C a b | a -> b
--                  instance C [a] Int
--                  Then, a constraint like C [a] b can be reduced.
-- taken from Leif-Erik Krueger
instPredList :: ModuleIdent -> InstEnv' -> LPred -> Three Message LPred LPredList
instPredList m inEnv (LPred (Pred _ qcls tys) p what doc) =
  case Map.lookup qcls $ snd inEnv of
    Just tyss | (tys,True) `elem` tyss  -> Three []
              | (tys,False) `elem` tyss -> Two lpr
    _ -> case lookupInstMatch qcls tys (fst inEnv) of
           ([], _)                -> One $ errMissingInstance m lpr
           (insts@(_ : _ : _), _) -> One $ errInstanceOverlap m lpr insts False
           (_, insts@(_ : _ : _)) -> One $ errInstanceOverlap m lpr insts True
           ([(_, ps, _, _, sigma)], _) ->
             Three $ map (\pr -> LPred pr p what doc) (subst sigma ps)
  where lpr = LPred (Pred OPred qcls (map removeTypeConstrained tys)) p what doc


data Three a b c = One a | Two b | Three c

three :: (a -> d) -> (b -> d) -> (c -> d) -> Three a b c -> d
three f _ _ (One   x) = f x
three _ g _ (Two   y) = g y
three _ _ h (Three z) = h z

-- taken from Leif-Erik Krueger
hasInstance :: ModuleIdent -> InstEnv' -> QualIdent -> [Type] -> Bool
hasInstance m inEnv qcls =
  null . reducePreds m inEnv . (:[]) . getFromPred . Pred OPred qcls

-- Predicates which have both type variables and other types as predicate types
-- (like @C Bool a@) cannot be reported in 'reducePredSet', because that would
-- lead to incorrect missing instance errors when 'reducePredSet' is called when
-- some, but not all predicate types have been inferred.
-- Therefore, to report such predicates which would only be allowed with a
-- FlexibleContexts language extension, 'reportFlexibleContextDecl' is called at
-- the end of inferring types for a declaration group.

reportFlexibleContextDecl :: ModuleIdent -> PDecl PredType -> TCM ()
reportFlexibleContextDecl m (_, FunctionDecl spi (PredType pls _) f _) =
  let flexCs = snd $ partitionPredList pls
      what   = "function declaration"
  in mapM_ (report . errFlexibleContext m spi what f) flexCs
reportFlexibleContextDecl m (_, PatternDecl _ t _) =
  reportFlexibleContextPattern m t
reportFlexibleContextDecl _ _ =
  report $ internalError "TypeCheck.reportFlexibleContextDecl"

reportFlexibleContextPattern :: ModuleIdent -> Pattern PredType -> TCM ()
reportFlexibleContextPattern _ (LiteralPattern  _ _ _) = ok
reportFlexibleContextPattern _ (NegativePattern _ _ _) = ok
reportFlexibleContextPattern m (VariablePattern spi (PredType pls _) v) =
  let flexCs = snd $ partitionPredList pls
      what   = "variable"
  in mapM_ (report . errFlexibleContext m spi what v) flexCs
reportFlexibleContextPattern m (ConstructorPattern _ _ _ ts) =
  mapM_ (reportFlexibleContextPattern m) ts
reportFlexibleContextPattern m (InfixPattern    _ _ t1 _ t2) =
  mapM_ (reportFlexibleContextPattern m) [t1, t2]
reportFlexibleContextPattern m (ParenPattern            _ t) =
  reportFlexibleContextPattern m t
reportFlexibleContextPattern m (RecordPattern      _ _ _ fs) =
  mapM_ (\(Field _ _ t) -> reportFlexibleContextPattern m t) fs
reportFlexibleContextPattern m (TuplePattern           _ ts) =
  mapM_ (reportFlexibleContextPattern m) ts
reportFlexibleContextPattern m (ListPattern          _ _ ts) =
  mapM_ (reportFlexibleContextPattern m) ts
reportFlexibleContextPattern m (AsPattern             _ _ t) =
  reportFlexibleContextPattern m t
reportFlexibleContextPattern m (LazyPattern             _ t) =
  reportFlexibleContextPattern m t
reportFlexibleContextPattern _ (FunctionPattern     _ _ _ _) =
  report $ internalError "TypeCheck.reportFlexibleContextPattern"
reportFlexibleContextPattern _ (InfixFuncPattern  _ _ _ _ _) =
  report $ internalError "TypeCheck.reportFlexibleContextPattern"

-------------------------------------------------------------------------------
-- Improving Substitutions
-------------------------------------------------------------------------------

type TypeEqn = (Type,Type,LPred)

improvePreds :: [LPred] -> TCM [LPred]
improvePreds = improvePreds' []

improvePreds' :: [LPred] -> [LPred] -> TCM [LPred]
improvePreds' errPreds pls = do
  sigma <- getTypeSubst
  let pls'  = subst sigma pls
  tEqns <- genTypeEquations pls'
  mid <- getModuleIdent
  let (theta, errPreds') = solveTypeEqns tEqns
      errPreds'' = errPreds ++ errPreds'
  modifyTypeSubst $ compose theta
  if subst theta pls' == pls'
  then do mapM_ (\lpr -> report $ errMissingInstance mid lpr) (nub errPreds'')
          return (pls' \\ errPreds'')
  else improvePreds' errPreds'' (subst theta pls')


-- finding improving substitutions follows two rules
-- Given a predicate set P and a predicate C t_1 ... t_m, the following rules
-- define an improving substitution. We assume that the class declaration of
-- C looks like this:
--   class ... => C u_1 ... u_m | ... , l_1 ... l_max -> r_1 ... r_max, ...
-- Let L be the set of left indices and R the set of right indices of the
-- functional dependency
-- 1. If there is a constraint C tau_1 ... tau_m in P with t_i = tau_i
--    for all i in L, then the mgu U with U(t_j) = U(tau_j) for all j in R
--    is an improving substitution
-- 2. If there is an instance declaration of the form
--         instance ... => C tau_1 ... tau_m where
--    and there exists a substitution S with S(tau_i) = t_i for all i in L,
--    then the mgu U with U(t_j) = U(S(tau_j)) for all j in R is an
--    improving substitution.
genTypeEquations :: [LPred] -> TCM [TypeEqn] 
genTypeEquations lprs = do 
  tEqns1 <- firstRuleEquations lprs
  tEqns2 <- secondRuleEquations lprs
  return (tEqns1 ++ tEqns2)
  

firstRuleEquations :: [LPred] -> TCM [TypeEqn]
firstRuleEquations []         = return []
firstRuleEquations (lpr:lprs) = do
  let Pred _ qcls _  = getPred lpr
      lprs' = filter ((\(Pred _ qcls' _) -> qcls == qcls') . getPred) lprs
  clsEnv <- getClassEnv
  let fds = classFunDeps qcls clsEnv
      tEqns = firstRuleEquations' fds lpr lprs'
  tEqns' <- firstRuleEquations lprs
  return $ tEqns ++ tEqns'


firstRuleEquations' :: [CE.FunDep] -> LPred -> [LPred] -> [TypeEqn]
firstRuleEquations' _   _   []          = []
firstRuleEquations' fds lpr (lpr':lprs) =
  let Pred _ _ tys  = getPred lpr
      Pred _ _ tys' = getPred lpr'
      tEqns  = genTypeEqns lpr tys tys' fds
      tEqns' = firstRuleEquations' fds lpr lprs
  in tEqns ++ tEqns'

genTypeEqns :: LPred -> [Type] -> [Type] -> [CE.FunDep] -> [TypeEqn]
genTypeEqns _ _   _    []                = []
genTypeEqns lpr tys tys' ((lixs,rixs):fds) = 
  let lixs' = Set.toList lixs
      rixs' = Set.toList rixs
  in if filterIndices tys lixs' == filterIndices tys' lixs'
     then zip3 (filterIndices tys rixs') (filterIndices tys' rixs') (repeat lpr)
          ++ genTypeEqns lpr tys tys' fds
     else genTypeEqns lpr tys tys' fds

secondRuleEquations :: [LPred] -> TCM [TypeEqn]
secondRuleEquations lprs = concatMapM secondRuleEquations' lprs

secondRuleEquations' :: LPred -> TCM [TypeEqn]  
secondRuleEquations' lpr = do
  inEnv <- fst <$> getInstEnv
  clsEnv <- getClassEnv
  let Pred _ qcls tys = getPred lpr
  return $ map (\(ty,ty') -> (ty,ty',lpr)) 
            $ typeDepsInstEnv qcls tys clsEnv inEnv


filterIndices :: [a] -> [Int] -> [a]
filterIndices xs is = filterIndices' 0 is xs
  where
    filterIndices' _ []  _         = []
    filterIndices' _ _      []     = []
    filterIndices' i (j:js) (y:ys) 
      | j == i    = y : filterIndices' (i+1) js ys
      | otherwise = filterIndices' (i+1) (j:js) ys

solveTypeEqns :: [TypeEqn] -> (TypeSubst, [LPred])
solveTypeEqns []                     = (idSubst, [])
solveTypeEqns ((ty,ty',lpr):tEqns) = 
  let (theta, lprs) = solveTypeEqns tEqns
  in case unifyTypeSafe (subst theta ty) (subst theta ty') of
       Nothing     -> (theta, lpr:lprs)
       Just theta' -> (compose theta' theta, lprs)


-- taken from Leif-Erik Krueger
-- -----------------------------------------------------------------------------
-- Defaulting
-- -----------------------------------------------------------------------------

-- There are two different defaulting mechanisms in the type check, which are
-- both applied after the main part of context reduction and before generalizing
-- the inferred type to a type scheme:

-- * The type of a numeric literal appearing in a pattern is represented by a
--   'TypeConstrained', which is a special type variable annotated with a list
--   of possible types. If multiple of these types remain after the type
--   inference, they are further restricted to those that satisfy the predicates
--   on them in 'defaultTypeConstrained'. An error is reported if no such type
--   belongs to the possible types. Otherwise, the type variable is later
--   defaulted to the first of the remaining types.

-- * Regular type variables are defaulted in 'applyDefaults', if they are
--   ambiguous. This is explained in detail in the comment for that function.
--   In constrast to the defaulting of 'TypeConstrained's, the priority list for
--   the regular defaulting mechanism can be defined in a default declaration
--   and can therefore contain user-defined types.

-- Both defaulting mechanisms only default 'TypeConstrained's or ambiguous type
-- variables that only occur in simple predicates of the form C a, where C is
-- a Prelude class (like 'Eq', 'Num' or 'Show'). This restriction allows for a
-- simple defaulting mechanism and prevents unexpected defaulting behaviour.

-- taken from Leif-Erik Krueger
defaultTypeConstrained :: ModuleIdent -> InstEnv' -> TypeSubst -> LPred
                       -> TCM TypeSubst
defaultTypeConstrained m inEnv theta (LPred (Pred _ qcls tys) p what doc) =
  case subst theta tys of
    tys'@[TypeConstrained tyOpts tv] ->
      case concat (filter (hasInstance m inEnv qcls) (map (: []) tyOpts)) of
        [] -> do
          report $
            errMissingInstance m (LPred (Pred OPred qcls tys') p what doc)
          return theta
        [ty] -> return (bindSubst tv ty theta)
        tyOpts'
          | length tyOpts == length tyOpts' -> return theta
          | otherwise ->
              liftM (flip (bindSubst tv) theta) (freshConstrained tyOpts')
    tys'
      | hasInstance m inEnv qcls tys' -> return theta
      | otherwise -> do
        report $ errMissingInstance m (LPred (Pred OPred qcls tys') p what doc)
        return theta




-- When a constrained type variable that is not free in the type environment
-- disappears from the current type, the type becomes ambiguous. For instance,
-- the type of the expression
--
-- let x = read "" in show x
--
-- is ambiguous assuming that 'read' and 'show' have types
--
-- read :: Read a => String -> a
-- show :: Show a => a -> String
--
-- because the compiler cannot determine which 'Read' and 'Show' instances to
-- use.
--
-- In the case of expressions with an ambiguous numeric type, i.e., a type that
-- must be an instance of 'Num' or one of its subclasses, the compiler tries to
-- resolve the ambiguity by choosing the first type from the list of default
-- types that satisfies all constraints for the ambiguous type variable. An
-- error is reported if no such type exists.

applyDefaults :: HasSpanInfo p => p -> String -> Doc -> Set.Set Int -> LPredList
              -> Type -> TCM LPredList
applyDefaults p what doc fvs pls ty = do
  m <- getModuleIdent
  clsEnv <- getClassEnv
  inEnv <- getInstEnv
  defs <- getDefaultTypes
  let pls'  = map getPred pls
      -- inspired by Leif-Erik Krueger
      theta = foldr (bindDefault m defs inEnv pls') idSubst $ nub
                [ tv | Pred _ qcls [TypeVariable tv] <- pls'
                     , tv `Set.notMember` fvs, isSimpleNumClass clsEnv qcls
                     , all (\pr -> isDefaultable pr || tv `notElem` typeVars pr) pls']
      pls'' = filter (\pr -> not (null (typeVars pr)))
                         (subst theta pls)
      ty'   = subst theta ty
      tvs'  = ambiguousTypeVars clsEnv (PredType (map getPred pls'') ty') fvs
  mapM_ (report . errAmbiguousTypeVariable m p what doc pls'' ty') tvs'
  modifyTypeSubst $ compose theta
  return pls''
 where
   -- taken from Leif-Erik Krueger
  isDefaultable :: Pred -> Bool
  isDefaultable (Pred _ qcls [TypeVariable _]) = isPreludeClass qcls
  isDefaultable _                              = False



bindDefault :: ModuleIdent -> [Type] -> InstEnv' -> PredList -> Int -> TypeSubst -> TypeSubst
bindDefault m defs inEnv pls tv =
  case foldr (defaultType m inEnv tv) defs pls of
    [] -> id
    ty:_ -> bindSubst tv ty

-- TODO: The second TODO comment of 'reportMissingInstance' applies here too.
defaultType :: ModuleIdent -> InstEnv' -> Int -> Pred -> [Type] -> [Type]
defaultType m inEnv tv (Pred _ qcls [TypeVariable tv'])
  | tv == tv' = concat . filter (hasInstance m inEnv qcls) . map (: [])
  | otherwise = id
defaultType _ _ _ _ = id

-- TODO: Check if a more generalized version of this working with
--         multi-parameter type classes would be useful.
--       In the other direction, restricting this to Prelude subclasses of 'Num'
--         might be useful.
-- taken from Leif-Erik Krueger
isSimpleNumClass :: ClassEnv -> QualIdent -> Bool
isSimpleNumClass = 
  (plElem (Pred OPred qNumId [TypeVariable 0]) .) . flip allSuperClasses

-- taken from Leif-Erik Krueger
isPreludeClass :: QualIdent -> Bool
isPreludeClass qcls = qcls `elem`
  [ qEqId, qOrdId, qEnumId, qBoundedId, qReadId, qShowId, qNumId, qFractionalId
  , qRealId, qIntegralId, qRealFracId, qFloatingId, qMonoidId, qFunctorId
  , qApplicativeId, qAlternativeId, qMonadId, qMonadFailId, qDataId ]

-- ----------------------------------------------------------------------------
-- Adapt type annotations of equations to the corresponding type scheme from
-- the value environment
-- ----------------------------------------------------------------------------

fixVarAnnots :: [PDecl PredType] -> TCM [PDecl PredType]
fixVarAnnots pds = mapM (\(i,d) -> fixVarAnnotsDecl [] d >>= (return . (i,))) pds

fixVarAnnotsDecl :: [Pred] -> Decl PredType -> TCM (Decl PredType)
fixVarAnnotsDecl pls (FunctionDecl spi pty f eqs) = do
  eqs' <- mapM (fixVarAnnotsEquation pls) eqs
  return $ FunctionDecl spi pty f eqs' 
fixVarAnnotsDecl pls (ClassDecl spi li cx cls tvs fdps ms) 
  = ClassDecl spi li cx cls tvs fdps <$> mapM (fixVarAnnotsDecl pls) ms
fixVarAnnotsDecl pls (InstanceDecl spi li cx qcls insty ds)
  = InstanceDecl spi li cx qcls insty <$> mapM (fixVarAnnotsDecl pls) ds
fixVarAnnotsDecl _ d = return d

fixVarAnnotsEquation :: [Pred] -> Equation PredType -> TCM (Equation PredType)
fixVarAnnotsEquation pls (Equation p mpty lhs rhs) = case mpty of
    Nothing                -> Equation p mpty lhs <$> fixVarAnnotsRhs pls rhs
    Just (PredType pls' _) -> Equation p mpty lhs
                              <$> fixVarAnnotsRhs (plUnion pls pls') rhs

fixVarAnnotsRhs :: [Pred] -> Rhs PredType -> TCM (Rhs PredType)
fixVarAnnotsRhs pls (SimpleRhs spi li e ds) =
  SimpleRhs spi li <$> fixVarAnnotsExpr pls e <*> mapM (fixVarAnnotsDecl pls) ds
fixVarAnnotsRhs pls (GuardedRhs spi li es ds) =
  GuardedRhs spi li <$> mapM (fixVarAnnotsCondExpr pls) es 
                    <*> mapM (fixVarAnnotsDecl pls) ds

fixVarAnnotsCondExpr :: [Pred] -> CondExpr PredType -> TCM (CondExpr PredType)
fixVarAnnotsCondExpr pls (CondExpr spi g e) 
  = CondExpr spi <$> fixVarAnnotsExpr pls g <*> fixVarAnnotsExpr pls e

fixVarAnnotsExpr :: [Pred] -> Expression PredType -> TCM (Expression PredType)
fixVarAnnotsExpr pls (Variable spi pty v) = do
  mid <- getModuleIdent
  vEnv <- getValueEnv
  thetaGlobal <- getTypeSubst
  let pty1@(PredType _ ty1) = subst thetaGlobal pty
  case funTypeSafe False mid v vEnv of
    Nothing -> return $ Variable spi pty v
    Just (ForAll _ pty2@(PredType pls2 ty2)) ->
        case matchPredTypeSafe pty2 pty1 idSubst of
          Just _  -> return $ Variable spi pty1 v
          Nothing -> let theta = fromJust $ matchTypeSafe ty2 ty1 idSubst
                         pls1' = filter (`plElem` pls) (subst theta pls2)
                     in return $ Variable spi (PredType pls1' ty1) v
fixVarAnnotsExpr pls (Paren spi e) = Paren spi <$> fixVarAnnotsExpr pls e
fixVarAnnotsExpr pls (Typed spi e qty)
  = Typed spi <$> fixVarAnnotsExpr pls e <*> return qty
fixVarAnnotsExpr pls (Record spi a c fs) 
  = Record spi a c <$> mapM (fixVarAnnotsField pls) fs
fixVarAnnotsExpr pls (RecordUpdate spi e fs)
  = RecordUpdate spi <$> fixVarAnnotsExpr pls e 
                     <*> mapM (fixVarAnnotsField pls) fs
fixVarAnnotsExpr pls (Tuple spi es) 
  = Tuple spi <$> mapM (fixVarAnnotsExpr pls) es
fixVarAnnotsExpr pls (List spi a es) 
  = List spi a <$> mapM (fixVarAnnotsExpr pls) es
fixVarAnnotsExpr pls (ListCompr spi e qs)
  = ListCompr spi <$> fixVarAnnotsExpr pls e <*> mapM (fixVarAnnotsStmt pls) qs
fixVarAnnotsExpr pls (EnumFrom spi e) = EnumFrom spi <$> fixVarAnnotsExpr pls e
fixVarAnnotsExpr pls (EnumFromThen spi e1 e2)
  = EnumFromThen spi <$> fixVarAnnotsExpr pls e1 <*> fixVarAnnotsExpr pls e2
fixVarAnnotsExpr pls (EnumFromTo spi e1 e2)
  = EnumFromTo spi <$> fixVarAnnotsExpr pls e1 <*> fixVarAnnotsExpr pls e2
fixVarAnnotsExpr pls (EnumFromThenTo spi e1 e2 e3) = EnumFromThenTo spi
                                                 <$> fixVarAnnotsExpr pls e1
                                                 <*> fixVarAnnotsExpr pls e2
                                                 <*> fixVarAnnotsExpr pls e3
fixVarAnnotsExpr pls (UnaryMinus spi e) 
  = UnaryMinus spi <$> fixVarAnnotsExpr pls e
fixVarAnnotsExpr pls (Apply spi e1 e2)
  = Apply spi <$> fixVarAnnotsExpr pls e1 <*> fixVarAnnotsExpr pls e2
fixVarAnnotsExpr pls (InfixApply spi e1 op e2) =   InfixApply spi
                                              <$> fixVarAnnotsExpr pls e1
                                              <*> return op
                                              <*> fixVarAnnotsExpr pls e2
fixVarAnnotsExpr pls (LeftSection spi e op) 
  = LeftSection spi <$> fixVarAnnotsExpr pls e <*> return op
fixVarAnnotsExpr pls (RightSection spi op e) 
  = RightSection spi op <$> fixVarAnnotsExpr pls e
fixVarAnnotsExpr pls (Lambda spi ts e) 
  = Lambda spi ts <$> fixVarAnnotsExpr pls e
fixVarAnnotsExpr pls (Let spi li ds e)
  = Let spi li <$> mapM (fixVarAnnotsDecl pls) ds <*> fixVarAnnotsExpr pls e
fixVarAnnotsExpr pls (Do spi li sts e)
  = Do spi li <$> mapM (fixVarAnnotsStmt pls) sts <*> fixVarAnnotsExpr pls e
fixVarAnnotsExpr pls (IfThenElse spi e1 e2 e3) = IfThenElse spi
                                              <$> fixVarAnnotsExpr pls e1
                                              <*> fixVarAnnotsExpr pls e2
                                              <*> fixVarAnnotsExpr pls e3
fixVarAnnotsExpr pls (Case spi li ct e as)
  = Case spi li ct <$> fixVarAnnotsExpr pls e <*> mapM (fixVarAnnotsAlt pls) as
fixVarAnnotsExpr _ e = return e

fixVarAnnotsField :: [Pred] -> Field (Expression PredType) 
                -> TCM (Field (Expression PredType))
fixVarAnnotsField pls (Field spi qid e) 
  = Field spi qid <$> fixVarAnnotsExpr pls e

fixVarAnnotsAlt :: [Pred] -> Alt PredType -> TCM (Alt PredType)
fixVarAnnotsAlt pls (Alt spi t rhs) = Alt spi t <$> fixVarAnnotsRhs pls rhs

fixVarAnnotsStmt :: [Pred] -> Statement PredType -> TCM (Statement PredType)
fixVarAnnotsStmt pls (StmtExpr spi e) = StmtExpr spi <$> fixVarAnnotsExpr pls e
fixVarAnnotsStmt pls (StmtDecl spi li ds) 
  = StmtDecl spi li <$> mapM (fixVarAnnotsDecl pls) ds
fixVarAnnotsStmt pls (StmtBind spi t e) 
  = StmtBind spi t <$> fixVarAnnotsExpr pls e

-- Instantiation and Generalization:
-- We use negative offsets for fresh type variables.

fresh :: (Int -> a) -> TCM a
fresh f = f <$> getNextId

freshVar :: (Int -> a) -> TCM a
freshVar f = fresh $ \n -> f (- n)

freshTypeVar :: TCM Type
freshTypeVar = freshVar TypeVariable

-- Returns a fresh type predicated by each type class in the given list.
-- Note that this method only works with unary type classes.
freshPredType :: [QualIdent] -> TCM (PredList, Type)
freshPredType qclss = do
  ty <- freshTypeVar
  return
    (foldr (\qcls -> plInsert (Pred OPred qcls [ty])) [] qclss, ty)

freshEnumType :: TCM (PredList, Type)
freshEnumType = freshPredType [qEnumId]

freshNumType :: TCM (PredList, Type)
freshNumType = freshPredType [qNumId]

freshFractionalType :: TCM (PredList, Type)
freshFractionalType = freshPredType [qFractionalId]

freshMonadType :: TCM (PredList, Type)
freshMonadType = freshPredType [qMonadId]

freshMonadFailType :: TCM (PredList, Type)
freshMonadFailType = freshPredType [qMonadFailId]

freshDataType :: TCM (PredList, Type)
freshDataType = freshPredType [qDataId]

freshConstrained :: [Type] -> TCM Type
freshConstrained = freshVar . TypeConstrained

dataPred :: Type -> Pred
dataPred ty = Pred OPred qDataId [ty]

-- TODO: Are there any changes necessary for this function to work with multi-
--         parameter type classes?
inst :: TypeScheme -> TCM (PredList, Type)
inst (ForAll n (PredType pls ty)) = do
  tys <- replicateM n freshTypeVar
  return (expandAliasType tys pls, expandAliasType tys ty)

-- The function 'skol' instantiates the type of data and newtype
-- constructors in patterns. All universally quantified type variables
-- are instantiated with fresh type variables and all existentially
-- quantified type variables are instantiated with fresh skolem types.
-- All constraints that appear on the right hand side of the
-- constructor's declaration are added to the dynamic instance
-- environment.

skol :: TypeScheme -> TCM (PredList, Type)
skol (ForAll n (PredType pls ty)) = do
  tys <- replicateM n freshTypeVar
  clsEnv <- getClassEnv
  modifyInstEnv $
    fmap $ bindSkolemInsts $ expandAliasType tys $ maxPredList clsEnv pls
  return ([], expandAliasType tys ty)
  where bindSkolemInsts = flip (foldr bindSkolemInst)
        bindSkolemInst (Pred _ qcls tys) dInEnv =
          Map.insert qcls ((tys,True) : fromMaybe [] (Map.lookup qcls dInEnv)) dInEnv

-- The function 'gen' generalizes a predicate set ps and a type tau into
-- a type scheme forall alpha . ps -> tau by universally quantifying all
-- type variables that are free in tau and not fixed by the environment.
-- The set of the latter is given by gvs.

gen :: Set.Set Int -> LPredList -> Type -> TypeScheme
gen gvs pls ty = ForAll (length tvs) (subst theta pty)
  where pty = PredType (map getPred pls) ty
        tvs = [tv | tv <- nub (typeVars pty), tv `Set.notMember` gvs]
        tvs' = map TypeVariable [0 ..]
        theta = foldr2 bindSubst idSubst tvs tvs'

-- Auxiliary Functions:
-- The functions 'constrType', 'varType', 'funType' and 'labelType' are used
-- to retrieve the type of constructors, pattern variables, variables and
-- labels in expressions, respectively, from the value environment. Because
-- the syntactical correctness has already been verified by the syntax checker,
-- none of these functions should fail.

-- Note that 'varType' can handle ambiguous identifiers and returns the first
-- available type. This function is used for looking up the type of an
-- identifier on the left hand side of a rule where it unambiguously refers
-- to the local definition.

-- The function 'constrLabels' returns a list of all labels belonging to a
-- data constructor. The function 'varArity' works like 'varType' but returns
-- a variable's arity instead of its type.

-- The function 'funType' has an additional boolean parameter which marks
-- whether the implicit class constraint of the requested function, if it has
-- any, should be transformed into a regular predicate. This functionality
-- should be used when using this type information to infer and check the types
-- of expressions and patterns that could contain class methods. It should only
-- be disabled if the implicit class constraint of a requested class method has
-- to be treated differently than other predicates.

constrType :: ModuleIdent -> QualIdent -> ValueEnv -> TypeScheme
constrType m c vEnv = case qualLookupValue c vEnv of
  [DataConstructor  _ _ _ tySc] -> tySc
  [NewtypeConstructor _ _ tySc] -> tySc
  _ -> case qualLookupValue (qualQualify m c) vEnv of
    [DataConstructor  _ _ _ tySc] -> tySc
    [NewtypeConstructor _ _ tySc] -> tySc
    _ -> internalError $ "TypeCheck.constrType: " ++ show c

constrLabels :: ModuleIdent -> QualIdent -> ValueEnv -> [Ident]
constrLabels m c vEnv = case qualLookupValue c vEnv of
  [DataConstructor _ _ ls _] -> ls
  [NewtypeConstructor _ l _] -> [l]
  _ -> case qualLookupValue (qualQualify m c) vEnv of
    [DataConstructor _ _ ls _] -> ls
    [NewtypeConstructor _ l _] -> [l]
    _ -> internalError $ "TypeCheck.constrLabels: " ++ show c

varType :: Ident -> ValueEnv -> TypeScheme
varType v vEnv = case lookupValue v vEnv of
  Value _ _ _ tySc : _ -> tySc
  _ -> internalError $ "TypeCheck.varType: " ++ show v

varArity :: QualIdent -> ValueEnv -> Int
varArity v vEnv = case qualLookupValue v vEnv of
  Value _ _ n _ : _ -> n
  Label   _ _ _ : _ -> 1
  _ -> internalError $ "TypeCheck.varArity: " ++ show v

funType :: Bool -> ModuleIdent -> QualIdent -> ValueEnv -> TypeScheme
funType False m f vEnv = case qualLookupValue f vEnv of
  [Value _ _ _ tySc] -> tySc
  [Label _ _ tySc] -> tySc
  _ -> case qualLookupValue (qualQualify m f) vEnv of
    [Value _ _ _ tySc] -> tySc
    [Label _ _ tySc] -> tySc
    _ -> internalError $ "TypeCheck.funType: " ++ show f
funType True  m f vEnv = let ForAll n (PredType pls ty) = funType False m f vEnv
                         in  ForAll n (PredType (removeICCFlagList pls) ty)

funTypeSafe :: Bool -> ModuleIdent -> QualIdent -> ValueEnv -> Maybe TypeScheme
funTypeSafe False m f vEnv = case qualLookupValue f vEnv of
  [Value _ _ _ tySc] -> Just $ tySc
  [Label _ _ tySc] -> Just $ tySc
  _ -> case qualLookupValue (qualQualify m f) vEnv of
    [Value _ _ _ tySc] -> Just $ tySc
    [Label _ _ tySc] -> Just $ tySc
    _ -> Nothing
funTypeSafe True  m f vEnv = fmap remICC $ funTypeSafe False m f vEnv
  where remICC (ForAll n (PredType pls ty)) = 
          ForAll n (PredType (removeICCFlagList pls) ty)

labelType :: ModuleIdent -> QualIdent -> ValueEnv -> TypeScheme
labelType m l vEnv = case qualLookupValue l vEnv of
  [Label _ _ tySc] -> tySc
  _ -> case qualLookupValue (qualQualify m l) vEnv of
    [Label _ _ tySc] -> tySc
    _ -> internalError $ "TypeCheck.labelType: " ++ show l

-- The function 'expandPoly' handles the expansion of type aliases. It expects
-- none of the type constraints in its argument to be an implicit class
-- constraint.

expandPoly :: QualTypeExpr -> TCM PredType
expandPoly = expandPolyICC OPred

-- Like 'expandPoly' but with an additional parameter marking whether the first
-- type constraint in the qualified type expression given is an implicit class
-- constraint.
expandPolyICC :: PredIsICC -> QualTypeExpr -> TCM PredType
expandPolyICC fstIcc qty = do
  m <- getModuleIdent
  tcEnv <- getTyConsEnv
  clsEnv <- getClassEnv
  return $ expandPolyType fstIcc m tcEnv clsEnv qty

-- The function 'splitPredSetAny' splits a predicate set into a pair of
-- predicate sets such that every predicate containing at least one of the given
-- set of type variables is in the first returned predicate set.

-- 'splitPredSetAll' is similar, but the predicates in the first predicate set
-- contain only type variables that are in the given set of type variables, but
-- at least one of them.

splitPredListAny :: IsPred a => Set.Set Int -> [a] -> ([a], [a])
splitPredListAny fvs = partition $ any (`Set.member` fvs) . typeVars

splitPredListAll :: IsPred a => Set.Set Int -> [a] -> ([a], [a])
splitPredListAll fvs = partition $
  (\vs -> not (null vs) && all (`Set.member` fvs) vs) . typeVars

-- The functions 'fvEnv' and 'fsEnv' compute the set of free type variables
-- and free skolems of a type environment, respectively. We ignore the types
-- of data constructors here because we know that they are closed.

fvEnv :: ValueEnv -> Set.Set Int
fvEnv vEnv =
  Set.fromList [tv | tySc <- localTypes vEnv, tv <- typeVars tySc, tv < 0]

computeFvEnv :: TCM (Set.Set Int)
computeFvEnv = do
  theta <- getTypeSubst
  vEnv <- getValueEnv
  return $ fvEnv (subst theta vEnv)

localTypes :: ValueEnv -> [TypeScheme]
localTypes vEnv = [tySc | (_, Value _ _ _ tySc) <- localBindings vEnv]

-- ---------------------------------------------------------------------------
-- Error functions
-- ---------------------------------------------------------------------------

errPolymorphicVar :: Ident -> Message
errPolymorphicVar v = spanInfoMessage v $ hsep $ map text
  ["Variable", idName v, "has a polymorphic type"]

errTypeSigTooGeneral :: ModuleIdent -> Doc -> QualTypeExpr
                     -> TypeScheme -> Message
errTypeSigTooGeneral m what qty tySc = spanInfoMessage qty $ vcat
  [ text "Type signature too general", what
  , text "Inferred type:"  <+> ppTypeScheme m tySc
  , text "Type signature:" <+> pPrint qty
  ]

errMethodTypeTooSpecific :: HasSpanInfo a => a -> ModuleIdent -> Doc -> PredType
                         -> TypeScheme -> Message
errMethodTypeTooSpecific p m what pty tySc = spanInfoMessage p $ vcat
  [ text "Method type too specific", what
  , text "Inferred type:" <+> ppTypeScheme m tySc
  , text "Expected type:" <+> ppPredType m pty
  ]

errNonFunctionType :: HasSpanInfo a => a -> String -> Doc -> ModuleIdent -> Type
                   -> Message
errNonFunctionType p what doc m ty = spanInfoMessage p $ vcat
  [ text "Type error in" <+> text what, doc
  , text "Type:" <+> ppType m ty
  , text "Cannot be applied"
  ]

errNonBinaryOp :: HasSpanInfo a => a -> String -> Doc -> ModuleIdent -> Type
               -> Message
errNonBinaryOp p what doc m ty = spanInfoMessage p $ vcat
  [ text "Type error in" <+> text what, doc
  , text "Type:" <+> ppType m ty
  , text "Cannot be used as binary operator"
  ]

errTypeMismatch :: HasSpanInfo a => a -> String -> Doc -> ModuleIdent -> Type
                -> Type -> Doc -> Message
errTypeMismatch p what doc m ty1 ty2 reason = spanInfoMessage p $ vcat
  [ text "Type error in"  <+> text what, doc
  , text "Inferred type:" <+> ppType m ty2
  , text "Expected type:" <+> ppType m ty1
  , reason
  ]

errSkolemFieldLabel :: HasSpanInfo a => a -> Ident -> Message
errSkolemFieldLabel p l = spanInfoMessage p $ hsep $ map text
  ["Existential type escapes with type of record selector", escName l]

errRecursiveType :: ModuleIdent -> Int -> Type -> Doc
errRecursiveType m tv ty = errIncompatibleTypes m (TypeVariable tv) ty

errIncompatibleTypes :: ModuleIdent -> Type -> Type -> Doc
errIncompatibleTypes m ty1 ty2 = sep
  [ text "Types" <+> ppType m ty1
  , nest 2 $ text "and" <+> ppType m ty2
  , text "are incompatible"
  ]

errIncompatibleLabelTypes :: HasSpanInfo a => a -> ModuleIdent -> Ident -> Type
                          -> Type -> Message
errIncompatibleLabelTypes p m l ty1 ty2 = spanInfoMessage p $ sep
  [ text "Labeled types" <+> ppIdent l <+> text "::" <+> ppType m ty1
  , nest 10 $ text "and" <+> ppIdent l <+> text "::" <+> ppType m ty2
  , text "are incompatible"
  ]

-- taken from Leif-Erik Krueger
errMissingInstance :: ModuleIdent -> LPred -> Message
errMissingInstance m (LPred pr p what doc) = spanInfoMessage p $ vcat
  [ text "Missing instance for" <+> ppPred m pr
  , text "arising from" <+> text what
  , doc
  ]

-- taken from Leif-Erik Krueger
errInstanceOverlap :: ModuleIdent -> LPred -> [InstMatchInfo] -> Bool -> Message
errInstanceOverlap m (LPred pr@(Pred _ qcls _) p what doc) insts tvChoice =
  spanInfoMessage p $ vcat $
    [ text "Instance overlap for" <+> ppPred m pr
    , text "arising from" <+> text what
    , doc
    , text "Matching instances:"
    , nest 2 $ vcat $ map displayMatchingInst insts
    ] ++ if tvChoice then [ text "(The choice depends on the"
                          , text "instantiation of type variables.)" ]
                     else []
 where
  displayMatchingInst :: InstMatchInfo -> Doc
  displayMatchingInst (m', _, itys, _, _) =
    ppPred m (Pred OPred qcls itys) <+> text "from" <+> pPrint m'

errFlexibleContext :: HasSpanInfo a => ModuleIdent -> a -> String -> Ident
                   -> Pred -> Message
errFlexibleContext m p what v pr = spanInfoMessage p $ vcat
  [ text "Constraint with non-variable argument" <+> ppPred m pr
  , text "occurring in the context of the inferred type for" <+> text what <+>
      text (escName v)
  , text "Use FlexibleContexts if you want do disable this."
  ]

errAmbiguousTypeVariable :: HasSpanInfo a => ModuleIdent -> a -> String -> Doc
                         -> LPredList -> Type -> Int -> Message
errAmbiguousTypeVariable m p what doc pls ty tv = spanInfoMessage p $ vcat
  [ text "Ambiguous type variable" <+> ppType m (TypeVariable tv)
  , text "in type" <+> ppPredType m (PredType (map getPred pls) ty)
  , text "inferred for" <+> text what
  , doc
  ]<|MERGE_RESOLUTION|>--- conflicted
+++ resolved
@@ -1227,7 +1227,6 @@
 tcPatternHelper p t@(ConstructorPattern spi _ c ts) = do
   m <- lift getModuleIdent
   vEnv <- lift getValueEnv
-<<<<<<< HEAD
   (pls, (tys, ty')) <- fmap arrowUnapply <$> lift (skol (constrType m c vEnv))
   let doc = pPrintPrec 0 t
       pls' = map (\pr -> LPred pr spi "constructor pattern" doc) pls
@@ -1242,18 +1241,6 @@
                   if spi == spi' then LPred pr spi what doc else lpr) pls
       ConstructorPattern _ a' op' [t1', t2'] = t'
   return (pls', ty, InfixPattern spi a' t1' op' t2')
-=======
-  (ps, (tys, ty')) <- fmap arrowUnapply <$> lift (skol (constrType m c vEnv))
-  (ps', ts') <- mapAccumM (uncurry . ptcPatternArg p "pattern" (pPrintPrec 0 t))
-                          ps (zip tys ts)
-  return (ps', ty', ConstructorPattern spi (predType ty') c ts')
-tcPatternHelper p (InfixPattern spi a t1 op t2) = do
-  (ps, ty, t') <- tcPatternHelper p (ConstructorPattern NoSpanInfo a op [t1,t2])
-  case t' of
-    ConstructorPattern _ a' op' [t1', t2']
-      -> return (ps, ty, InfixPattern spi a' t1' op' t2')
-    _ -> internalError "TypeCheck.tcPatternHelper: Not a constructor pattern"
->>>>>>> 0ff1fbd2
 tcPatternHelper p (ParenPattern spi t) = do
   (pls, ty, t') <- tcPatternHelper p t
   return (pls, ty, ParenPattern spi t')
@@ -1303,7 +1290,6 @@
   let pls' = map (\pr -> LPred pr spi "functional pattern" (pPrint t)) pls
   -- insert all
   S.modify (flip (foldr Set.insert) (bv t))
-<<<<<<< HEAD
   pls'' <- lift $ improvePreds pls'
   tcFuncPattern p spi (pPrintPrec 0 t) f id pls'' ty ts
 tcPatternHelper p t@(InfixFuncPattern spi a t1 op t2) = do
@@ -1314,15 +1300,6 @@
       FunctionPattern _ a' op' [t1', t2'] = t'
   pls'' <- lift $ improvePreds pls'
   return (pls'', ty, InfixFuncPattern spi a' t1' op' t2')
-=======
-  tcFuncPattern p spi (pPrintPrec 0 t) f id ps ty ts
-tcPatternHelper p (InfixFuncPattern spi a t1 op t2) = do
-  (ps, ty, t') <- tcPatternHelper p (FunctionPattern spi a op [t1, t2])
-  case t' of
-    FunctionPattern _ a' op' [t1', t2']
-      -> return (ps, ty, InfixFuncPattern spi a' t1' op' t2')
-    _ -> internalError "TypeCheck.tcPatternHelper: Not a function pattern"
->>>>>>> 0ff1fbd2
 
 tcFuncPattern :: HasSpanInfo p => p -> SpanInfo -> Doc -> QualIdent
               -> ([Pattern PredType] -> [Pattern PredType])
@@ -1673,7 +1650,6 @@
 tcField check what doc ty pls (Field p l x) = do
   m <- getModuleIdent
   vEnv <- getValueEnv
-<<<<<<< HEAD
   (pls', ty') <- inst (labelType m l vEnv)
   let pls'' = map (\pr -> LPred pr p "field label" (ppQIdent l)) pls'
       TypeArrow ty1 ty2 = ty'
@@ -1692,27 +1668,7 @@
       TypeArrow _ ty2 = ty'
       pls'' = [(LPred (dataPred ty2) recSpi what ldoc)]
   unify p what empty pls' ty' pls'' (TypeArrow ty ty2)
-=======
-  (ps', ty') <- inst (labelType m l vEnv)
-  case ty' of
-    TypeArrow ty1 ty2 -> do
-      _ <- unify p "field label" empty emptyPredSet ty emptyPredSet ty1
-      (ps'', x') <- check p x >>-
-        unify p ("record " ++ what) (doc x) (ps `Set.union` ps') ty2
-      return (ps'', Field p l x')
-    _ -> internalError "TypeCheck.tcField: Not an arrow type"
-
-tcMissingField :: HasSpanInfo p => p -> Type -> QualIdent -> TCM PredSet
-tcMissingField p ty l = do
-  m <- getModuleIdent
-  vEnv <- getValueEnv
-  (ps, ty') <- inst (labelType m l vEnv)
-  case ty' of
-    TypeArrow _ ty2 -> unify p "field label" empty ps ty' ps' (TypeArrow ty ty2)
-      where ps' = Set.singleton (Pred qDataId ty2)
-    _ -> internalError "TypeCheck.tcMissingField: Not an arrow type"
-
->>>>>>> 0ff1fbd2
+
 
 -- | Checks that it's argument can be used as an arrow type @a -> b@ and returns
 -- the pair @(a, b)@.
