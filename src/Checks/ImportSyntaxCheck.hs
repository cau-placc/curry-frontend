--- conflicted
+++ resolved
@@ -2,12 +2,8 @@
     Module      :  $Header$
     Description :  Checking import specifications
     Copyright   :  (c) 2016       Jan Tikovsky
-<<<<<<< HEAD
                        2016       Finn Teegen
-    License     :  OtherLicense
-=======
     License     :  BSD-3-clause
->>>>>>> 6f4485f3
 
     Maintainer  :  jrt@informatik.uni-kiel.de
     Stability   :  experimental
