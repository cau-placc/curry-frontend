--- conflicted
+++ resolved
@@ -142,12 +142,7 @@
 -- derived classes with respect to the super class hierarchy so that subclass
 -- instances are added to the instance environment after their super classes.
 
-<<<<<<< HEAD
 data DeriveInfo = DeriveInfo Position QualIdent Type [Type] [QualIdent]
-=======
-data DeriveInfo = DeriveInfo Position QualIdent PredType [Type] [QualIdent]
-  deriving Show
->>>>>>> f8de5f36
 
 declDeriveInfo :: TCEnv -> ClassEnv -> Decl a -> INCM DeriveInfo
 declDeriveInfo tcEnv clsEnv (DataDecl p tc tvs cs clss) =
@@ -162,28 +157,22 @@
 declDeriveInfo _ _ _ =
   internalError "InstanceCheck.declDeriveInfo: no data or newtype declaration"
 
-<<<<<<< HEAD
-mkDeriveInfo :: TCEnv -> ClassEnv -> SpanInfo -> Ident -> [Ident] -> [TypeExpr]
-             -> [QualIdent] -> INCM DeriveInfo
-mkDeriveInfo tcEnv clsEnv spi tc tvs tys clss = do
-=======
 declDeriveDataInfo :: TCEnv -> ClassEnv -> Decl a -> INCM DeriveInfo
 declDeriveDataInfo tcEnv clsEnv (DataDecl p tc tvs cs _) =
-  mkDeriveDataInfo tcEnv clsEnv p tc tvs (concat cxs) (concat tyss)
-  where (cxs, tyss) = unzip (map constrDeclTypes cs)
-        constrDeclTypes (ConstrDecl     _ _ cx _ tys) = (cx, tys)
-        constrDeclTypes (ConOpDecl  _ _ cx ty1 _ ty2) = (cx, [ty1, ty2])
-        constrDeclTypes (RecordDecl      _ _ cx _ fs) = (cx, tys)
+  mkDeriveDataInfo tcEnv clsEnv p tc tvs (concat tyss)
+  where tyss = map constrDeclTypes cs
+        constrDeclTypes (ConstrDecl     _ _ tys) = tys
+        constrDeclTypes (ConOpDecl  _ ty1 _ ty2) = [ty1, ty2]
+        constrDeclTypes (RecordDecl      _ _ fs) = tys
           where tys = [ty | FieldDecl _ ls ty <- fs, _ <- ls]
 declDeriveDataInfo tcEnv clsEnv (NewtypeDecl p tc tvs nc _) =
-  mkDeriveDataInfo tcEnv clsEnv p tc tvs [] [nconstrType nc]
+  mkDeriveDataInfo tcEnv clsEnv p tc tvs [nconstrType nc]
 declDeriveDataInfo _ _ _ = internalError
   "InstanceCheck.declDeriveDataInfo: no data or newtype declaration"
 
-mkDeriveInfo :: TCEnv -> ClassEnv -> SpanInfo -> Ident -> [Ident] -> Context
+mkDeriveInfo :: TCEnv -> ClassEnv -> SpanInfo -> Ident -> [Ident]
              -> [TypeExpr] -> [QualIdent] -> INCM DeriveInfo
-mkDeriveInfo tcEnv clsEnv spi tc tvs cx tys clss = do
->>>>>>> f8de5f36
+mkDeriveInfo tcEnv clsEnv spi tc tvs tys clss = do
   m <- getModuleIdent
   let otc = qualifyWith m tc
       oclss = map (flip (getOrigName m) tcEnv) clss
@@ -192,14 +181,14 @@
   return $ DeriveInfo p otc (TypeContext ps ty') tys' $ sortClasses clsEnv oclss
   where p = spanInfo2Pos spi
 
-mkDeriveDataInfo :: TCEnv -> ClassEnv -> SpanInfo -> Ident -> [Ident] -> Context
-             -> [TypeExpr] -> INCM DeriveInfo
-mkDeriveDataInfo tcEnv clsEnv spi tc tvs cx tys = do
+mkDeriveDataInfo :: TCEnv -> ClassEnv -> SpanInfo -> Ident -> [Ident]
+                 -> [TypeExpr] -> INCM DeriveInfo
+mkDeriveDataInfo tcEnv clsEnv spi tc tvs tys = do
   m <- getModuleIdent
   let otc = qualifyWith m tc
-      PredType ps ty = expandConstrType m tcEnv clsEnv otc tvs cx tys
+      TypeContext ps ty = expandConstrType m tcEnv clsEnv otc tvs tys
       (tys', ty') = arrowUnapply ty
-  return $ DeriveInfo p otc (PredType ps ty') tys' [qDataId]
+  return $ DeriveInfo p otc (TypeContext ps ty') tys' [qDataId]
   where p = spanInfo2Pos spi
 
 sortClasses :: ClassEnv -> [QualIdent] -> [QualIdent]
@@ -227,13 +216,8 @@
 -- Note: The methods and arities entered into the instance environment have
 -- to match methods and arities of the later generated instance declarations.
 
-<<<<<<< HEAD
 bindDerivedInstance :: ClassEnv -> Position -> QualIdent -> Type -> [Type]
-                    -> QualIdent -> INCM ()
-=======
-bindDerivedInstance :: ClassEnv -> Position -> QualIdent -> PredType -> [Type]
                     -> QualIdent -> INCM Bool
->>>>>>> f8de5f36
 bindDerivedInstance clsEnv p tc pty tys cls = do
   m <- getModuleIdent
   -- immediately return if asked to derive Data for functional Datatype
@@ -267,27 +251,15 @@
 inferPredSets clsEnv (DeriveInfo p tc pty tys clss) =
   catMaybes <$> mapM (inferPredSet clsEnv p tc pty tys) clss
 
-<<<<<<< HEAD
 inferPredSet :: ClassEnv -> Position -> QualIdent -> Type -> [Type]
-             -> QualIdent -> INCM (InstIdent, PredSet)
+             -> QualIdent -> INCM (Maybe (InstIdent, PredSet))
 inferPredSet clsEnv p tc (TypeContext ps inst) tys cls = do
-=======
-inferPredSet :: ClassEnv -> Position -> QualIdent -> PredType -> [Type]
-             -> QualIdent -> INCM (Maybe (InstIdent, PredSet))
-inferPredSet clsEnv p tc (PredType ps inst) tys cls = do
->>>>>>> f8de5f36
   m <- getModuleIdent
   let doc = ppPred m $ Pred cls inst
       sclss = superClasses cls clsEnv
       ps'   = Set.fromList [Pred cls ty | ty <- tys]
       ps''  = Set.fromList [Pred scls inst | scls <- sclss]
       ps''' = ps `Set.union` ps' `Set.union` ps''
-<<<<<<< HEAD
-  ps'''' <- reducePredSet p "derived instance" doc clsEnv ps'''
-  mapM_ (reportUndecidable p "derived instance" doc) $ Set.toList ps''''
-  return ((cls, tc), ps'''')
-inferPredSet _ _ _ _ _ _ = internalError "InstanceCheck.inferPredSet"
-=======
   (ps4, novarps) <-
     reducePredSet (cls == qDataId) p "derived instance" doc clsEnv ps'''
   let ps5 = filter noPolyPred $ Set.toList ps4
@@ -299,7 +271,7 @@
     noPolyPred (Pred _ (TypeVariable _)) = False
     noPolyPred (Pred _ _               ) = True
     isDataPred _ (Pred qid _) = qid == qDataId
->>>>>>> f8de5f36
+inferPredSet _ _ _ _ _ _ = internalError "InstanceCheck.inferPredSet"
 
 updatePredSets :: [(InstIdent, PredSet)] -> INCM Bool
 updatePredSets = fmap or . mapM (uncurry updatePredSet)
@@ -360,16 +332,10 @@
 checkDefaultType :: Position -> TCEnv -> ClassEnv -> TypeExpr -> INCM ()
 checkDefaultType p tcEnv clsEnv ty = do
   m <- getModuleIdent
-<<<<<<< HEAD
   let TypeContext _ ty' = expandPolyType m tcEnv clsEnv $
                             ContextType NoSpanInfo [] ty
-  ps <- reducePredSet p what empty clsEnv (Set.singleton $ Pred qNumId ty')
-=======
-  let PredType _ ty' = expandPolyType m tcEnv clsEnv $
-                         QualTypeExpr NoSpanInfo [] ty
   (ps, _) <- reducePredSet False p what empty clsEnv
     (Set.singleton $ Pred qNumId ty')
->>>>>>> f8de5f36
   Set.mapM_ (report . errMissingInstance m p what empty) ps
   where what = "default declaration"
 
@@ -441,9 +407,9 @@
 isFunType (TypeArrow         _ _) = True
 isFunType (TypeApply       t1 t2) = isFunType t1 || isFunType t2
 isFunType (TypeForall      _  ty) = isFunType ty
+isFunType (TypeContext      _ ty) = isFunType ty
 isFunType (TypeConstructor     _) = False
 isFunType (TypeVariable        _) = False
-isFunType (TypeSkolem          _) = False
 isFunType (TypeConstrained tys _) = any isFunType tys
 
 -- ---------------------------------------------------------------------------
