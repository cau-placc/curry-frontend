{- |
    Module      :  $Header$
    Description :  Checks interface declarations
    Copyright   :  (c) 2000 - 2007 Wolfgang Lux
                       2011 - 2015 Björn Peemöller
                       2015        Jan Tikovsky
                       2016        Finn Teegen
    License     :  BSD-3-clause

    Maintainer  :  bjp@informatik.uni-kiel.de
    Stability   :  experimental
    Portability :  portable

   Similar to Curry source files, some post-processing has to be applied
   to parsed interface files. In particular, the compiler must
   disambiguate nullary type constructors and type variables. In
   addition, the compiler also checks that all type constructor
   applications are saturated. Since interface files are closed -- i.e.,
   they include declarations of all entities which are defined in other
   modules -- the compiler can perform this check without reference to
   the global environments.
-}
{-# LANGUAGE CPP #-}
module Checks.InterfaceSyntaxCheck (intfSyntaxCheck) where

#if __GLASGOW_HASKELL__ >= 804
import Prelude hiding ((<>))
#endif

import           Control.Monad            (filterM, liftM, liftM2, when)
import qualified Control.Monad.State as S
import           Data.List                (nub, partition)
import qualified Data.Map as Map          (Map, empty, insert, lookup)
import qualified Data.Set as Set          ( Set, fromList, isSubsetOf, size
                                          , toAscList, union)

import Base.Expr
import Base.Messages (Message, spanInfoMessage, internalError)
import Base.TopEnv
import Base.Utils    (findMultiples)

import           Env.TypeConstructor
import           Env.Type
import qualified Env.Class as CE

import Curry.Base.Ident
import Curry.Base.SpanInfo
import Curry.Base.Pretty
import Curry.Syntax

data ISCState = ISCState
  { typeEnv    :: TypeEnv
  , simpClsEnv :: SimpleClassEnv
  , errors     :: [Message]
  }

type ISC = S.State ISCState

type SimpleClassEnv = Map.Map QualIdent [CE.FunDep]

getTypeEnv :: ISC TypeEnv
getTypeEnv = S.gets typeEnv

getSimpleClassEnv :: ISC SimpleClassEnv
getSimpleClassEnv = S.gets simpClsEnv

-- |Report a syntax error
report :: Message -> ISC ()
report msg = S.modify $ \ s -> s { errors = msg : errors s }

intfSyntaxCheck :: Interface -> (Interface, [Message])
<<<<<<< HEAD
intfSyntaxCheck (Interface n is ds) = (Interface n is ds', reverse $ errors s')
  where (ds', s') = S.runState (mapM checkIDecl ds) (ISCState env simpleClsEnv [])
=======
intfSyntaxCheck (Interface n is ds o) = (Interface n is ds' o, reverse $ errors s')
  where (ds', s') = S.runState (mapM checkIDecl ds) (ISCState env [])
>>>>>>> 0f202496
        env = foldr bindType (fmap toTypeKind initTCEnv) ds
        simpleClsEnv = foldr bindClass Map.empty ds

-- The compiler requires information about the arity of each defined type
-- constructor as well as information whether the type constructor
-- denotes an algebraic data type, a renaming type, or a type synonym.
-- The latter must not occur in type expressions in interfaces.

bindType :: IDecl -> TypeEnv -> TypeEnv
<<<<<<< HEAD
bindType (IInfixDecl             _ _ _ _) = id
bindType (HidingDataDecl        _ tc _ _) = qualBindTopEnv tc (Data tc [])
bindType (IDataDecl        _ tc _ _ cs _) = qualBindTopEnv tc $
  Data tc (map constrId cs)
bindType (INewtypeDecl     _ tc _ _ nc _) = qualBindTopEnv tc $
  Data tc [nconstrId nc]
bindType (ITypeDecl           _ tc _ _ _) = qualBindTopEnv tc (Alias tc)
bindType (IFunctionDecl        _ _ _ _ _) = id
bindType (HidingClassDecl  _ _ cls _ _ _) = qualBindTopEnv cls $ Class cls []
bindType (IClassDecl _ _ cls _ _ _ ms hs) = qualBindTopEnv cls $
  Class cls (filter (`notElem` hs) (map imethod ms))
bindType (IInstanceDecl      _ _ _ _ _ _) = id

-- Adds all information regarding functional dependencies to the simple
-- class env
bindClass :: IDecl -> SimpleClassEnv -> SimpleClassEnv
bindClass (IClassDecl _ _ cls _ tvs fds _ _) = let fds' = map (CE.toFunDep tvs) fds
                                               in  Map.insert cls fds'
bindClass _                                  = id
=======
bindType (IInfixDecl            _ _ _ _ _) = id
bindType (HidingDataDecl      _ tc _ _ o) = qualBindTopEnv tc' (Data tc' [])
  where tc' = applyOriginPragma o tc
bindType (IDataDecl      _ tc _ _ cs _ o) =
  qualBindTopEnv tc' (Data tc' (map constrId cs))
  where tc' = applyOriginPragma o tc
bindType (INewtypeDecl   _ tc _ _ nc _ o) =
  qualBindTopEnv tc' (Data tc' [nconstrId nc])
  where tc' = applyOriginPragma o tc
bindType (ITypeDecl         _ tc _ _ _ o) = qualBindTopEnv tc' (Alias tc')
  where tc' = applyOriginPragma o tc
bindType (IFunctionDecl       _ _ _ _ _ _) = id
bindType (HidingClassDecl  _ _ cls _ _ o) = qualBindTopEnv cls' (Class cls' [])
  where cls' = applyOriginPragma o cls
bindType (IClassDecl _ _ cls _ _ ms hs o) =
  qualBindTopEnv cls' (Class cls' (filter (`notElem` hs) (map imethod ms)))
  where cls' = applyOriginPragma o cls
bindType (IInstanceDecl     _ _ _ _ _ _ _) = id
>>>>>>> 0f202496

-- The checks applied to the interface are similar to those performed
-- during syntax checking of type expressions.

checkIDecl :: IDecl -> ISC IDecl
checkIDecl (IInfixDecl  p fix pr op o) = return (IInfixDecl p fix pr op o)
checkIDecl (HidingDataDecl p tc k tvs o) = do
  checkTypeLhs tvs
  return (HidingDataDecl p tc k tvs o)
checkIDecl (IDataDecl p tc k tvs cs hs o) = do
  checkTypeLhs tvs
  checkHiddenType tc (cons ++ labels) hs
  cs' <- mapM (checkConstrDecl tvs) cs
  return $ IDataDecl p tc k tvs cs' hs o
  where cons   = map constrId cs
        labels = nub $ concatMap recordLabels cs
checkIDecl (INewtypeDecl p tc k tvs nc hs o) = do
  checkTypeLhs tvs
  checkHiddenType tc (con : labels) hs
  nc' <- checkNewConstrDecl tvs nc
  return $ INewtypeDecl p tc k tvs nc' hs o
  where con    = nconstrId nc
        labels = nrecordLabels nc
checkIDecl (ITypeDecl p tc k tvs ty o) = do
  checkTypeLhs tvs
<<<<<<< HEAD
  liftM (ITypeDecl p tc k tvs) (checkClosedType tvs ty)
checkIDecl (IFunctionDecl p f cm n qty) =
  liftM (IFunctionDecl p f cm n) (checkQualType qty)
checkIDecl (HidingClassDecl p cx qcls k clsvars funDeps) = do
  checkTypeVars "hiding class declaration" clsvars
  cx' <- checkClosedContext clsvars cx
  funDeps' <- filterM (checkClosedFunDep clsvars) funDeps
  return $ HidingClassDecl p cx' qcls k clsvars funDeps'
checkIDecl (IClassDecl p cx qcls k clsvars funDeps ms hs) = do
  checkTypeVars "class declaration" clsvars
  cx' <- checkClosedContext clsvars cx
  funDeps' <- filterM (checkClosedFunDep clsvars) funDeps
  ms' <- mapM checkIMethodDecl ms
  checkHidden (errNoElement "method" "class") qcls (map imethod ms') hs
  return $ IClassDecl p cx' qcls k clsvars funDeps' ms' hs
checkIDecl (IInstanceDecl p cx qcls inst is m) = do
=======
  (\ty' -> ITypeDecl p tc k tvs ty' o) <$> checkClosedType tvs ty
checkIDecl (IFunctionDecl p f cm n qty o) =
  (\qty' -> IFunctionDecl p f cm n qty' o) <$> checkQualType qty
checkIDecl (HidingClassDecl p cx qcls k clsvar o) = do
  checkTypeVars "hiding class declaration" [clsvar]
  cx' <- checkClosedContext [clsvar] cx
  checkSimpleContext cx'
  return $ HidingClassDecl p cx' qcls k clsvar o
checkIDecl (IClassDecl p cx qcls k clsvar ms hs o) = do
  checkTypeVars "class declaration" [clsvar]
  cx' <- checkClosedContext [clsvar] cx
  checkSimpleContext cx'
  ms' <- mapM (checkIMethodDecl clsvar) ms
  checkHidden (errNoElement "method" "class") qcls (map imethod ms') hs
  return $ IClassDecl p cx' qcls k clsvar ms' hs o
checkIDecl (IInstanceDecl p cx qcls inst is m o) = do
>>>>>>> 0f202496
  checkClass qcls
  (cx', inst') <- checkQualTypes cx inst
  mapM_ checkInstanceType inst'
  mapM_ (report . errMultipleImplementation . head) $ findMultiples $ map fst is
  return $ IInstanceDecl p cx' qcls inst' is m o

checkHiddenType :: QualIdent -> [Ident] -> [Ident] -> ISC ()
checkHiddenType = checkHidden $ errNoElement "constructor or label" "type"

checkHidden :: (QualIdent -> Ident -> Message) -> QualIdent -> [Ident]
            -> [Ident] -> ISC ()
checkHidden err tc csls hs =
  mapM_ (report . err tc) $ nub $ filter (`notElem` csls) hs

checkTypeLhs :: [Ident] -> ISC ()
checkTypeLhs = checkTypeVars "left hand side of type declaration"

checkTypeVars :: String -> [Ident] -> ISC ()
checkTypeVars what tvs = do
  tyEnv <- getTypeEnv
  let (tcs, tvs') = partition isTypeConstrOrClass tvs
      isTypeConstrOrClass tv = not (null (lookupTypeKind tv tyEnv))
  mapM_ (report . flip errNoVariable what)       (nub tcs)
  mapM_ (report . flip errNonLinear what . head) (findMultiples tvs')

checkConstrDecl :: [Ident] -> ConstrDecl -> ISC ConstrDecl
checkConstrDecl tvs (ConstrDecl p c tys) = do
  liftM (ConstrDecl p c) (mapM (checkClosedType tvs) tys)
checkConstrDecl tvs (ConOpDecl p ty1 op ty2) = do
  liftM2 (\t1 t2 -> ConOpDecl p t1 op t2)
         (checkClosedType tvs ty1)
         (checkClosedType tvs ty2)
checkConstrDecl tvs (RecordDecl p c fs) = do
  liftM (RecordDecl p c) (mapM (checkFieldDecl tvs) fs)

checkFieldDecl :: [Ident] -> FieldDecl -> ISC FieldDecl
checkFieldDecl tvs (FieldDecl p ls ty) =
  liftM (FieldDecl p ls) (checkClosedType tvs ty)

checkNewConstrDecl :: [Ident] -> NewConstrDecl -> ISC NewConstrDecl
checkNewConstrDecl tvs (NewConstrDecl p c ty) =
  liftM (NewConstrDecl p c) (checkClosedType tvs ty)
checkNewConstrDecl tvs (NewRecordDecl p c (l, ty)) = do
  ty' <- checkClosedType tvs ty
  return $ NewRecordDecl p c (l, ty')

checkIMethodDecl :: IMethodDecl -> ISC IMethodDecl
checkIMethodDecl (IMethodDecl p f a qty) =
  IMethodDecl p f a <$> checkQualType qty

-- taken from Leif-Erik Krueger
checkInstanceType :: InstanceType -> ISC ()
checkInstanceType inst = 
  when (any isAnonId (typeVars inst) || containsForall inst) $
    report $ errIllegalInstanceType inst


-- take from Leif-Erik Krueger
checkQualType :: QualTypeExpr -> ISC QualTypeExpr
checkQualType (QualTypeExpr spi cx ty) = do
  (cx', ty') <- checkQualTypes cx [ty]
  return $ QualTypeExpr spi cx' (head ty')

-- taken from Leif-Erik Krueger
checkQualTypes :: Context -> [TypeExpr] -> ISC (Context, [TypeExpr])
checkQualTypes cx tys = do
  tys' <- mapM checkType tys
  fvs <- Set.toAscList <$> funDepCoverage cx (Set.fromList $ fv tys)
  cx'  <- checkClosedContext fvs cx
  return (cx', tys')

checkClosedContext :: [Ident] -> Context -> ISC Context
checkClosedContext tvs = mapM (checkClosedConstraint tvs)

checkClosedConstraint :: [Ident] -> Constraint -> ISC Constraint
checkClosedConstraint tvs c = do
  c'@(Constraint _ _ tys) <- checkConstraint c
  mapM_ (checkClosed tvs) tys
  return c'

-- taken from Leif-Erik Krueger
checkConstraint :: Constraint -> ISC Constraint
checkConstraint c@(Constraint spi qcls tys) = do
  checkClass qcls
  when (any containsForall tys) $ report $ errIllegalConstraint c
  Constraint spi qcls `liftM` mapM checkType tys


checkClosedFunDep :: [Ident] -> FunDep -> ISC Bool
checkClosedFunDep clsvars (FunDep _ ltvs rtvs) = do
  let unboundVars = filter (`notElem` clsvars) $ ltvs ++ rtvs
  mapM_ (report . errUnboundVariable) unboundVars
  return $ null unboundVars

checkClass :: QualIdent -> ISC ()
checkClass qcls = do
  tEnv <- getTypeEnv
  case qualLookupTypeKind qcls tEnv of
    []          -> report $ errUndefinedClass qcls
    [Class _ _] -> return ()
    [_]         -> report $ errUndefinedClass qcls
    _           -> internalError $ "Checks.InterfaceSyntaxCheck.checkClass: " ++
                                     "ambiguous identifier " ++ show qcls

checkClosedType :: [Ident] -> TypeExpr -> ISC TypeExpr
checkClosedType tvs ty = do
  ty' <- checkType ty
  checkClosed tvs ty'
  return ty'

checkType :: TypeExpr -> ISC TypeExpr
checkType (ConstructorType spi tc) = checkTypeConstructor spi tc
checkType (ApplyType  spi ty1 ty2) =
  liftM2 (ApplyType spi) (checkType ty1) (checkType ty2)
checkType (VariableType    spi tv) =
  checkType $ ConstructorType spi (qualify tv)
checkType (TupleType      spi tys) = liftM (TupleType spi) (mapM checkType tys)
checkType (ListType        spi ty) = liftM (ListType spi) (checkType ty)
checkType (ArrowType  spi ty1 ty2) =
  liftM2 (ArrowType spi) (checkType ty1) (checkType ty2)
checkType (ParenType      spi  ty) = liftM (ParenType spi) (checkType ty)
checkType (ForallType   spi vs ty) = liftM (ForallType spi vs) (checkType ty)

checkClosed :: [Ident] -> TypeExpr -> ISC ()
checkClosed _   (ConstructorType _ _) = return ()
checkClosed tvs (ApplyType _ ty1 ty2) = mapM_ (checkClosed tvs) [ty1, ty2]
checkClosed tvs (VariableType   _ tv) =
  when (isAnonId tv || tv `notElem` tvs) $ report $ errUnboundVariable tv
checkClosed tvs (TupleType     _ tys) = mapM_ (checkClosed tvs) tys
checkClosed tvs (ListType       _ ty) = checkClosed tvs ty
checkClosed tvs (ArrowType _ ty1 ty2) = mapM_ (checkClosed tvs) [ty1, ty2]
checkClosed tvs (ParenType      _ ty) = checkClosed tvs ty
checkClosed tvs (ForallType  _ vs ty) = checkClosed (tvs ++ vs) ty

checkTypeConstructor :: SpanInfo -> QualIdent -> ISC TypeExpr
checkTypeConstructor spi tc = do
  tyEnv <- getTypeEnv
  case qualLookupTypeKind tc tyEnv of
    [] | isQTupleId tc        -> return $ ConstructorType spi tc
       | not (isQualified tc) -> return $ VariableType spi $ unqualify tc
       | otherwise            -> do
          report $ errUndefinedType tc
          return $ ConstructorType spi tc
    [Data _ _] -> return $ ConstructorType spi tc
    [Alias  _] -> do
                  report $ errBadTypeSynonym tc
                  return $ ConstructorType spi tc
    _          ->
      internalError "Checks.InterfaceSyntaxCheck.checkTypeConstructor"

------------------------------------------------------------------------------
-- Functional dependency coverage
------------------------------------------------------------------------------

qualClassIdent :: QualIdent -> TypeEnv -> Maybe QualIdent
qualClassIdent qcls tEnv = case qualLookupTypeKind qcls tEnv of
  []              -> Nothing
  [Class qcls' _] -> Just qcls'
  [_]             -> Nothing
  _               -> Nothing


funDepCoverage :: Context -> Set.Set Ident -> ISC (Set.Set Ident)
funDepCoverage cx tvs = do
  simpleClsEnv <- getSimpleClassEnv
  tyEnv      <- getTypeEnv
  let tvs' = funDepCoverage' simpleClsEnv tyEnv tvs
  if Set.size tvs' == Set.size tvs
  then return tvs
  else funDepCoverage cx tvs'
  where
   funDepCoverage' clsEnv tyEnv covVars =  
    foldr (funDepCoverage'' clsEnv tyEnv) covVars cx
  
   funDepCoverage'' clsEnv tyEnv c@(Constraint _ cls _) covVars =
    case qualClassIdent cls tyEnv of
      Nothing   -> covVars
      Just qcls -> 
           let fds = lookupFunDeps qcls clsEnv  
           in foldr (funDepCoverage''' c) covVars fds

   funDepCoverage''' (Constraint _ _ tys) (lixs,rixs) covVars =
    let lixs' = Set.toAscList lixs
        rixs' = Set.toAscList rixs
    in if Set.fromList (fv (filterIndices tys lixs')) `Set.isSubsetOf` tvs 
       then covVars `Set.union` Set.fromList (fv (filterIndices tys rixs'))
       else covVars
       

lookupFunDeps :: QualIdent -> SimpleClassEnv -> [CE.FunDep]
lookupFunDeps qcls simpleClsEnv = case Map.lookup qcls simpleClsEnv of
  Nothing  -> []
  Just fds -> fds

filterIndices :: [a] -> [Int] -> [a]
filterIndices xs is = filterIndices' xs is 0
  where
    filterIndices' []     _      _             = []
    filterIndices' _      []     _             = []
    filterIndices' (y:ys) (j:js) k | j == k    = y : filterIndices' ys js (k+1)
                                   | otherwise = filterIndices' ys (j:js) (k+1)



-- ---------------------------------------------------------------------------
-- Auxiliary definitions
-- ---------------------------------------------------------------------------

typeVars :: TypeExpr -> [Ident]
typeVars (ConstructorType      _ _) = []
typeVars (ApplyType      _ ty1 ty2) = typeVars ty1 ++ typeVars ty2
typeVars (VariableType        _ tv) = [tv]
typeVars (TupleType          _ tys) = concatMap typeVars tys
typeVars (ListType            _ ty) = typeVars ty
typeVars (ArrowType      _ ty1 ty2) = typeVars ty1 ++ typeVars ty2
typeVars (ParenType           _ ty) = typeVars ty
typeVars (ForallType       _ vs ty) = vs ++ typeVars ty


-- ---------------------------------------------------------------------------
-- Error messages
-- ---------------------------------------------------------------------------

errUndefined :: String -> QualIdent -> Message
errUndefined what qident = spanInfoMessage qident $ hsep $ map text
  ["Undefined", what, qualName qident]

errUndefinedClass :: QualIdent -> Message
errUndefinedClass = errUndefined "class"

errUndefinedType :: QualIdent -> Message
errUndefinedType = errUndefined "type"

errMultipleImplementation :: Ident -> Message
errMultipleImplementation f = spanInfoMessage f $ hsep $ map text
  ["Arity information for method", idName f, "occurs more than once"]

errNonLinear :: Ident -> String -> Message
errNonLinear tv what = spanInfoMessage tv $ hsep $ map text
  [ "Type variable", escName tv, "occurs more than once in", what ]

errNoVariable :: Ident -> String -> Message
errNoVariable tv what = spanInfoMessage tv $ hsep $ map text
  [ "Type constructor or type class identifier", escName tv, "used in", what ]

errUnboundVariable :: Ident -> Message
errUnboundVariable tv = spanInfoMessage tv $
  text "Undefined type variable" <+> text (escName tv)

errBadTypeSynonym :: QualIdent -> Message
errBadTypeSynonym tc = spanInfoMessage tc $ text "Synonym type"
                    <+> text (qualName tc) <+> text "in interface"

errNoElement :: String -> String -> QualIdent -> Ident -> Message
errNoElement what for tc x = spanInfoMessage x $ hsep $ map text
  [ "Hidden", what, escName x, "is not defined for", for, qualName tc ]

-- taken from Leif-Erik Krueger
errIllegalConstraint :: Constraint -> Message
errIllegalConstraint c = spanInfoMessage c $ vcat
  [ text "Illegal class constraint" <+> pPrint c
  , text "Constraints must not contain type quantifiers."
  ]


-- taken from Leif-Erik Krueger
errIllegalInstanceType :: InstanceType -> Message
errIllegalInstanceType inst = spanInfoMessage inst $ vcat
  [ text "Illegal instance type" <+> pPrint inst
  , text "An instance type must not contain anonymous"
  , text "type variables or type quantifiers."
  ]<|MERGE_RESOLUTION|>--- conflicted
+++ resolved
@@ -69,13 +69,8 @@
 report msg = S.modify $ \ s -> s { errors = msg : errors s }
 
 intfSyntaxCheck :: Interface -> (Interface, [Message])
-<<<<<<< HEAD
-intfSyntaxCheck (Interface n is ds) = (Interface n is ds', reverse $ errors s')
+intfSyntaxCheck (Interface n is ds o) = (Interface n is ds' o, reverse $ errors s')
   where (ds', s') = S.runState (mapM checkIDecl ds) (ISCState env simpleClsEnv [])
-=======
-intfSyntaxCheck (Interface n is ds o) = (Interface n is ds' o, reverse $ errors s')
-  where (ds', s') = S.runState (mapM checkIDecl ds) (ISCState env [])
->>>>>>> 0f202496
         env = foldr bindType (fmap toTypeKind initTCEnv) ds
         simpleClsEnv = foldr bindClass Map.empty ds
 
@@ -85,46 +80,28 @@
 -- The latter must not occur in type expressions in interfaces.
 
 bindType :: IDecl -> TypeEnv -> TypeEnv
-<<<<<<< HEAD
-bindType (IInfixDecl             _ _ _ _) = id
-bindType (HidingDataDecl        _ tc _ _) = qualBindTopEnv tc (Data tc [])
-bindType (IDataDecl        _ tc _ _ cs _) = qualBindTopEnv tc $
-  Data tc (map constrId cs)
-bindType (INewtypeDecl     _ tc _ _ nc _) = qualBindTopEnv tc $
-  Data tc [nconstrId nc]
-bindType (ITypeDecl           _ tc _ _ _) = qualBindTopEnv tc (Alias tc)
-bindType (IFunctionDecl        _ _ _ _ _) = id
-bindType (HidingClassDecl  _ _ cls _ _ _) = qualBindTopEnv cls $ Class cls []
-bindType (IClassDecl _ _ cls _ _ _ ms hs) = qualBindTopEnv cls $
-  Class cls (filter (`notElem` hs) (map imethod ms))
-bindType (IInstanceDecl      _ _ _ _ _ _) = id
+bindType (IInfixDecl              _ _ _ _ _) = id
+bindType (HidingDataDecl        _ tc _ _ o) = qualBindTopEnv tc' (Data tc' [])
+  where tc' = applyOriginPragma o tc
+bindType (IDataDecl        _ tc _ _ cs _ o) = qualBindTopEnv tc' $ Data tc' (map constrId cs)
+  where tc' = applyOriginPragma o tc
+bindType (INewtypeDecl     _ tc _ _ nc _ o) = qualBindTopEnv tc' $ Data tc' [nconstrId nc]
+  where tc' = applyOriginPragma o tc
+bindType (ITypeDecl           _ tc _ _ _ o) = qualBindTopEnv tc' (Alias tc')
+  where tc' = applyOriginPragma o tc
+bindType (IFunctionDecl         _ _ _ _ _ _) = id
+bindType (HidingClassDecl  _ _ cls _ _ _ o) = qualBindTopEnv cls' $ Class cls' []
+  where cls' = applyOriginPragma o cls
+bindType (IClassDecl _ _ cls _ _ _ ms hs o) = qualBindTopEnv cls' $ Class cls' (filter (`notElem` hs) (map imethod ms))
+  where cls' = applyOriginPragma o cls
+bindType (IInstanceDecl      _ _ _ _ _ _ _) = id
 
 -- Adds all information regarding functional dependencies to the simple
 -- class env
 bindClass :: IDecl -> SimpleClassEnv -> SimpleClassEnv
-bindClass (IClassDecl _ _ cls _ tvs fds _ _) = let fds' = map (CE.toFunDep tvs) fds
-                                               in  Map.insert cls fds'
-bindClass _                                  = id
-=======
-bindType (IInfixDecl            _ _ _ _ _) = id
-bindType (HidingDataDecl      _ tc _ _ o) = qualBindTopEnv tc' (Data tc' [])
-  where tc' = applyOriginPragma o tc
-bindType (IDataDecl      _ tc _ _ cs _ o) =
-  qualBindTopEnv tc' (Data tc' (map constrId cs))
-  where tc' = applyOriginPragma o tc
-bindType (INewtypeDecl   _ tc _ _ nc _ o) =
-  qualBindTopEnv tc' (Data tc' [nconstrId nc])
-  where tc' = applyOriginPragma o tc
-bindType (ITypeDecl         _ tc _ _ _ o) = qualBindTopEnv tc' (Alias tc')
-  where tc' = applyOriginPragma o tc
-bindType (IFunctionDecl       _ _ _ _ _ _) = id
-bindType (HidingClassDecl  _ _ cls _ _ o) = qualBindTopEnv cls' (Class cls' [])
-  where cls' = applyOriginPragma o cls
-bindType (IClassDecl _ _ cls _ _ ms hs o) =
-  qualBindTopEnv cls' (Class cls' (filter (`notElem` hs) (map imethod ms)))
-  where cls' = applyOriginPragma o cls
-bindType (IInstanceDecl     _ _ _ _ _ _ _) = id
->>>>>>> 0f202496
+bindClass (IClassDecl _ _ cls _ tvs fds _ _ _) = let fds' = map (CE.toFunDep tvs) fds
+                                                 in  Map.insert cls fds'
+bindClass _                                    = id
 
 -- The checks applied to the interface are similar to those performed
 -- during syntax checking of type expressions.
@@ -150,41 +127,22 @@
         labels = nrecordLabels nc
 checkIDecl (ITypeDecl p tc k tvs ty o) = do
   checkTypeLhs tvs
-<<<<<<< HEAD
-  liftM (ITypeDecl p tc k tvs) (checkClosedType tvs ty)
-checkIDecl (IFunctionDecl p f cm n qty) =
-  liftM (IFunctionDecl p f cm n) (checkQualType qty)
-checkIDecl (HidingClassDecl p cx qcls k clsvars funDeps) = do
+  (\ty' -> ITypeDecl p tc k tvs ty' o) <$> checkClosedType tvs ty
+checkIDecl (IFunctionDecl p f cm n qty o) =
+  (\qty' -> IFunctionDecl p f cm n qty' o) <$> checkQualType qty
+checkIDecl (HidingClassDecl p cx qcls k clsvars funDeps o) = do
   checkTypeVars "hiding class declaration" clsvars
   cx' <- checkClosedContext clsvars cx
   funDeps' <- filterM (checkClosedFunDep clsvars) funDeps
-  return $ HidingClassDecl p cx' qcls k clsvars funDeps'
-checkIDecl (IClassDecl p cx qcls k clsvars funDeps ms hs) = do
+  return $ HidingClassDecl p cx' qcls k clsvars funDeps' o
+checkIDecl (IClassDecl p cx qcls k clsvars funDeps ms hs o) = do
   checkTypeVars "class declaration" clsvars
   cx' <- checkClosedContext clsvars cx
   funDeps' <- filterM (checkClosedFunDep clsvars) funDeps
   ms' <- mapM checkIMethodDecl ms
   checkHidden (errNoElement "method" "class") qcls (map imethod ms') hs
-  return $ IClassDecl p cx' qcls k clsvars funDeps' ms' hs
-checkIDecl (IInstanceDecl p cx qcls inst is m) = do
-=======
-  (\ty' -> ITypeDecl p tc k tvs ty' o) <$> checkClosedType tvs ty
-checkIDecl (IFunctionDecl p f cm n qty o) =
-  (\qty' -> IFunctionDecl p f cm n qty' o) <$> checkQualType qty
-checkIDecl (HidingClassDecl p cx qcls k clsvar o) = do
-  checkTypeVars "hiding class declaration" [clsvar]
-  cx' <- checkClosedContext [clsvar] cx
-  checkSimpleContext cx'
-  return $ HidingClassDecl p cx' qcls k clsvar o
-checkIDecl (IClassDecl p cx qcls k clsvar ms hs o) = do
-  checkTypeVars "class declaration" [clsvar]
-  cx' <- checkClosedContext [clsvar] cx
-  checkSimpleContext cx'
-  ms' <- mapM (checkIMethodDecl clsvar) ms
-  checkHidden (errNoElement "method" "class") qcls (map imethod ms') hs
-  return $ IClassDecl p cx' qcls k clsvar ms' hs o
+  return $ IClassDecl p cx' qcls k clsvars funDeps' ms' hs o
 checkIDecl (IInstanceDecl p cx qcls inst is m o) = do
->>>>>>> 0f202496
   checkClass qcls
   (cx', inst') <- checkQualTypes cx inst
   mapM_ checkInstanceType inst'
